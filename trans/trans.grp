--- conflicted
+++ resolved
@@ -336,13 +336,10 @@
 
 BIND_GLOBAL("TRANSProperties",function(deg,nr)
 local l;
-<<<<<<< HEAD
-atomic TRANSREGION do
-=======
   if not TransitiveGroupsAvailable(deg) then 
     Error("Transitive Groups of degree ",deg," are not available");
   fi;
->>>>>>> e2998641
+atomic TRANSREGION do
   if not IsBound(TRANSPROPERTIES[deg]) or
     not IsBound(TRANSPROPERTIES[deg][nr]) then
     TransGrpLoad(deg,nr);
@@ -366,14 +363,8 @@
 end);
 
 InstallGlobalFunction(NrTransitiveGroups, function(deg)
-<<<<<<< HEAD
-atomic TRANSREGION do
-  if not(deg in [1..TRANSDEGREES]) then
-    return fail;
-=======
   if deg=1 then
     return 0;
->>>>>>> e2998641
   fi;
   if not IsPosInt(deg) then
     Error("degree must be a positive integer");
@@ -381,6 +372,7 @@
   if not TransitiveGroupsAvailable(deg) then
     return fail;
   fi;
+atomic TRANSREGION do
   return TRANSLENGTHS[deg];
 od;
 end);
