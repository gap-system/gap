#############################################################################
##
#W  trans.gi          GAP transitive groups library          Alexander Hulpke
##
##
#Y  Copyright (C) 2001, Alexander Hulpke, Colorado State University
##
##  This file contains methods that rely on the transitive groups library
##  being available.
##

# computes the perfect subgroups of S_n or A_n. Symconj indicates whether
# they are up to conjugacy in S_n.
BindGlobal("PerfectSubgroupsAlternatingGroup",function(g,symconj)
local dom,deg,S,p,ps,perm,startp,sdps,nsdps,i,j,k,l,m,n,part,
      sysdps,syj,nk,kno,nl,lno,khom,kim,lhom,lim,iso,au,ind1,ind2,dc,d,grp,
      knom,lnon;
  dom:=Set(MovedPoints(g));
  deg:=Length(dom);
  p:=[TrivialSubgroup(g)];
  if deg<5 then 
    return p;
  fi;
<<<<<<< HEAD
 atomic readonly TRANSREGION do
  if deg>TRANSDEGREES then
=======

  if not TransitiveGroupsAvailable(deg) then
>>>>>>> e2998641
    TryNextMethod();
  fi;
 od;
  
  S:=SymmetricGroup(deg);

  # all partitions with (nontrivial) orbits of length 
  part:=Filtered(Partitions(deg),i->Length(i)<deg and
                                 ForAll(i,j->j=1 or j>4));

  # we shall use implicitly, that the partitions are ordered reversly. I.e.
  # all sdps constructed don't have any earlier fixpoints &c.
  for i in part do
    Info(InfoLattice,1,"Partition: ",i);
    # for each partition construct all subdirect products.
    sdps:=[];
    startp:=1; # point we start on
    for j in i do
      if j>4 then
	Info(InfoLattice,3,j,", ",Length(sdps)," products");
	perm:=MappingPermListList([1..j],[startp..startp+j-1]);
	# get the transitive ones of this degree.
	ps:=AllTransitiveGroups(NrMovedPoints,j,IsPerfectGroup,true);
	ps:=List(ps,i->i^perm);
	if Length(sdps)=0 then
	  sdps:=ps;
	else
	  nsdps:=[];
	  # now we must form spds: run through all pairs
	  sysdps:=SymmetricGroup(MovedPoints(sdps[1]));
	  syj:=SymmetricGroup(j);

	  for k in sdps do
	    nk:=NormalSubgroups(k);
	    kno:=Normalizer(sysdps,k);
	    for l in ps do
	      nl:=NormalSubgroups(l);
	      lno:=Normalizer(syj,k);
	      # run through all combinations of normal subgroups
	      for m in nk do
		knom:=Normalizer(kno,m);
	        for n in nl do
		  lnon:=Normalizer(lno,n);
		  if Index(k,m)=Index(l,n) then
		    # factor groups have the same order.
		    khom:=NaturalHomomorphismByNormalSubgroupNC(k,m);
		    kim:=Image(khom);
		    lhom:=NaturalHomomorphismByNormalSubgroupNC(l,n);
		    lim:=Image(lhom);
		    iso:=IsomorphismGroups(kim,lim);
		    if iso<>fail then
		      # they are isomorphic. So there are subdirect
		      # products. Classify them up to conjugacy (Satz (32)
		      # in my thesis)
		      au:=AutomorphismGroup(lim);

		      # those automorphisms induced by the normalizer of k
		      ind1:=List(GeneratorsOfGroup(knom),
      y->GroupHomomorphismByImagesNC(lim,lim,
	    GeneratorsOfGroup(lim),
	    List(GeneratorsOfGroup(lim),
	         z->Image(iso,
		   Image(khom,PreImagesRepresentative(khom,
		                PreImagesRepresentative(iso,z) )^y)
		         ))));
                      Assert(1,ForAll(ind1,IsBijective));

		      # those automorphisms induced by the normalizer of l
		      ind2:=List(GeneratorsOfGroup(lnon),
      y->GroupHomomorphismByImagesNC(lim,lim,
	    GeneratorsOfGroup(lim),
	    List(GeneratorsOfGroup(lim),
	         z->Image(lhom,PreImagesRepresentative(lhom,z)^y))));
                      Assert(1,ForAll(ind1,IsBijective));

		      dc:=DoubleCosetRepsAndSizes(au,SubgroupNC(au,ind1),
		                          SubgroupNC(au,ind2));
		      dc:=List(dc,i->i[1]); # only reps
		      for d in dc do
		        grp:=ClosureGroup(n,
			       List(GeneratorsOfGroup(k),i->i*
			         PreImagesRepresentative(lhom,
				   Image(d,Image(iso,Image(khom,i)))
				                              ))
			                 );
		        Add(nsdps,grp);
		      od;

		    fi;
		  fi;
		od;
	      od;
	    od;
	  od;

	  sdps:=nsdps;
	fi;
      fi;
      startp:=startp+j;
    od;

    # S_n classes
    nsdps:=[];
    for j in sdps do
      if ForAll(nsdps,k->Size(k)<>Size(j) 
                      or Set(MovedPoints(k))<>Set(MovedPoints(l))
		      or RepresentativeAction(
			   # if they are conjugate in S_deg they are conjugate
			   # in the smaller S_n on their moved points
		           Stabilizer(S,Difference([1..deg],
			                           MovedPoints(k)),OnTuples),
			  j,k)=fail) then
        Add(nsdps,j);
      fi;
    od;

    Info(InfoLattice,2,j,", ",Length(sdps)," new perfect groups");
    if symconj then
      Append(p,nsdps);
    else
      for j in nsdps do
	n:=Normalizer(S,j);
	Add(p,j);
	if SignPermGroup(n)=1 then
	  Add(p,ConjugateGroup(j,(1,2))); # Normalizer in A_n: 2 orbits
	fi;
      od;
    fi;
  od;

  if dom<>[1..deg] then
    perm:=MappingPermListList([1..deg],dom);
    p:=List(p,i->i^perm);
  fi;

  return p;

end);

#############################################################################
##
#M  RepresentativesPerfectSubgroups
##
InstallMethod(RepresentativesPerfectSubgroups,"alternating",true,
    [ IsNaturalAlternatingGroup ], 0,
  G->PerfectSubgroupsAlternatingGroup(G,false));

InstallMethod(RepresentativesPerfectSubgroups,"symmetric",true,
    [ IsNaturalSymmetricGroup ], 0,
  G->PerfectSubgroupsAlternatingGroup(G,true));<|MERGE_RESOLUTION|>--- conflicted
+++ resolved
@@ -21,16 +21,10 @@
   if deg<5 then 
     return p;
   fi;
-<<<<<<< HEAD
- atomic readonly TRANSREGION do
-  if deg>TRANSDEGREES then
-=======
 
   if not TransitiveGroupsAvailable(deg) then
->>>>>>> e2998641
     TryNextMethod();
   fi;
- od;
   
   S:=SymmetricGroup(deg);
 
