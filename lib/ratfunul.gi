#############################################################################
##
#W  ratfunul.gi                 GAP Library                      Frank Celler
#W                                                             Andrew Solomon
#W                                                           Alexander Hulpke
##
##
#Y  Copyright (C)  1996,  Lehrstuhl D für Mathematik,  RWTH Aachen,  Germany
#Y  (C) 1999 School Math and Comp. Sci., University of St Andrews, Scotland
#Y  Copyright (C) 2002 The GAP Group
##
##  This file contains the methods for rational functions that know that they
##  are univariate.
##

#############################################################################
##
#M  LaurentPolynomialByCoefficients( <fam>, <cofs>, <val>, <ind> )
##
InstallMethod( LaurentPolynomialByCoefficients, "with indeterminate",
  true, [ IsFamily, IsList, IsInt, IsInt ], 0,
function( fam, cofs, val, ind )
local lc;
  # construct a laurent polynomial

  lc:=Length(cofs);
  if lc>0 and not IsIdenticalObj(ElementsFamily(FamilyObj(cofs)),fam) then
    # try to fix
    Info(InfoWarning,1,
      "Convert coefficient list to get compatibility with family");
    cofs:=cofs*One(fam);
    if not IsIdenticalObj(ElementsFamily(FamilyObj(cofs)),fam) then
      # did not work
      TryNextMethod();
    fi;
  fi;
  fam:=RationalFunctionsFamily(fam);
  if lc>0 and (IsZero(cofs[1]) or IsZero(cofs[lc])) then
      cofs:=ShallowCopy(cofs); # always copy to avoid destroying list
      val:=val+RemoveOuterCoeffs(cofs,fam!.zeroCoefficient);
  fi;

  return LaurentPolynomialByExtRepNC(fam,cofs,val,ind);

end );

ITER_POLY_WARN:=true;

InstallMethod( LaurentPolynomialByCoefficients, 
  "warn about iterated polynomials", true,
    [ IsFamily and HasCoefficientsFamily, IsList, IsInt, IsInt ], 0,
function( fam, cofs, val, ind )
  # catch algebraic extensions
  if ITER_POLY_WARN=true and not IsBound(fam!.primitiveElm) 
    # also sc rings are fine.
    and not IsBound(fam!.moduli) then
    Info(InfoWarning,1,
      "You are creating a polynomial *over* a polynomial ring (i.e. in an");
    Info(InfoWarning,1,
      "iterated polynomial ring). Are you sure you want to do this?");
    Info(InfoWarning,1,
    "If not, the first argument should be the base ring, not a polynomial ring"
      );
    Info(InfoWarning,1,
    "Set ITER_POLY_WARN:=false; to remove this warning."
      );
  fi;
  TryNextMethod();
end);

#############################################################################
InstallOtherMethod( LaurentPolynomialByCoefficients, "fam, cof,val",true,
    [ IsFamily, IsList, IsInt ], 0,
function( fam, cofs, val )
    return LaurentPolynomialByCoefficients( fam, cofs, val, 1 );
end );

#############################################################################
##
#M  UnivariatePolynomialByCoefficients( <fam>, <cofs>, <ind> )
##


#############################################################################
InstallMethod( UnivariatePolynomialByCoefficients, "fam, cof,ind",true,
    [ IsFamily, IsList, IsPosInt ], 0,
function( fam, cofs, ind )
    return LaurentPolynomialByCoefficients( fam, cofs, 0, ind );
end );

#############################################################################
InstallOtherMethod( UnivariatePolynomialByCoefficients, "fam,cof",true,
    [ IsFamily, IsList ], 0,
function( fam, cofs )
    return LaurentPolynomialByCoefficients( fam, cofs, 0, 1 );
end );

#############################################################################
InstallMethod( UnivariatePolynomial, "ring,cof,indn",true,
    [ IsRing, IsRingElementCollection,IsPosInt ], 0,
function( ring, cofs,indn )
    return LaurentPolynomialByCoefficients( ElementsFamily(FamilyObj(ring)),
                                            cofs, 0, indn );
end );

#############################################################################
InstallOtherMethod( UnivariatePolynomial, "ring,cof",true,
    [ IsRing, IsRingElementCollection ], 0,
function( ring, cofs )
    return LaurentPolynomialByCoefficients( ElementsFamily(FamilyObj(ring)),
                                            cofs, 0, 1 );
end );

#############################################################################
InstallOtherMethod( UnivariatePolynomial, "ring,empty cof",true,
    [ IsRing, IsEmpty ], 0,
function( ring, cofs )
    return LaurentPolynomialByCoefficients( ElementsFamily(FamilyObj(ring)),
                                            cofs, 0, 1 );
end );

#############################################################################
InstallOtherMethod( UnivariatePolynomial, "ring,empty cof, indnr",true,
    [ IsRing, IsEmpty,IsObject ], 0,
function( ring, cofs,inum )
    return LaurentPolynomialByCoefficients( ElementsFamily(FamilyObj(ring)),
                                            cofs, 0, inum );
end );

#############################################################################
InstallOtherMethod( UnivariatePolynomial, "ring,cof,indpol",true,
    [ IsRing, IsRingElementCollection,IsUnivariateRationalFunction ], 0,
function( ring, cofs,ind )
    return LaurentPolynomialByCoefficients( ElementsFamily(FamilyObj(ring)),
                                            cofs, 0,
		    IndeterminateNumberOfUnivariateRationalFunction(ind) );
end );

#############################################################################
InstallMethod( CoefficientsOfUnivariatePolynomial, "use laurent coeffs",true,
    [ IsUnivariatePolynomial ], 0,
function(f);
  f:=CoefficientsOfLaurentPolynomial(f);
  return ShiftedCoeffs(f[1],f[2]);
end );

RedispatchOnCondition( CoefficientsOfUnivariatePolynomial, true, 
    [ IsPolynomialFunction ], [ IsUnivariatePolynomial ], 0);

#############################################################################
##
#M  DegreeOfLaurentPolynomial( <laurent> )
##
InstallMethod( DegreeOfLaurentPolynomial,
    true,
    [ IsPolynomialFunction and IsLaurentPolynomial ],
    0,

function( obj )
    local   cofs;

    cofs := CoefficientsOfLaurentPolynomial(obj);
    if IsEmpty(cofs[1])  then
        return DEGREE_ZERO_LAURPOL;
    else
        return cofs[2] + Length(cofs[1]) - 1;
    fi;
end );

#############################################################################
##
#M  DegreeIndeterminate( pol, ind )
##
InstallOtherMethod(DegreeIndeterminate,"laurent,indetnr",true,
  [IsLaurentPolynomial,IsPosInt],0,
function(pol,ind)
local d;
  d:=DegreeOfLaurentPolynomial(pol);
  # unless constant: return 0 as we are in the wrong game
  if d>0 and IndeterminateNumberOfUnivariateRationalFunction(pol)<>ind then
    return 0;
  fi;
  return d;
end);

#############################################################################
##
#M  IsPolynomial(<laurpol>)
##
InstallMethod(IsPolynomial,"laurent rep.",true,
  [IsLaurentPolynomialDefaultRep],0,
function(f)
  return CoefficientsOfLaurentPolynomial(f)[2]>=0; # test valuation
end);

#############################################################################
##
#F  CIUnivPols( <upol>, <upol> ) test for common base ring and for
##                           common indeterminate of UnivariatePolynomials
InstallGlobalFunction( CIUnivPols, function(f,g)
local d,x;

  #if HasIndeterminateNumberOfLaurentPolynomial(f) and
  #  HasIndeterminateNumberOfLaurentPolynomial(g) then
  #  x:=IndeterminateNumberOfLaurentPolynomial(f);
  #  if x<>IndeterminateNumberOfLaurentPolynomial(g) then
  #    return fail;
  #  else
  #    return x;
  #  fi;
  #fi;

  if IsLaurentPolynomial(f) and IsLaurentPolynomial(g) then
    # is either polynomial constant? if yes we must permit different
    # indeterminate numbers
    d:=DegreeOfLaurentPolynomial(f);
    if d=0 or d=DEGREE_ZERO_LAURPOL then
      return IndeterminateNumberOfLaurentPolynomial(g);
    fi;
    x:=IndeterminateNumberOfLaurentPolynomial(f);
    d:=DegreeOfLaurentPolynomial(g);
    if d<>0 and d<>DEGREE_ZERO_LAURPOL and 
       x<>IndeterminateNumberOfLaurentPolynomial(g) then
      return fail;
    fi;
    # all OK
    return x;
  fi;
  return fail;
end );

#############################################################################
##
#M  ExtRepNumeratorRatFun(<ulaurent>)
##
InstallMethod(ExtRepNumeratorRatFun,"laurent polynomial rep.",true,
  [IsLaurentPolynomialDefaultRep],0, 
function(f)
local c;
  c:=CoefficientsOfLaurentPolynomial(f);
  return EXTREP_COEFFS_LAURENT(c[1],
    Maximum(0,c[2]), # negative will go into denominator
    IndeterminateNumberOfLaurentPolynomial(f),
    FamilyObj(f)!.zeroCoefficient);
end);

#############################################################################
##
#M  ExtRepDenominatorRatFun(<ulaurent>)
##
InstallMethod(ExtRepDenominatorRatFun,"laurent polynomial rep.",true,
  [IsLaurentPolynomialDefaultRep and IsRationalFunction],0, 
function(obj)
local   cofs,  val,  ind,  quo;

    cofs := CoefficientsOfLaurentPolynomial(obj);
		if Length(cofs) = 0 then
			return [[], FamilyObj(obj)!.oneCoefficient];
		fi;
    val  := cofs[2];
    cofs := cofs[1];
    ind  := IndeterminateNumberOfUnivariateRationalFunction(obj);
		
    # This is to compute the denominator
			
    if val < 0  then
        quo := [ [ ind, -val ], FamilyObj(obj)!.oneCoefficient ];
		else
		  quo := [ [],  FamilyObj(obj)!.oneCoefficient ];
    fi; 
    
    return quo;
    
end);

#############################################################################
##
#M  One(<laurent>)
##
InstallMethod(OneOp,"univariate",true,
  [ IsPolynomialFunction and IsUnivariateRationalFunction ], 0,
function(p)
local indn,fam;
  fam:=FamilyObj(p);
  indn := IndeterminateNumberOfUnivariateRationalFunction(p);
  if not IsBound(fam!.univariateOnePolynomials[indn]) then
    fam!.univariateOnePolynomials[indn]:=
      LaurentPolynomialByExtRepNC(fam,fam!.oneCoefflist,0,indn);
  fi;
  return fam!.univariateOnePolynomials[indn];
end);

# avoid the one of the family (which is not univariate!)
InstallMethod(One,"univariate",true,
  [ IsPolynomialFunction and IsUnivariateRationalFunction ], 0, OneOp);

#############################################################################
##
#M  Zero(<laurent>)
##
InstallMethod(ZeroOp,"univariate",true,
  [ IsPolynomialFunction and IsUnivariateRationalFunction ], 0,
function(p)
local indn,fam;
  fam:=FamilyObj(p);
  indn := IndeterminateNumberOfUnivariateRationalFunction(p);
  if not IsBound(fam!.univariateZeroPolynomials[indn]) then
    fam!.univariateZeroPolynomials[indn]:=
      LaurentPolynomialByExtRepNC(fam,[],0,indn);
  fi;
  return fam!.univariateZeroPolynomials[indn];

end);

# avoid the one of the family (which is not univariate!)
InstallMethod(Zero,"univariate",true,
  [ IsPolynomialFunction and IsUnivariateRationalFunction ], 0, ZeroOp);

#############################################################################
##
#M  IndeterminateOfUnivariateRationalFunction( <laurent> )
##
InstallMethod( IndeterminateOfUnivariateRationalFunction,
  "use `IndeterminateNumber'",true,
  [ IsPolynomialFunction and IsUnivariateRationalFunction ], 0,
function( obj )
    local   fam;

    fam := FamilyObj(obj);
    return LaurentPolynomialByExtRepNC(fam,
        [ FamilyObj(obj)!.oneCoefficient ],1,
        IndeterminateNumberOfUnivariateRationalFunction(obj) );
end );


# Arithmetic

#############################################################################
##
#M  AdditiveInverseOp( <laurent> )
##
InstallMethod( AdditiveInverseOp,"laurent polynomial",
    true, [ IsPolynomialFunction and IsLaurentPolynomial ], 0,
function( obj )
local   cofs,  indn;

  cofs := CoefficientsOfLaurentPolynomial(obj);
  indn := IndeterminateNumberOfUnivariateRationalFunction(obj);

  if Length(cofs[1])=0 then
    return obj;
  fi;

  return LaurentPolynomialByExtRepNC(FamilyObj(obj),
      AdditiveInverseOp(cofs[1]),cofs[2],indn);

end );

#############################################################################
##
#M  InverseOp( <laurent> )
##
InstallMethod( InverseOp,"try to express as laurent polynomial", true,
    [ IsPolynomialFunction and IsLaurentPolynomial ], 0,
function( obj )
local   cofs,  indn;

  indn := IndeterminateNumberOfUnivariateRationalFunction(obj);

  # this only works if we have only one coefficient
  cofs := CoefficientsOfLaurentPolynomial(obj);
  if 1 <> Length(cofs[1])  then
    TryNextMethod();
  fi;

  # invert the valuation
  return LaurentPolynomialByExtRepNC(FamilyObj(obj),
      [Inverse(cofs[1][1])], -cofs[2], indn );
end );

#############################################################################
##
#M  <laurent> * <laurent>
##
InstallMethod( \*, "laurent * laurent", IsIdenticalObj,
    [ IsPolynomialFunction and IsLaurentPolynomial,
      IsPolynomialFunction and IsLaurentPolynomial], 0, PRODUCT_LAURPOLS);

#############################################################################
##
#M  <laurent> + <laurent>
##
InstallMethod( \+, "laurent + laurent", IsIdenticalObj,
    [ IsPolynomialFunction and IsLaurentPolynomial,
      IsPolynomialFunction and IsLaurentPolynomial ], 0, SUM_LAURPOLS);

#############################################################################
##
#M  <laurent> - <laurent>
##
##  This is almost the same as `+'. However calling `AdditiveInverse' would
##  wrap up an intermediate polynomial which gets a bit expensive. So we do
##  almost the same here.
InstallMethod( \-, "laurent - laurent", IsIdenticalObj,
    [ IsPolynomialFunction and IsLaurentPolynomial,
      IsPolynomialFunction and IsLaurentPolynomial ], 0, DIFF_LAURPOLS);

#############################################################################
##
#M  <coeff>       * <laurent>
##
##
BindGlobal("ProdCoeffLaurpol",function( coef, laur )
local   fam, tmp;

  # multiply by zero gives the zero polynomial
  if IsZero(coef) then return Zero(laur);
  elif IsOne(coef) then return laur;fi;

  fam:=FamilyObj(laur);

  # construct the product and check the valuation in case zero divisors
  tmp := CoefficientsOfLaurentPolynomial(laur);
  return LaurentPolynomialByExtRepNC(fam,coef*tmp[1], tmp[2],
           IndeterminateNumberOfUnivariateRationalFunction(laur));
end );

InstallMethod( \*, "coeff * laurent", IsCoeffsElms,
  [ IsRingElement, IsUnivariateRationalFunction and IsLaurentPolynomial ], 0,
  ProdCoeffLaurpol);

InstallMethod( \*, "laurent * coeff", IsElmsCoeffs,
  [ IsUnivariateRationalFunction and IsLaurentPolynomial,IsRingElement ], 0,
  function(l,c) return ProdCoeffLaurpol(c,l);end);


#############################################################################
##
#M  <coeff>       + <laurent>
##
##  This method is  installed for all  rational functions because it does not
##  matter if one is  in a 'RationalFunctionsFamily',  a 'LaurentPolynomials-
##  Family', or a 'UnivariatePolynomialsFamily'.   The sum is defined  in all
##  three cases.
##
BindGlobal("SumCoeffLaurpol", function( coef, laur )
local   fam,zero,  tmp,  indn,  val,  sum,  i;

  if IsZero(coef) then return laur;fi;

  indn := IndeterminateNumberOfUnivariateRationalFunction(laur);

  fam:=FamilyObj(laur);
  zero := fam!.zeroCoefficient;
  tmp  := CoefficientsOfLaurentPolynomial(laur);
  val  := tmp[2];

  # if coef is trivial return laur
  if coef = zero  then
      return laur;

  # the polynomial is trivial
  elif 0 = Length(tmp[1])  then
      # we create, no problem occurs
      return LaurentPolynomialByExtRepNC(fam, [coef], 0, indn );

  # the constant is present
  elif val <= 0 and 0 < val + Length(tmp[1])  then
      sum := ShallowCopy(tmp[1]);
      i:=1-val;
      if (i=1 or i=Length(sum)) and sum[i]+coef=fam!.zeroCoefficient then
	# be careful if cancellation happens at an end
        sum[i]:=fam!.zeroCoefficient;
	val:=val+RemoveOuterCoeffs(sum,fam!.zeroCoefficient);
      else
	# no cancellation in first place
	sum[i] := coef + sum[i];
      fi;
      return LaurentPolynomialByExtRepNC(fam, sum, val, indn );

  # every coefficients has a negative exponent
  elif val + Length(tmp[1]) <= 0  then
      sum := ShallowCopy(tmp[1]);
      for i  in [ Length(sum)+1 .. -val ]  do
	  sum[i] := zero;
      od;
      sum[1-val] := coef;
      # we add at the end, no problem occurs
      return LaurentPolynomialByExtRepNC(fam, sum, val, indn );

  # every coefficients has a positive exponent
  else
      sum := [coef];
      for i  in [ 2 .. val ]  do
	  sum[i] := zero;
      od;
      Append( sum, tmp[1] );
      # we add in the first position, no problem occurs
      return LaurentPolynomialByExtRepNC(fam, sum, 0, indn );

  fi;
end );

# test whether family b occurs anywhere as a coefficients family of a.
BindGlobal("CoefficientsFamilyEmbedded",function(a,b)
  while HasCoefficientsFamily(a) do
    a:=CoefficientsFamily(a);
    if a=b then
      return true;
    fi;
  od;
  return false;
end);

InstallMethod( \+, "coeff(embed) + laurent", true,
    [ IsRingElement, IsUnivariateRationalFunction and IsLaurentPolynomial ], 0,
function(c,l)
  if IsRat(c) #natural map from rationals into arbitrary rings
    or # Adding elements of a smaller coefficient ring that is naturally embedded
     CoefficientsFamilyEmbedded(FamilyObj(l),FamilyObj(c))
    then
    return SumCoeffLaurpol(c*FamilyObj(l)!.oneCoefficient,l);
  else
    TryNextMethod();
  fi;
end);

InstallMethod( \+, "laurent + coeff(embed)", true,
    [ IsUnivariateRationalFunction and IsLaurentPolynomial, IsRingElement ], 0,
function(l,c)
  if IsRat(c) #natural map from rationals into arbitrary rings
    or # Adding elements of a smaller coefficient ring that is naturally embedded
     CoefficientsFamilyEmbedded(CoefficientsFamily(FamilyObj(l)),FamilyObj(c))
    then
    return SumCoeffLaurpol(c*FamilyObj(l)!.oneCoefficient,l);
  else
    TryNextMethod();
  fi;
end);

# these should be ranked higher than the previous two
InstallMethod( \+, "coeff + laurent", IsCoeffsElms,
    [ IsRingElement, IsUnivariateRationalFunction and IsLaurentPolynomial ], 0,
    SumCoeffLaurpol);

InstallMethod( \+, "laurent + coeff", IsElmsCoeffs,
    [ IsUnivariateRationalFunction and IsLaurentPolynomial, IsRingElement ], 0,
    function(l,c) return SumCoeffLaurpol(c,l); end);


#############################################################################
##
#F  QuotRemLaurpols(left,right,mode)
##
InstallGlobalFunction(QuotRemLaurpols,function(f,g,mode)
local fam,indn,val,q,fc,gc;
  fam:=FamilyObj(f);
  indn := CIUnivPols(f,g); # use to get the indeterminate
  if indn=fail then
    return fail; # can't do anything
  fi;
  f:=CoefficientsOfLaurentPolynomial(f);
  g:=CoefficientsOfLaurentPolynomial(g);
  if Length(g[1])=0 then
    return fail; # cannot divide by 0
  fi;
  if f[2]>0 then
    fc:=ShiftedCoeffs(f[1],f[2]);
  else
    fc:=ShallowCopy(f[1]);
  fi;
  if g[2]>0 then
    gc:=ShiftedCoeffs(g[1],g[2]);
  else
    gc:=ShallowCopy(g[1]);
  fi;

  q:=QUOTREM_LAURPOLS_LISTS(fc,gc);
  fc:=q[2];
  q:=q[1];

  if mode=1 or mode=4 then
    if mode=4 and ForAny(fc,i->not IsZero(i)) then
      return fail;
    fi;
    val:=RemoveOuterCoeffs(q,fam!.zeroCoefficient);
    q:=LaurentPolynomialByExtRepNC(fam,q,val,indn);
    return q;
  elif mode=2 then
    val:=RemoveOuterCoeffs(fc,fam!.zeroCoefficient);
    f:=LaurentPolynomialByExtRepNC(fam,fc,val,indn);
    return f;
  elif mode=3 then
    val:=RemoveOuterCoeffs(q,fam!.zeroCoefficient);
    q:=LaurentPolynomialByExtRepNC(fam,q,val,indn);
    val:=RemoveOuterCoeffs(fc,fam!.zeroCoefficient);
    f:=LaurentPolynomialByExtRepNC(fam,fc,val,indn);
    return [q,f];
  fi;

end);

#############################################################################
##
#M  <unilau> / <unilau> (if possible)
##
##  While w rely for ordinary rat. fun. on a*Inverse(b) we do not want this
##  for laurent polynomials, as the inverse would have to be represented as
##  a rational function, not a laurent polynomial.
InstallMethod(\/,"upol/upol",true,
  [IsUnivariatePolynomial,IsUnivariatePolynomial],2,
function(a,b)
local q;
  q:=QuotRemLaurpols(a,b,4);
  if q=fail then
    TryNextMethod();
  fi;
  return q;
end);

#############################################################################
##
#M  QuotientRemainder( [<pring>,] <upol>, <upol> )
##
InstallMethod(QuotientRemainder,"laurent, ring",IsCollsElmsElms,
  [IsPolynomialRing,IsUnivariatePolynomial,
                    IsUnivariatePolynomial],0,
function (R,f,g)
local q;
  q:=QuotRemLaurpols(f,g,3);
  if q=fail then
    TryNextMethod();
  fi;
  return q;
end);

RedispatchOnCondition(QuotientRemainder,IsCollsElmsElms,
  [IsPolynomialRing,IsRationalFunction,IsRationalFunction],
                [,IsUnivariatePolynomial,IsUnivariatePolynomial],0);

InstallOtherMethod(QuotientRemainder,"laurent",IsIdenticalObj,
                [IsUnivariatePolynomial,IsUnivariatePolynomial],0,
function (f,g)
local q;
  q:=QuotRemLaurpols(f,g,3);
  if q=fail then
    TryNextMethod();
  fi;
  return q;
end);

RedispatchOnCondition(QuotientRemainder,IsIdenticalObj,
  [IsRationalFunction,IsRationalFunction],
  [IsUnivariatePolynomial,IsUnivariatePolynomial],0);

#############################################################################
##
#M  Quotient( [<pring>], <upol>, <upol> )
##
InstallMethod(Quotient,"laurent, ring",IsCollsElmsElms,[IsPolynomialRing,
                IsLaurentPolynomial,IsLaurentPolynomial],0,
function (R,f,g)
  return Quotient(f,g);
end);

InstallOtherMethod(Quotient,"laurent",IsIdenticalObj,
  [IsUnivariatePolynomial,IsUnivariatePolynomial],0,
function (f,g)
  return QuotRemLaurpols(f,g,4);
end);


RedispatchOnCondition(Quotient,IsIdenticalObj,
  [IsLaurentPolynomial,IsLaurentPolynomial],
  [IsUnivariatePolynomial,IsUnivariatePolynomial],0);

#############################################################################
##
#M  QuotientMod( <pring>, <upol>, <upol>, <upol> )
##
BIND_GLOBAL("QUOMOD_UPOLY",function (r,s,m)
local f,g,h,fs,gs,hs,q,t;
    f := s;  fs := 1;
    g := m;  gs := 0;
    while g <> Zero(g) do
        t := QuotientRemainder(f,g);
        h := g;          hs := gs;
        g := t[2];       gs := fs - t[1]*gs;
        f := h;          fs := hs;
    od;
    q:=QuotRemLaurpols(r,f,4);
    if q = fail  then
        return fail;
    else
        return (fs*q) mod m;
    fi;
end);

InstallMethod(QuotientMod,"laurent,ring",IsCollsElmsElmsElms,
  [IsRing,IsUnivariatePolynomial,IsUnivariatePolynomial,IsUnivariatePolynomial],0,
function (R,r,s,m)
  return QUOMOD_UPOLY(r,s,m);
end);

RedispatchOnCondition(QuotientMod,IsCollsElmsElmsElms,
  [IsRing,IsLaurentPolynomial,IsLaurentPolynomial,IsLaurentPolynomial],
  [,IsUnivariatePolynomial,IsUnivariatePolynomial,IsUnivariatePolynomial],0);

InstallOtherMethod(QuotientMod,"laurent",IsFamFamFam,
  [IsUnivariatePolynomial,IsUnivariatePolynomial,IsUnivariatePolynomial],0,
  QUOMOD_UPOLY);

RedispatchOnCondition(QuotientMod,IsFamFamFam,
  [IsLaurentPolynomial,IsLaurentPolynomial,IsLaurentPolynomial],
  [IsUnivariatePolynomial,IsUnivariatePolynomial,IsUnivariatePolynomial],0);

#############################################################################
##
#M  PowerMod( <pring>, <upol>, <exp>, <upol> )	. . . . power modulo
##
BindGlobal("POWMOD_UPOLY",function(g,e,m)
local val,brci,fam;

  brci:=CIUnivPols(g,m);
  if brci=fail then TryNextMethod();fi;

  fam:=FamilyObj(g);
  # if <m> is of degree zero return the zero polynomial
  if DegreeOfLaurentPolynomial(m) = 0  then
    return Zero(g);

  # if <e> is zero return one
  elif e = 0  then
    return One(g);
  fi;

  # reduce polynomial
  g:=g mod m;

  # and invert if necessary
  if e < 0  then
    g := QuotientMod(One(g),g,m);
    if g = fail  then
      Error("<g> must be invertible module <m>");
    fi;
    e := -e;
  fi;

  g:=CoefficientsOfLaurentPolynomial(g);
  m:=CoefficientsOfLaurentPolynomial(m);

  g:=ShiftedCoeffs(g[1],g[2]);
  m:=ShiftedCoeffs(m[1],m[2]);

  g:=PowerModCoeffs(g,Length(g),e,m,Length(m));
  if Length(g)>0 and (g[1]=fam!.zeroCoefficient or
             g[Length(g)]=fam!.zeroCoefficient) then
      g:=ShallowCopy(g);
      val:=RemoveOuterCoeffs(g,fam!.zeroCoefficient);
  else
      val := 0;
  fi;
  g:=LaurentPolynomialByExtRepNC(fam,g,val,brci);
  return g;
end);

InstallMethod(PowerMod,"laurent,ring ",IsCollsElmsXElms,
   [IsPolynomialRing,IsUnivariatePolynomial,IsInt,IsUnivariatePolynomial],0,
function(R,g,e,m)
  return POWMOD_UPOLY(g,e,m);
end);

RedispatchOnCondition(PowerMod,IsCollsElmsXElms,
   [IsPolynomialRing,IsLaurentPolynomial,IsInt,IsLaurentPolynomial],
   [,IsUnivariatePolynomial,,IsUnivariatePolynomial],0);

InstallOtherMethod(PowerMod,"laurent",IsFamXFam,
   [IsUnivariatePolynomial,IsInt,IsUnivariatePolynomial],0,POWMOD_UPOLY);

RedispatchOnCondition(PowerMod,IsFamXFam,
   [IsLaurentPolynomial,IsInt,IsLaurentPolynomial],
   [IsUnivariatePolynomial,,IsUnivariatePolynomial],0);

#############################################################################
##
#M  \=( <upol>, <upol> )  comparison
##
InstallMethod(\=,"laurent",IsIdenticalObj,
  [IsLaurentPolynomial,IsLaurentPolynomial],0,
function(a,b)
local ac,bc;
  ac:=CoefficientsOfLaurentPolynomial(a);
  bc:=CoefficientsOfLaurentPolynomial(b);
  if ac<>bc then 
    return false;
  fi;
  # is the indeterminate important?
  if (Length(ac[1])>1 or (Length(ac[1])>0 and ac[2]<>0))
    and IndeterminateNumberOfLaurentPolynomial(a)<>
     IndeterminateNumberOfLaurentPolynomial(b) then
    return false;
  fi;
  return true;
end);

#############################################################################
##
#M  \<( <upol>, <upol> )  comparison
##
InstallMethod(\<,"Univariate Polynomials",IsIdenticalObj,
              [IsLaurentPolynomial,IsLaurentPolynomial],0,
function(a,b)
local ac,bc,l,m,z,da,db;
  ac:=CoefficientsOfLaurentPolynomial(a);
  bc:=CoefficientsOfLaurentPolynomial(b);

  # we have problems if they have (truly) different indeterminate numbers
  # (i.e.: both are not constant and the indnums differ
  if (ac[2]<>0 or Length(ac[1])>1) and (bc[2]<>0 or Length(bc[1])>1) and 
    IndeterminateNumberOfLaurentPolynomial(a)<>
     IndeterminateNumberOfLaurentPolynomial(b) then
    TryNextMethod();
  fi;

  da:=Length(ac[1])+ac[2];
  db:=Length(bc[1])+bc[2];

  if da=db then
    # the total length is the same. We do not need to care about shift
    # factors!
    a:=ac[1];b:=bc[1];
    l:=Length(a);
    m:=Length(b);
    while l>0 and m>0 do
      if a[l]<b[m] then
        return true;
      elif a[l]>b[m] then
        return false;
      fi;
      l:=l-1;m:=m-1;
    od;
    # all the coefficients were the same. So we have to compare with a zero
    # that would have been shifted in
    if l>0 then
      z:=Zero(a[l]);
      # we don't need a `l>0' condition, because ending zeroes were shifted
      # out initially
      while a[l]=z do
        l:=l-1;
      od;
      return a[l]<z;
    elif m>0 then
      z:=Zero(b[m]);
      # we don't need a `m>0' condition, because ending zeroes were shifted
      # out initially
      while b[m]=z do
        m:=m-1;
      od;
      return b[m]>z;
    else
      # they are the same
      return false;
    fi;
  else
    # compare the degrees
    return da<db;
  fi;
end);

#############################################################################
##
#F  RandomPol( <fam>, <deg> [,<inum>] )
##
InstallGlobalFunction(RandomPol,function(arg)
local dom,deg,inum,i,c;
  dom:=arg[1];
  deg:=arg[2];
  if Length(arg)=3 then
    inum:=arg[3];
  else
    inum:=1;
  fi;
  c:=[];
  for i in [0..deg] do
    Add(c,Random(dom));
  od;
  while c[deg+1]=Zero(dom) do
    c[deg+1]:=Random(dom);
  od;
  return LaurentPolynomialByCoefficients(FamilyObj(c[1]),c,0,inum);
end);

#############################################################################
##
#M  LeadingCoefficient( <upol> )
##
InstallMethod(LeadingCoefficient,"laurent",true,[IsLaurentPolynomial],0,
function(f)
local fam;
  fam:=FamilyObj(f);
  f:=CoefficientsOfLaurentPolynomial(f);
  if Length(f[1])=0 then
    return fam!.zeroCoefficient;
  else
    return f[1][Length(f[1])];
  fi;
end);

#############################################################################
##
#F  LeadingMonomial . . . . . . . . . . . for a univariate laurent polynomial
##
InstallMethod( LeadingMonomial,"for a univariate laurent polynomial", true,
        [ IsLaurentPolynomial ], 0,
  p -> [ IndeterminateNumberOfLaurentPolynomial( p),
         DegreeOfLaurentPolynomial( p ) ]);

#############################################################################
##
#M  EuclideanDegree( <pring>, <upol> )
##
InstallOtherMethod(EuclideanDegree,"univariate,ring",IsCollsElms,
	      [IsPolynomialRing,IsUnivariatePolynomial],0,
function(R,a)
  return DegreeOfLaurentPolynomial(a);
end);

InstallOtherMethod(EuclideanDegree,"univariate",true,
	      [IsUnivariatePolynomial],0,DegreeOfLaurentPolynomial);

InstallOtherMethod(EuclideanDegree,"laurent,ring",IsCollsElms,
  [IsPolynomialRing,IsLaurentPolynomial],0,
function(R,a) 
  return DegreeOfLaurentPolynomial(a);
end);

InstallOtherMethod(EuclideanDegree,"laurent",true,
  [IsLaurentPolynomial],0,DegreeOfLaurentPolynomial);

#############################################################################
##
#M  EuclideanRemainder( <pring>, <upol>, <upol> )
##
BindGlobal("MOD_UPOLY",function(a,b)
local q;
  q:=QuotRemLaurpols(a,b,2);
  if q=fail then
    TryNextMethod();
  fi;
  return q;
end);

InstallOtherMethod(EuclideanRemainder,"laurent,ring",IsCollsElmsElms,
	  [IsPolynomialRing,IsUnivariatePolynomial,IsUnivariatePolynomial],0,
function(R,a,b)
  return MOD_UPOLY(a,b);
end);

RedispatchOnCondition(EuclideanRemainder,IsCollsElmsElms,
  [IsPolynomialRing,IsLaurentPolynomial,IsLaurentPolynomial],
  [,IsUnivariatePolynomial,IsUnivariatePolynomial],0);

InstallOtherMethod(EuclideanRemainder,"laurent",IsIdenticalObj,
	    [IsUnivariatePolynomial,IsUnivariatePolynomial],0,MOD_UPOLY);

RedispatchOnCondition(EuclideanRemainder,IsIdenticalObj,
  [IsLaurentPolynomial,IsLaurentPolynomial],
  [IsUnivariatePolynomial,IsUnivariatePolynomial],0);

#############################################################################
##
#M  \mod( <upol>, <upol> )
##
InstallMethod(\mod,"laurent",IsIdenticalObj,
	      [IsUnivariatePolynomial,IsUnivariatePolynomial],0,MOD_UPOLY);

RedispatchOnCondition(\mod,IsIdenticalObj,
	[IsLaurentPolynomial,IsLaurentPolynomial],
	[IsUnivariatePolynomial,IsUnivariatePolynomial],0);

#T use different coeffs gcd methods depending on base ring
InstallGlobalFunction(GcdCoeffs,GCD_COEFFS);

#############################################################################
##
#M  GcdOp( <pring>, <upol>, <upol> )  . . . . . .  for univariate polynomials
##
BindGlobal("GCD_UPOLY",function(f,g)
local gcd,val,brci,fam,fc,gc;

  brci:=CIUnivPols(f,g);
  fam:=FamilyObj(f);
  if brci=fail then TryNextMethod();fi;

  fc:=CoefficientsOfLaurentPolynomial(f);
  gc:=CoefficientsOfLaurentPolynomial(g);

  # special case zero polynomial
  if IsEmpty(fc[1]) then
    return g;
  elif IsEmpty(gc[1]) then
    return f;
  fi;

  # remove common x^i term
  val:=Minimum(fc[2],gc[2]);
  # the gcd cannot contain any further x^i parts, we removed them all!
  gcd:=GcdCoeffs(fc[1],gc[1]);

  # return the gcd
  val:=val+RemoveOuterCoeffs(gcd,fam!.zeroCoefficient);
  return LaurentPolynomialByExtRepNC(fam,gcd,val,brci);
end);

InstallMethod( GcdOp,"univariate polynomials, ring",
  IsCollsElmsElms,[IsEuclideanRing,IsPolynomial,IsPolynomial],0,
function(R,f,g)
  return GCD_UPOLY(f,g);
end);

InstallOtherMethod( GcdOp,"univariate polynomials",IsIdenticalObj,
  [IsPolynomial and IsRationalFunction,IsPolynomial and IsRationalFunction],
  0,GCD_UPOLY);

RedispatchOnCondition( GcdOp,IsCollsElmsElms,
  [IsEuclideanRing, IsRationalFunction,IsRationalFunction],
  [, IsUnivariatePolynomial,IsUnivariatePolynomial],0);

RedispatchOnCondition( GcdOp,IsIdenticalObj,
  [IsRationalFunction,IsRationalFunction],
  [IsUnivariatePolynomial,IsUnivariatePolynomial],0);

#############################################################################
##
#M  StandardAssociateUnit( <pring>, <lpol> )
##
InstallMethod(StandardAssociateUnit,"laurent",
  IsCollsElms,[IsPolynomialRing, IsLaurentPolynomial],0,
function(R,f)
  # get standard associate of leading term
  return StandardAssociateUnit(CoefficientsRing(R), LeadingCoefficient(f));
end);

#############################################################################
##
#M  Derivative( <upol> )
##
InstallOtherMethod(Derivative,"Laurent Polynomials",true,
                [IsLaurentPolynomial],0,
function(f)
local d,i,ind,one,iF;

  ind := [CoefficientsFamily(FamilyObj(f)),
           IndeterminateNumberOfUnivariateRationalFunction(f)];
  one:=FamilyObj(f)!.oneCoefficient;
  d:=CoefficientsOfLaurentPolynomial(f);
  if Length(d[1])=0 then
    # special case: Derivative of 0-Polynomial
    return f;
  fi;
  f:=d;
  d:=[];
  iF:=Zero(one);
  if f[2]>0 then
    for i in [1..f[2]] do iF:=iF+one; od;
  elif f[2]<0 then
    for i in [1..-f[2]] do iF:=iF+one; od;
  fi;
  for i in [1..Length(f[1])]  do
    d[i] := iF*f[1][i];
    iF:=iF+one;
  od;
  return LaurentPolynomialByCoefficients(ind[1],d,f[2]-1,ind[2]);
end);

RedispatchOnCondition(Derivative,true,
  [IsPolynomial],[IsLaurentPolynomial],0);

InstallOtherMethod(Derivative,"uratfun,ind",true,
  [IsUnivariateRationalFunction],0,
function(ratfun)
local num,den;
  num:=NumeratorOfRationalFunction(ratfun);
  den:=DenominatorOfRationalFunction(ratfun);
  return (Derivative(num)*den-num*Derivative(den))/(den^2);
end);

RedispatchOnCondition(Derivative,true,
  [IsPolynomial],[IsUnivariateRationalFunction],0);

#############################################################################
##
#F  Discriminant( <f> ) . . . . . . . . . . . . discriminant of polynomial f
##
InstallMethod( Discriminant, "univariate", true, [IsUnivariatePolynomial], 0,
function(f)
local d;
  # the discriminant is \prod_i\prod_{j\not= i}(\alpha_i-\alpha_j), but
  # to avoid chaos with symmetric polynomials, we better compute it as
  # the resultant of f and f'
  d:=DegreeOfLaurentPolynomial(f);
  d:=(-1)^(d*(d-1)/2)*Resultant(f,Derivative(f),
    IndeterminateNumberOfLaurentPolynomial(f))/LeadingCoefficient(f);
  return ConstantInBaseRingPol(d,IndeterminateNumberOfLaurentPolynomial(f));
end);

RedispatchOnCondition(Discriminant,true,
  [IsRationalFunction],[IsUnivariatePolynomial],0);

#############################################################################
##
#M  Value( <upol>, <elm>, <one> )
##
InstallOtherMethod( Value,"Laurent, ring element, and mult. neutral element",
    true, [ IsLaurentPolynomial, IsRingElement, IsRingElement ], 0,
function( f, x, one )
local val, i;
  val:= Zero( one );
  f:= CoefficientsOfLaurentPolynomial( f );
  i:= Length( f[1] );
  while 0 < i do
    val:= val * x + one * f[1][i];
    i:= i-1;
  od;
  if 0 <> f[2] then
    val:= val * x^f[2];
  fi;
  return val;
end );

InstallOtherMethod( Value,"univariate rational function",
    true, [ IsUnivariateRationalFunction, IsRingElement, IsRingElement ], 0,
function( f, x, one )
local val, i,j;
  val:= [Zero( one ),Zero(one)];
  f:= CoefficientsOfUnivariateRationalFunction( f );
  for j in [1,2] do
    i:= Length( f[j] );
    while 0 < i do
      val[j]:= val[j] * x + one * f[j][i];
      i:= i-1;
    od;
  od;
  if  IsZero(val[2]) then
    Error("Denominator evaluates as zero");
  fi;
  val:=val[1]/val[2];
  if 0 <> f[3] then
    val:= val * x^f[3];
  fi;
  return val;
end );

#############################################################################
##
#M  Value( <upol>, <elm> )
##
InstallOtherMethod(Value,"supply `one'",true,
  [IsUnivariateRationalFunction,IsRingElement],0,
function(f,x)
  return Value(f,x,One(x));
end);

RedispatchOnCondition(Value,true,[IsPolynomialFunction,IsRingElement],
  [IsUnivariateRationalFunction,IsRingElement],0);

# print coeff list f.
BindGlobal("StringUnivariateLaurent",function(fam,cofs,val,name)
  local str,zero,one,mone,i,c,lc,s;
  str:="";
  zero := fam!.zeroCoefficient;
  one  := fam!.oneCoefficient;
  mone := -one;

  if IsInt(name) then # passed as indeterminate number
    if HasIndeterminateName(fam,name) then
      name:=IndeterminateName(fam,name);
    else
      name:=Concatenation("x_",String(name));
    fi;
  fi;

  if Length(cofs)=0 then
    return String(zero);
  fi;
  lc:=Length(cofs);
  if cofs[lc] = zero then
    # assume that there is at least one non-zero coefficient
    repeat 
      lc:=lc-1;
    until cofs[lc]<>zero;  
  fi;
  for i  in [ lc,lc-1..1 ]  do
    if cofs[i] <> zero  then

      # print a '+' if necessary
      c := "*";
      if i <lc  then
	    if IsRat(cofs[i])  then
	      if cofs[i] = one  then
	        Append(str,"+" );
	        c:="";
	      elif cofs[i]>0  then
	        Append(str,"+");
	        Append(str,String(cofs[i]));
	      elif cofs[i]=mone  then
	        Append(str,"-");
	        c:="";
	      else
	        Append(str,String(cofs[i]));
	      fi;
	    elif cofs[i]=one  then
	      Append(str,"+");
	      c:="";
	    elif cofs[i]=mone  then
	      Append(str,"-");
	      c:="";
	    else
	      Append(str,"+");
	      s:=String(cofs[i]);
	      if '+' in s or '-' in s then
	        s:=Concatenation("(",s,")");
	      fi;
	      Append(str,s);
	    fi;
      elif cofs[i]=one  then
	    c:="";
      elif cofs[i]=mone  then
	    Append(str,"-");
	    c:="";
      else
	    s:=String(cofs[i]);
	    if not IsRat(cofs[i]) and ('+' in s or '-' in s) then
	      s:=Concatenation("(",s,")");
	    fi;
	    Append(str,s);
      fi;
      if i+val <> 1  then
	    Append(str,c);
	    Append(str,name);
	    if i+val <> 2  then
	      Append(str,"^");
	      Append(str,String( i+val-1 ));
	    fi;
      elif cofs[i] = one  then
	    Append(str,String(one));
      elif cofs[i] = mone  then
	    Append(str,String(one));
      fi;
    fi;
  od;
  return str;
end);

#############################################################################
##
#M  PrintObj( <uni-laurent> )
##
##  This method is installed for all  rational functions because it  does not
##  matter if one is  in a 'RationalFunctionsFamily',  a 'LaurentPolynomials-
##  Family', or a 'UnivariatePolynomialsFamily'.
##
InstallMethod( PrintObj,"laurent polynomial",true,[IsLaurentPolynomial],0,
function( f )
local c;
  c:=CoefficientsOfLaurentPolynomial(f);
  Print(StringUnivariateLaurent(FamilyObj(f),
    c[1],c[2],
    IndeterminateNumberOfLaurentPolynomial(f)));
end);

InstallMethod( String,"laurent polynomial",true,[IsLaurentPolynomial],0,
function( f )
local c;
  c:=CoefficientsOfLaurentPolynomial(f);
  return StringUnivariateLaurent(FamilyObj(f),
    c[1],c[2],
    IndeterminateNumberOfLaurentPolynomial(f));
end);

# univariate rational functions

#############################################################################
##
#M  UnivariateRationalFunctionByCoefficients( <fam>, <cofs>, <denom-cofs>, <val>, <ind> )
##
InstallMethod( UnivariateRationalFunctionByCoefficients,
  "with indeterminate", true,
    [ IsFamily, IsList, IsList, IsInt, IsInt ], 0,
function( fam, cofs,dc, val, ind )
  # construct a laurent polynomial

  fam:=RationalFunctionsFamily(fam);
  if Length(cofs)>0 and (IsZero(cofs[1]) or IsZero(cofs[Length(cofs)])) then
    if not IsMutable(cofs) then
      cofs:=ShallowCopy(cofs);
    fi;
    val:=val+RemoveOuterCoeffs(cofs,fam!.zeroCoefficient);
  fi;
  if Length(dc)>0 and (IsZero(dc[1]) or IsZero(dc[Length(dc)])) then
    if not IsMutable(dc) then
      dc:=ShallowCopy(dc);
    fi;
    val:=val-RemoveOuterCoeffs(dc,fam!.zeroCoefficient);
  fi;

  return UnivariateRationalFunctionByExtRepNC(fam,cofs,dc,val,ind);

end );

#############################################################################
InstallOtherMethod( UnivariateRationalFunctionByCoefficients,
  "fam, ncof,dcof,val",true,
    [ IsFamily, IsList,IsList, IsInt ], 0,
function( fam, nc,dc, val )
    return UnivariateRationalFunctionByCoefficients( fam, nc,dc, val, 1 );
end );

InstallMethod( PrintObj,"univar",true,[IsUnivariateRationalFunction],0,
function( f )
local fam,ind,nv,dv;
  fam := FamilyObj(f);
  ind := IndeterminateNumberOfLaurentPolynomial(f);
  f   := CoefficientsOfUnivariateRationalFunction(f);
  if f[3]>=0 then
    nv:=f[3];
    dv:=0;
  else
    nv:=0;
    dv:=-f[3];
  fi;
  Print("(",StringUnivariateLaurent(fam,f[1],nv,ind),")/(",StringUnivariateLaurent(fam,f[2],dv,ind),")");
end);

InstallMethod( String,"univar",true,[IsUnivariateRationalFunction],0,
function( f )
local fam,ind,nv,dv;
  fam := FamilyObj(f);
  ind := IndeterminateNumberOfLaurentPolynomial(f);
  f   := CoefficientsOfUnivariateRationalFunction(f);
  if f[3]>=0 then
    nv:=f[3];
    dv:=0;
  else
    nv:=0;
    dv:=-f[3];
  fi;
  return Concatenation("(",StringUnivariateLaurent(fam,f[1],nv,ind),")/(",StringUnivariateLaurent(fam,f[2],dv,ind),")");
end);

# Conversion:

# laurent to univariate ratfun
InstallMethod(CoefficientsOfUnivariateRationalFunction,"laurent polynomial",
  true,[IsLaurentPolynomial],0,
function(f)
local c;
  c:=CoefficientsOfLaurentPolynomial(f);
  return [c[1],FamilyObj(f)!.oneCoefflist,c[2]];
end);

# it is unlikely that there is a laurent polynomial in univariate ratfun
# extrep. The following routines therefore are for safety only.
InstallMethod(IsLaurentPolynomial,"univariate",true,
  [IsUnivariateRationalFunction],0,
function(f)
local c;
  c:=CoefficientsOfUnivariateRationalFunction(f);
  if Length(c[2])=1 then
    c:=[c[1]/c[2][1],c[3]];
    SetCoefficientsOfLaurentPolynomial(f,c);
    return true;
  fi;
  return false;
end);

# when testing a univariate rational function for polynomiality, we check
# whether it is a laurent polynomial and then use the laurent polynomial
# routines.
InstallMethod(IsPolynomial,"univariate",true,[IsUnivariateRationalFunction],0,
function(f)
  if not IsLaurentPolynomial(f) then
    return false;
  fi;
  return CoefficientsOfLaurentPolynomial(f)[2]>=0; # test valuation
end);

InstallOtherMethod(ExtRepPolynomialRatFun,"univariate",true,
  [IsUnivariateRationalFunction],0,
function(f)
  if not IsPolynomial(f) then
    return false;
  fi;
  return EXTREP_POLYNOMIAL_LAURENT(f);
end);

RedispatchOnCondition( CoefficientsOfLaurentPolynomial, true,
    [ IsUnivariateRationalFunction ], [ IsLaurentPolynomial ], 0 );

#############################################################################
##
#M  ExtRepNumeratorRatFun(<univariate>)
##
InstallMethod(ExtRepNumeratorRatFun,"univariate",true,
  [IsUnivariateRationalFunction],0, 
function(f)
local c;
  c:=CoefficientsOfUnivariateRationalFunction(f);
  return EXTREP_COEFFS_LAURENT(c[1],
    Maximum(0,c[3]), # negative will go into denominator
    IndeterminateNumberOfUnivariateRationalFunction(f),
    FamilyObj(f)!.zeroCoefficient);
end);

#############################################################################
##
#M  ExtRepDenominatorRatFun(<univariate>)
##
InstallMethod(ExtRepDenominatorRatFun,"univariate",true,
  [IsUnivariateRationalFunction],0, 
function(f)
local c;
  c:=CoefficientsOfUnivariateRationalFunction(f);
  return EXTREP_COEFFS_LAURENT(c[2],
    Maximum(0,-c[3]), # positive will go into numerator
    IndeterminateNumberOfUnivariateRationalFunction(f),
    FamilyObj(f)!.zeroCoefficient);
end);


# Arithmetic

#############################################################################
##
#M  AdditiveInverseOp( <univariate> )
##
InstallMethod( AdditiveInverseOp,"univariate",
    true, [ IsPolynomialFunction and IsUnivariateRationalFunction ], 0,
function( obj )
local   cofs,  indn;

  cofs := CoefficientsOfUnivariateRationalFunction(obj);
  indn := IndeterminateNumberOfUnivariateRationalFunction(obj);

  if Length(cofs[1])=0 then
    return obj;
  fi;

  return UnivariateRationalFunctionByExtRepNC(FamilyObj(obj),
      AdditiveInverseOp(cofs[1]),cofs[2],cofs[3],indn);

end );

#############################################################################
##
#M  InverseOp( <univariate> )
##
InstallMethod( InverseOp,"univariate", true,
    [ IsPolynomialFunction and IsUnivariateRationalFunction ], 0,
function( obj )
local   cofs,  indn;

  indn := IndeterminateNumberOfUnivariateRationalFunction(obj);
  cofs := CoefficientsOfUnivariateRationalFunction(obj);
  
  if Length(cofs[1])=0 then
    return fail;
  elif Length(cofs[1])=1 then
    # if the numerator is a power of x, we can return a laurent polynomial
    return LaurentPolynomialByExtRepNC(FamilyObj(obj),
	  cofs[2]*Inverse(cofs[1][1]), -cofs[3], indn );
  else
    # swap numerator and denominator and invert the valuation
    return UnivariateRationalFunctionByExtRepNC(FamilyObj(obj),
      cofs[2],cofs[1],-cofs[3],indn );
  fi;   
  
end );

#############################################################################
##
#M  <univariate> * <univariate>
##
InstallMethod( \*, "univariate * univariate", IsIdenticalObj,
    [ IsPolynomialFunction and IsUnivariateRationalFunction,
      IsPolynomialFunction and IsUnivariateRationalFunction], 0,
      PRODUCT_UNIVFUNCS);

#############################################################################
##
#M  <univariate> / <univariate>
##
InstallMethod( \/, "univariate / univariate", IsIdenticalObj,
    [ IsPolynomialFunction and IsUnivariateRationalFunction,
      IsRationalFunction and IsUnivariateRationalFunction], 0,
      QUOT_UNIVFUNCS);

#############################################################################
##
#M  <univariate> + <univariate>
##
InstallMethod( \+, "univariate + univariate", IsIdenticalObj,
    [ IsPolynomialFunction and IsUnivariateRationalFunction,
      IsPolynomialFunction and IsUnivariateRationalFunction ], 0,
      SUM_UNIVFUNCS);

#############################################################################
##
#M  <univariate> - <univariate>
##
##  This is almost the same as `+'. However calling `AdditiveInverse' would
##  wrap up an intermediate polynomial which gets a bit expensive. So we do
##  almost the same here.
InstallMethod( \-, "univariate - univariate", IsIdenticalObj,
    [ IsPolynomialFunction and IsUnivariateRationalFunction,
      IsPolynomialFunction and IsUnivariateRationalFunction ], 0,
      DIFF_UNIVFUNCS);

#############################################################################
##
#M  <univariate> = <univariate>
##
InstallMethod( \=, "univariate = univariate", IsIdenticalObj,
    [ IsPolynomialFunction and IsUnivariateRationalFunction,
      IsPolynomialFunction and IsUnivariateRationalFunction ], 0,
function(l,r)
local lc,rc;
  lc:=CoefficientsOfUnivariateRationalFunction(l);
  rc:=CoefficientsOfUnivariateRationalFunction(r);
  # is the indeterminate important?
  if (Length(lc[1])>1 or (Length(lc[1])>0 and lc[3]<>0))
    and IndeterminateNumberOfUnivariateRationalFunction(l)<>
     IndeterminateNumberOfUnivariateRationalFunction(r) then
    return false;
  fi;
  return ProductCoeffs(lc[1],rc[2])=ProductCoeffs(lc[2],rc[1]) and lc[3]=rc[3];
end);

#############################################################################
##
#M  <coeff> * <univariate>
##
##
BindGlobal("ProdCoeffUnivfunc",function( coef, univ )
local   fam, tmp;

  # multiply by zero gives the zero polynomial
  if IsZero(coef) then return Zero(univ);
  elif IsOne(coef) then return univ;fi;

  fam:=FamilyObj(univ);

  # construct the product and check the valuation in case zero divisors
  tmp := CoefficientsOfUnivariateRationalFunction(univ);
<<<<<<< HEAD
  # Here we use ShallowCopy to avoid access errors later when CLONE_OBJ 
  # will be called from coef*tmp[1] and will try to modify tmp
  return UnivariateRationalFunctionByExtRepNC(fam,coef*ShallowCopy(tmp[1]), tmp[2],tmp[3],
           IndeterminateNumberOfUnivariateRationalFunction(univ));
=======
  if Length(tmp[1])=0 then
    return UnivariateRationalFunctionByExtRepNC(fam,[], tmp[2],tmp[3],
	    IndeterminateNumberOfUnivariateRationalFunction(univ));
  else
    return UnivariateRationalFunctionByExtRepNC(fam,coef*tmp[1], tmp[2],tmp[3],
	    IndeterminateNumberOfUnivariateRationalFunction(univ));
  fi;
>>>>>>> e2998641
end );

InstallMethod( \*, "coeff * univariate", IsCoeffsElms,
  [ IsRingElement, IsPolynomialFunction and IsUnivariateRationalFunction ],
    3, # The method for rational functions is higher ranked
  ProdCoeffUnivfunc);

InstallMethod( \*, "univariate * coeff", IsElmsCoeffs,
  [ IsPolynomialFunction and IsUnivariateRationalFunction,IsRingElement ],
    3, # The method for rational functions is higher ranked
  function(l,c) return ProdCoeffUnivfunc(c,l);end);

# special convenience: permit to multiply by rationals
InstallMethod( \*, "rat * univariate", true,
    [ IsRat, IsPolynomialFunction and IsUnivariateRationalFunction ],
    -RankFilter(IsRat),#fallback method is low ranked
  function(c,r) return ProdCoeffUnivfunc(c*FamilyObj(r)!.oneCoefficient,r); end);

InstallMethod( \*, "univariate * rat", true,
    [ IsPolynomialFunction and IsUnivariateRationalFunction, IsRat ],
    -RankFilter(IsRat),#fallback method is low ranked
  function(l,c) return ProdCoeffUnivfunc(c*FamilyObj(l)!.oneCoefficient,l); end);

#############################################################################
##
#M  <coeff> + <univariate>
##
##
BindGlobal("SumCoeffUnivfunc",function( coef, univ )
local   fam, tmp;

  if IsZero(coef) then return univ;fi;

  fam:=FamilyObj(univ);
  # make the constant a polynomial
  tmp:=UnivariateRationalFunctionByExtRepNC(fam,
    coef*fam!.oneCoefflist,fam!.oneCoefflist,0,
           IndeterminateNumberOfUnivariateRationalFunction(univ));
  return univ+tmp;
end );

InstallMethod( \+, "coeff + univariate", IsCoeffsElms,
  [ IsRingElement, IsPolynomialFunction and IsUnivariateRationalFunction ],0,
  SumCoeffUnivfunc);

InstallMethod( \+, "univariate + coeff", IsElmsCoeffs,
  [ IsPolynomialFunction and IsUnivariateRationalFunction,IsRingElement ],0,
  function(l,c) return SumCoeffUnivfunc(c,l);end);

# special convenience: permit to add rationals
InstallMethod( \+, "rat + univariate", true,
    [ IsRat, IsPolynomialFunction and IsUnivariateRationalFunction ],
    -RankFilter(IsRat),#fallback method is low ranked
  function(c,r) return SumCoeffUnivfunc(c*FamilyObj(r)!.oneCoefficient,r); end);

InstallMethod( \+, "univariate + rat", true,
    [ IsPolynomialFunction and IsUnivariateRationalFunction, IsRat ],
    -RankFilter(IsRat),#fallback method is low ranked
  function(l,c) return SumCoeffUnivfunc(c*FamilyObj(l)!.oneCoefficient,l); end);

#############################################################################
##
#E
##<|MERGE_RESOLUTION|>--- conflicted
+++ resolved
@@ -1552,20 +1552,15 @@
 
   # construct the product and check the valuation in case zero divisors
   tmp := CoefficientsOfUnivariateRationalFunction(univ);
-<<<<<<< HEAD
-  # Here we use ShallowCopy to avoid access errors later when CLONE_OBJ 
-  # will be called from coef*tmp[1] and will try to modify tmp
-  return UnivariateRationalFunctionByExtRepNC(fam,coef*ShallowCopy(tmp[1]), tmp[2],tmp[3],
-           IndeterminateNumberOfUnivariateRationalFunction(univ));
-=======
   if Length(tmp[1])=0 then
     return UnivariateRationalFunctionByExtRepNC(fam,[], tmp[2],tmp[3],
 	    IndeterminateNumberOfUnivariateRationalFunction(univ));
   else
-    return UnivariateRationalFunctionByExtRepNC(fam,coef*tmp[1], tmp[2],tmp[3],
+    # Here we use ShallowCopy to avoid access errors later when CLONE_OBJ 
+    # will be called from coef*tmp[1] and will try to modify tmp
+    return UnivariateRationalFunctionByExtRepNC(fam,coef*ShallowCopy(tmp[1]), tmp[2],tmp[3],
 	    IndeterminateNumberOfUnivariateRationalFunction(univ));
   fi;
->>>>>>> e2998641
 end );
 
 InstallMethod( \*, "coeff * univariate", IsCoeffsElms,
