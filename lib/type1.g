--- conflicted
+++ resolved
@@ -296,16 +296,6 @@
 end );
 
 
-<<<<<<< HEAD
-BIND_GLOBAL( "NewType2", function ( typeOfTypes, family )
-    return NEW_TYPE( typeOfTypes,
-                     family,
-                     family!.IMP_FLAGS,
-                     fail, fail );
-end );
-
-=======
->>>>>>> e2998641
 
 BIND_GLOBAL( "NewType3", function ( typeOfTypes, family, filter )
     return NEW_TYPE( typeOfTypes,
@@ -327,24 +317,6 @@
 end );
 
 
-<<<<<<< HEAD
-BIND_GLOBAL( "NewType5",
-    function ( typeOfTypes, family, filter, data, stuff )
-    local   type, temp;
-    temp := [];
-    temp[POS_FIRST_FREE_TYPE] := stuff;
-    type := NEW_TYPE( typeOfTypes,
-                      family,
-                      WITH_IMPS_FLAGS( AND_FLAGS(
-                         family!.IMP_FLAGS,
-                         FLAGS_FILTER(filter) ) ),
-                      data, temp );
-    return type;
-end );
-
-
-=======
->>>>>>> e2998641
 BIND_GLOBAL( "NewType", function ( arg )
     local   type;
 
