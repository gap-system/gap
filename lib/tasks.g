--- conflicted
+++ resolved
@@ -1,12 +1,9 @@
 Revision.tasks_g := "2011-05-12 16:37:00 +0000";
-<<<<<<< HEAD
 
 BindGlobal ("BLOCK_TYPES", MakeReadOnly( rec (
         BLOCKED_FETCH := 1,
         BLOCKED_WORKER := 2 )));
 
-=======
->>>>>>> c8f68dab
 BindGlobal ("TASK_MANAGER_REQUESTS", MakeReadOnly (rec ( 
         BLOCK_ME := 1,
         RESUME_IDLE_WORKER := 2,
@@ -16,7 +13,6 @@
         FINISH := 6,
         CULL_IDLE_WORKERS := 7,
         FINISH_WORKER := 8,
-<<<<<<< HEAD
         START_WORKERS := 9,
         TRY_UNBLOCK_TASK := 10,
         STEAL := 11,
@@ -41,37 +37,20 @@
 FinishProcesses := function()
 end;
 
-Tasks := AtomicRecord( rec ( Initial := 1 ,    # initial number of worker threads
-=======
-        START_WORKERS := 9)));
-
 Tasks := AtomicRecord( rec ( Initial := GAPInfo.KernelInfo.NUM_CPUS ,    # initial number of worker threads
->>>>>>> c8f68dab
                  ReportErrors := true,
                  FirstTask := true,
                  WorkerPool := CreateChannel(),                # pool of idle workers                 
                  TaskManagerRequests := CreateChannel(),       # task manager requests
-<<<<<<< HEAD
                  WorkerSuspensionRequests := CreateChannel(),  # suspend requests from task manager
                  InputChannels := AtomicList ([]), # list of worker input channels
                  doStealing := false));           
 
-
-
 TaskPoolData := ShareObj( rec(
                         TaskPool := [],                               # task pool (list)
                         TaskPoolLen := 0 ));         # length of a task pool     
 
 MakeThreadLocal("threadId");
-=======
-                 WorkerSuspensionRequests := CreateChannel(),
-                 InputChannels := AtomicList([])));  # suspend requests from task manager
-
-TaskData := ShareObj( rec(
-                    TaskPool := [],                               # task pool (list)
-                    TaskPoolLen := 0,         # length of a task pool     
-                    Running := 0));
->>>>>>> c8f68dab
 
 ReadLib ("logging.g");
 
@@ -86,31 +65,18 @@
 MakeReadWriteGVar("TaskManager");
 DeclareGlobalVariable ("mainThreadChannels");
 MakeReadWriteGVar("mainThreadChannels");
-<<<<<<< HEAD
-=======
-
->>>>>>> c8f68dab
 
 GetWorkerInputChannel := function (worker)
   while true do
     if IsBound(Tasks.InputChannels[worker+1]) then
       return Tasks.InputChannels[worker+1];
     fi;
-<<<<<<< HEAD
-=======
-  od;
-end;
-
-RunningTasks := function()
-  atomic readonly TaskData do
-    return TaskData.Running;
   od;
 end;
 
 Tasks.TaskPoolLength := function()
-  atomic readonly TaskData do
-    return TaskData.TaskPoolLen;
->>>>>>> c8f68dab
+  atomic readonly TaskPoolData do
+    return TaskPoolData.TaskPoolLen;
   od;
 end;
 
@@ -128,20 +94,12 @@
     while not IsBound(task) do
       suspend := TryReceiveChannel (Tasks.WorkerSuspensionRequests, fail);
       if not IsIdenticalObj (suspend, fail) then
-<<<<<<< HEAD
         Tracing.TraceWorkerSuspended();
         SendChannel (Tasks.TaskManagerRequests, rec ( worker:= threadId,
-                                                               type := TASK_MANAGER_REQUESTS.SUSPEND_ME));
-        
+                                                      type := TASK_MANAGER_REQUESTS.SUSPEND_ME));
         unSuspend := ReceiveChannel (channels.toworker);
         if unSuspend=TASK_MANAGER_REQUESTS.FINISH then
           Tracing.Close();
-=======
-        SendChannel (Tasks.TaskManagerRequests, rec ( worker:= ThreadID(CurrentThread()),
-                                                               type := TASK_MANAGER_REQUESTS.SUSPEND_ME));
-        unSuspend := ReceiveChannel (channels.toworker);
-        if unSuspend=TASK_MANAGER_REQUESTS.FINISH then
->>>>>>> c8f68dab
           SendChannel (Tasks.TaskManagerRequests, rec ( worker := CurrentThread(),
                                                                   type := TASK_MANAGER_REQUESTS.FINISH_WORKER));
           return;
@@ -168,13 +126,9 @@
         fi;
         resume := ReceiveChannel (channels.toworker);
         if resume=TASK_MANAGER_REQUESTS.FINISH then
-<<<<<<< HEAD
           Tracing.Close();
           SendChannel (Tasks.TaskManagerRequests (rec ( type := TASK_MANAGER_REQUESTS.FINISH_WORKER,
           	worker := threadId)));
-=======
-          SendChannel (Tasks.TaskManagerRequests, rec ( type := TASK_MANAGER_REQUESTS.FINISH_WORKER, worker := ThreadID(CurrentThread())));
->>>>>>> c8f68dab
           return;
         fi;
       fi;
@@ -215,10 +169,6 @@
       
       atomic task do
         task.complete := true;
-<<<<<<< HEAD
-        if IsBound(task.result) and not IsThreadLocal(task.result) then
-          p := LOCK(task.result);
-        fi;
         if IsBound(task.result) and IsGlobalObjectHandle(task.result) then
           ShareObj(result);
           task.result!.obj := result;
@@ -240,31 +190,18 @@
                   type := TASK_MANAGER_REQUESTS.TRY_UNBLOCK_TASK,
                                   worker := threadId,
                                   tasks := task.waitingOnMe));
-=======
-        if IsThreadLocal(result) then
-          task.result := MigrateObj (result, task);
-          task.adopt_result := true;
-        else
-          task.result := result;
-          task.adopt_result := false;
->>>>>>> c8f68dab
         fi;
         while true do
           toUnblock := TryReceiveChannel (task.blockedWorkers, fail);
           if IsIdenticalObj (toUnblock, fail) then
             break;
           else
-<<<<<<< HEAD
             if toUnblock.type = BLOCK_TYPES.BLOCKED_WORKER then
               SendChannel (Tasks.TaskManagerRequests, rec ( type := TASK_MANAGER_REQUESTS.RESUME_BLOCKED_WORKER, 
                                                                     worker := toUnblock.worker));
             else
               ProcessBlockedFetch (task, toUnblock);
             fi;
-=======
-            SendChannel (Tasks.TaskManagerRequests, rec ( type := TASK_MANAGER_REQUESTS.RESUME_BLOCKED_WORKER, 
-                                                                  worker := toUnblock));
->>>>>>> c8f68dab
           fi;
         od;
       od;
@@ -276,23 +213,16 @@
 # Function called when worker blocks on the result of a task.
 Tasks.BlockWorkerThread := function()
   local resume;
-<<<<<<< HEAD
   
   Tracing.TraceWorkerBlocked();
   
   SendChannel (Tasks.TaskManagerRequests, rec (worker := threadId, type := TASK_MANAGER_REQUESTS.BLOCK_ME));
   resume := ReceiveChannel (GetWorkerInputChannel(threadId));
-=======
-
-  SendChannel (Tasks.TaskManagerRequests, rec (worker := ThreadID(CurrentThread()), type := TASK_MANAGER_REQUESTS.BLOCK_ME));
-  resume := ReceiveChannel (GetWorkerInputChannel(ThreadID(CurrentThread())));
->>>>>>> c8f68dab
   if resume<>TASK_MANAGER_REQUESTS.RESUME_BLOCKED_WORKER then
     Error("Error while worker is waiting to resume\n");
   fi;
   
   Tracing.TraceWorkerResumed();
-    
 
 end;
 
@@ -310,24 +240,14 @@
 
 # Tasks.Initialize just fires off the task manager.
 Tasks.Initialize := function()
-<<<<<<< HEAD
-  local i, toworker, fromworker, channels;
-  #TaskManager := CreateThread(Tasks.TaskManagerFunc);
-  TaskManager := fail;
-  #MakeReadOnlyGVar ("TaskManager");
-=======
   local i;
   TaskManager := CreateThread(Tasks.TaskManagerFunc);
   MakeReadOnlyGVar ("TaskManager");
->>>>>>> c8f68dab
   mainThreadChannels := rec ( toworker := CreateChannel(1),
                               fromworker := CreateChannel(1));
   MakeReadOnlyGVar("mainThreadChannels");
   Tasks.InputChannels[1] := mainThreadChannels.toworker;
-<<<<<<< HEAD
   threadId := 0;
-=======
->>>>>>> c8f68dab
 end;
 
 # Creates a task without binding it to a worker
@@ -387,11 +307,8 @@
   od;
 
   SendChannel (Tasks.TaskManagerRequests, rec ( type := TASK_MANAGER_REQUESTS.CULL_IDLE_WORKERS, 
-<<<<<<< HEAD
-                                                        worker := threadId));
-=======
-                                                        worker := ThreadID(CurrentThread())));
->>>>>>> c8f68dab
+                                                worker := threadId));
+
 end;
 
 ExecuteTask:= atomic function(readwrite task)
@@ -405,7 +322,6 @@
     TaskPoolData.TaskPool[TaskPoolData.TaskPoolLen] := task;
   od;
   
-<<<<<<< HEAD
   Tracing.TraceTaskCreated();
   
   if (Tasks.FirstTask) then
@@ -414,16 +330,7 @@
                                                  noWorkers := Tasks.Initial,
                                                  worker := 0)); # worker id is irrelevant in this case
   fi;
-  
-=======
-  if (Tasks.FirstTask) then
-    Tasks.FirstTask := false;
-    SendChannel (Tasks.TaskManagerRequests, rec (type := TASK_MANAGER_REQUESTS.START_WORKERS, 
-                                                         noWorkers := Tasks.Initial,
-                                                         worker := 0)); # worker id is irrelevant in this case
-  fi;
-
->>>>>>> c8f68dab
+
   worker := TryReceiveChannel (Tasks.WorkerPool, fail);
   if IsNotIdenticalObj (worker, fail) then
     SendChannel (worker.toworker, TASK_MANAGER_REQUESTS.RESUME_IDLE_WORKER);
@@ -507,17 +414,13 @@
     fi;
     
     if not task.complete then
-<<<<<<< HEAD
       if task.offloaded then
         UNLOCK(p);
         FetchTaskResult(task); # blocking will happen inside of this function
         return;
       fi;
 
-        SendChannel (task.blockedWorkers, rec (type := BLOCK_TYPES.BLOCKED_WORKER, worker := threadId));
-=======
-      SendChannel (task.blockedWorkers, ThreadID(CurrentThread()));
->>>>>>> c8f68dab
+      SendChannel (task.blockedWorkers, rec (type := BLOCK_TYPES.BLOCKED_WORKER, worker := threadId));
       UNLOCK(p);
       Tasks.BlockWorkerThread();
     else
@@ -541,11 +444,7 @@
   len := Length(arg);
   
   for task in arg do
-<<<<<<< HEAD
     LOCK (task, false);
-=======
-    LOCK(task,false);
->>>>>>> c8f68dab
     if task.async then
       UNLOCK(task);
       Error("Cannot wait for a async task");
@@ -558,11 +457,7 @@
   
   while true do 
     for i in [1..len] do
-<<<<<<< HEAD
-      atomic readonly arg[i] do 
-=======
       atomic readonly arg[i].complete do
->>>>>>> c8f68dab
         if arg[i].complete then
           return i;
         fi;
@@ -685,12 +580,11 @@
 
 # Function executed by a task manager
 Tasks.TaskManagerFunc := function()
-<<<<<<< HEAD
   local i, worker,  request, requestType,
         taskToFinish, toUnblock,
         totalTasks, blockedWorkersChannel, taskMap,
         toResume, taskman, target, finishing, finishingState, t;
-  
+
   finishing := false;
   taskman := rec (activeWorkers:= 0,
                   blockedWorkers:=0,
@@ -701,27 +595,9 @@
                   stealRequests:=0,
                   nextStealingTime:=MicroSeconds());
   
-  #for i in [1..Tasks.Initial] do 
-    #worker := Tasks.StartNewWorkerThread();
-    #activeWorkers := activeWorkers+1;
-  #od;
-=======
-  local i, worker, request, requestType,
-        taskToFinish, toUnblock,
-        totalTasks, blockedWorkersChannel, taskMap,
-        toResume, taskman;
-  
-  taskman := rec ( activeWorkers := 0,
-                   blockedWorkers := 0,
-                   suspendedWorkers := 0,
-                   suspendedWorkersList := [],
-                   allWorkers := []);
->>>>>>> c8f68dab
-  
   while true do
     
     if finishing and finishingState.myWorkersToFinish=0 then
-      #PrintTaskManStats();
       return;
     fi;
     
@@ -746,10 +622,7 @@
     
     worker := request.worker;
     requestType := request.type;
-<<<<<<< HEAD
-=======
-    
->>>>>>> c8f68dab
+
     if requestType = TASK_MANAGER_REQUESTS.START_WORKERS then
       for i in [1..request.noWorkers] do
         worker := Tasks.StartNewWorkerThread();
@@ -770,19 +643,11 @@
         taskman.activeWorkers := taskman.activeWorkers+1;
       fi;
     elif requestType = TASK_MANAGER_REQUESTS.RESUME_BLOCKED_WORKER then # request to unblock a worker
-      if worker<>0 then 
-<<<<<<< HEAD
       taskman.blockedWorkers := taskman.blockedWorkers-1;
       if taskman.activeWorkers>Tasks.Initial then
-=======
-        taskman.blockedWorkers := taskman.blockedWorkers-1;
-        if taskman.activeWorkers>Tasks.Initial then
->>>>>>> c8f68dab
-          SendChannel (Tasks.WorkerSuspensionRequests, true);
-        fi;
+        SendChannel (Tasks.WorkerSuspensionRequests, true);
       fi;
       SendChannel (GetWorkerInputChannel(worker), TASK_MANAGER_REQUESTS.RESUME_BLOCKED_WORKER);
-<<<<<<< HEAD
     elif requestType = TASK_MANAGER_REQUESTS.TRY_UNBLOCK_TASK then
       atomic readonly request.tasks do
         for t in request.tasks do
@@ -794,8 +659,6 @@
           od;
         od;
       od;
-=======
->>>>>>> c8f68dab
     elif requestType = TASK_MANAGER_REQUESTS.SUSPEND_ME then
       taskman.activeWorkers := taskman.activeWorkers-1;
       if taskman.suspendedWorkers>Tasks.Initial then
@@ -810,7 +673,6 @@
         taskman.suspendedWorkers := taskman.suspendedWorkers-1;
         SendChannel (GetWorkerInputChannel(worker), TASK_MANAGER_REQUESTS.FINISH);
       od;
-<<<<<<< HEAD
     elif requestType = TASK_MANAGER_REQUESTS.NO_WORK then
       if IsBoundGlobal("MPI_Initialized") then
         taskman.stealRequests := taskman.stealRequests+1;
@@ -823,8 +685,6 @@
         taskman.stealRequests := taskman.stealRequests-1;
         taskman.stealing := false;
       fi;
-=======
->>>>>>> c8f68dab
     elif requestType = TASK_MANAGER_REQUESTS.FINISH_WORKER then
       WaitThread(worker);
       if finishing then
