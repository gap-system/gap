#############################################################################
##
#W  meataxe.gi                   GAP Library                       Derek Holt
#W                                                                 Sarah Rees
#W                                                           Alexander Hulpke
##
##
#Y  Copyright 1994 -- School of Mathematical Sciences, ANU   
#Y  (C) 1998-2001 School Math. Sci., University of St Andrews, Scotland
#Y  Copyright (C)  1996,  Lehrstuhl D für Mathematik,  RWTH Aachen,  Germany
##
##  This file contains the 'Smash'-MeatAxe modified for GAP4 and using the 
##  standard MeatAxe interface.  It defines the MeatAxe SMTX.
##

InstallGlobalFunction(GModuleByMats,function(arg)
local l,f,dim,m;
  l:=arg[1];
  if Length(arg)=1 then
    Error("Usage: GModuleByMats(<mats>,[<id>,]<field>)");
  fi;
  f:=arg[Length(arg)];
  if Length(l)>0 and Characteristic(l[1])<>Characteristic(f) then
      Error("matrices and field do not fit together");
  fi;
  l:=List(l,i->ImmutableMatrix(f,i));
  MakeImmutable(l);

  if ForAny(l,i->Length(i)<>Length(i[1])) or
    Length(Set(List(l,Length)))>1 then
    Error("<l> must be a list of square matrices of the same dimension");
  fi;
  m:=rec(field:=f,
	 isMTXModule:=true);
  if Length(l)>0 then
    dim:=Length(l[1][1]);
  elif Length(arg)=2 then
    Error("if no generators are given the dimension must be given explicitly");
  else
    dim:=arg[2];
    l:=[ ImmutableMatrix(f, IdentityMat(dim,f) ) ];
    m.smashMeataxe:=rec(isZeroGens:=true);
  fi;
  m.dimension:=dim;
  m.generators:=l;
  m.IsOverFiniteField:= Size(f)<>infinity and IsFFECollCollColl(l);
  return m;
end);

#############################################################################
##
#F  TrivialGModule ( g, F ) . . . trivial G-module
##
##  g is a finite group, F a field, trivial smash G-module computed.
InstallGlobalFunction(TrivialGModule,function (g, F)
local mats;
  mats:=List(GeneratorsOfGroup(g),i->[[One(F)]]);
  return GModuleByMats(mats,F);
end);

#############################################################################
##
#F  InducedGModule ( g, h, m ) . . . calculate an induced G-module
##
## h should be a subgroup of a finite group g, and m a smash
## GModule for h.
## The induced module for g is calculated.
InstallGlobalFunction(InducedGModule,function (g, h, m)

   local  gensh, mats, ghom, gdim, hdim, F, index, gen, genim,
         gensim, r, i, j, k, l, elt, im;

   if IsGroup (g) = false then
      return Error ("First argument is not a group.");
   fi;
   if SMTX.IsMTXModule (m) = false then
      return Error ("Second argument is not a meataxe module.");
   fi;

   gensh:=GeneratorsOfGroup (h);
   mats:=SMTX.Generators (m);
   if Length (gensh) <> Length (mats) then
      Error ("m does not have same number of generators as h = G1");
   fi;

   hdim:=SMTX.Dimension(m);
   F:=SMTX.Field(m);
   if Characteristic(F)=0 then
       ghom:=GroupHomomorphismByImagesNC(h,Group(mats),gensh,mats); 
   else
       ghom:=GroupHomomorphismByImages(h,GL(hdim,F),gensh,mats);
   fi;

   #set up transveral
   r:=RightTransversal (g, h);
   index:=Length (r);

   gdim:=index*hdim;

   #Now calculate images of generators.
   gensim:=[];
   for gen in GeneratorsOfGroup(g) do
      genim:=NullMat (gdim, gdim, F);
      for i in [1..index] do
         j:=PositionCanonical (r, r[i]*gen);
         elt:=r[i]*gen/r[j];
         im:=Image (ghom, elt);
    #Now insert hdim x hdim matrix im in the correct place in the genim.
         for k in [1..hdim] do
            for l in [1..hdim] do
               genim[ (i-1)*hdim+k][ (j-1)*hdim+l]:=im[k][l];
            od;
         od;
      od;
      Add (gensim, genim);
   od;

   return GModuleByMats (gensim, F);

end);

#############################################################################
##
#F PermutationGModule ( g, F) . permutation module
##
## g is a permutation group, F a field.
## The corresponding permutation module is output.
InstallGlobalFunction(PermutationGModule,function (g, F)
   local gens, deg;
   gens:=GeneratorsOfGroup(g);
   deg:=LargestMovedPoint(gens);
   return GModuleByMats(List(gens,g->PermutationMat(g,deg,F)),F);
end);

###############################################################################
##
#F  TensorProductGModule ( m1, m2 )  . . tensor product of two G-modules
##
## TensorProductGModule calculates the tensor product of smash
## modules m1 and m2. 
## They are assumed to be modules over the same algebra so, in particular,
## they  should have the same number of generators.
## 
InstallGlobalFunction(TensorProductGModule,function ( m1, m2)

   local mat1, mat2, F1, F2,  gens, i, l;

   mat1:=SMTX.Generators(m1); mat2:=SMTX.Generators(m2);
   F1:=SMTX.Field(m1); F2:=SMTX.Field(m2);
   if (F1 <> F2) then
      Error ("GModules are defined over different fields.\n");
   fi;
   l:=Length (mat1);
   if (l <> Length (mat2)) then
      Error ("GModules have different numbers of generators.");
   fi;

   gens:=[];
   for i in [1..l] do
      gens[i]:=KroneckerProduct (mat1[i], mat2[i]);
   od;

   return GModuleByMats(gens, F1);
end);

###############################################################################
##
#F  WedgeGModule ( module ) . . . . . wedge product of a G-module
##
## WedgeGModule calculates the wedge product of a G-module.
## That is the action on antisymmetrix tensors.
## 
InstallGlobalFunction(WedgeGModule,function ( module)
   local mats, mat, newmat, row, F, gens, dim, nmats, i, j, k, m, n, x;

   mats:=SMTX.Generators(module);
   F:=SMTX.Field(module);
   nmats:=Length (mats);
   dim:=SMTX.Dimension(module);

   gens:=[];
   for i in [1..nmats] do
      mat:=mats[i];
      newmat:=[];
      for j in [1..dim] do
         for k in [1..j - 1] do
            row:=[];
            for m in [1..dim] do
               for n in [1..m - 1] do
                  x:=mat[j][m] * mat[k][n] - mat[j][n] * mat[k][m];
                  Add (row, x);
               od;
            od;
            Add (newmat, row);
         od;
      od;
      Add (gens, newmat);
   od;

   return GModuleByMats(gens, F);
end);

SMTX.Setter:=function(string)
  return function(module,obj)
    if not IsBound(module.smashMeataxe) then
      module.smashMeataxe:=rec();
    fi;
    module.smashMeataxe.(string):=obj;
  end;
end;

SMTX.IsMTXModule:=function(module)
  return IsBound(module.isMTXModule) and
         IsBound(module.field) and
         IsBound(module.generators) and
         IsBound(module.dimension);
end;

SMTX.IsZeroGens:=function(module)
  return IsBound(module.smashMeataxe)
     and IsBound(module.smashMeataxe.isZeroGens)
     and module.smashMeataxe.isZeroGens=true;
end;

SMTX.Dimension:=function(module)
  return module.dimension;
end;

SMTX.Field:=function(module)
  return module.field;
end;

SMTX.Generators:=function(module)
  if SMTX.IsZeroGens(module) then
    return [];
  else
    return module.generators;
  fi;
end;

SMTX.SetIsIrreducible:=function(module,b)
  module.IsIrreducible:=b;
end;

SMTX.HasIsIrreducible:=function(module)
  return IsBound(module.IsIrreducible);
end;


SMTX.IsAbsolutelyIrreducible:=function(module)
  if not IsBound(module.IsAbsolutelyIrreducible) then
    if not SMTX.IsIrreducible(module) then
      return false;
    fi;
    module.IsAbsolutelyIrreducible:=SMTX.AbsoluteIrreducibilityTest(module);
  fi;
  return module.IsAbsolutelyIrreducible;
end;

SMTX.SetIsAbsolutelyIrreducible:=function(module,b)
  module.IsAbsolutelyIrreducible:=b;
end;

SMTX.HasIsAbsolutelyIrreducible:=function(module)
  return IsBound(module.IsAbsolutelyIrreducible);
end;

SMTX.SetSmashRecord:=SMTX.Setter(`"dummy");
SMTX.Subbasis:=SMTX.Getter(`"subbasis");
SMTX.SetSubbasis:=SMTX.Setter(`"subbasis");
SMTX.AlgEl:=SMTX.Getter(`"algebraElement");
SMTX.SetAlgEl:=SMTX.Setter(`"algebraElement");
SMTX.AlgElMat:=SMTX.Getter(`"algebraElementMatrix");
SMTX.SetAlgElMat:=SMTX.Setter(`"algebraElementMatrix");
SMTX.AlgElCharPol:=SMTX.Getter(`"characteristicPolynomial");
SMTX.SetAlgElCharPol:=SMTX.Setter(`"characteristicPolynomial");
SMTX.AlgElCharPolFac:=SMTX.Getter(`"charpolFactors");
SMTX.SetAlgElCharPolFac:=SMTX.Setter(`"charpolFactors");
SMTX.AlgElNullspaceVec:=SMTX.Getter(`"nullspaceVector");
SMTX.SetAlgElNullspaceVec:=SMTX.Setter(`"nullspaceVector");
SMTX.AlgElNullspaceDimension:=SMTX.Getter(`"ndimFlag");
SMTX.SetAlgElNullspaceDimension:=SMTX.Setter(`"ndimFlag");

SMTX.CentMat:=SMTX.Getter(`"centMat");
SMTX.SetCentMat:=SMTX.Setter(`"centMat");
SMTX.CentMatMinPoly:=SMTX.Getter(`"centMatMinPoly");
SMTX.SetCentMatMinPoly:=SMTX.Setter(`"centMatMinPoly");

SMTX.FGCentMat:=SMTX.Getter(`"fieldGenCentMat");
SMTX.SetFGCentMat:=SMTX.Setter(`"fieldGenCentMat");
SMTX.FGCentMatMinPoly:=SMTX.Getter(`"fieldGenCentMatMinPoly");
SMTX.SetFGCentMatMinPoly:=SMTX.Setter(`"fieldGenCentMatMinPoly");

SMTX.SetDegreeFieldExt:=SMTX.Setter(`"degreeFieldExt");


#############################################################################
##
#F  SMTX.OrthogonalVector( subbasis ) single vector othogonal to a submodule,
##  N.B. subbasis is assumed to consist of normed vectors, 
##  submodule is assumed proper.
##
SMTX_OrthogonalVector:=function ( subbasis )
   local zero, one, v, i, j, k, x, dim, len;
   subbasis:=ShallowCopy(subbasis);
   Sort (subbasis);
   subbasis:=Reversed (subbasis);
   # Now subbasis is in order so that the vector whose leading coefficient
   # comes furthest to the left comes first.
   len:=Length (subbasis);
   dim:=Length (subbasis[1]);
   i:= 1;
   v:=[];
   one:=One(subbasis[1][1]);
   zero:=Zero(one);
   for i in [1..dim] do
      v[i]:=zero;
   od;
   i:=1;
   while i <= len and subbasis[i][i] = one do
      i:= i + 1;
   od;
   v[i]:=one;
   for j in Reversed ([1..i-1]) do
      x:=zero;
      for k in [j + 1..i] do
         x:=x + v[k] * subbasis[j][k];
      od;
      v[j]:=-x;
   od;

   return v;
end;
SMTX.OrthogonalVector:=SMTX_OrthogonalVector;

SubGModLeadPos:=function(sub,dim,subdim,zero)
local leadpos,i,j,k;
   ## As in SpinnedBasis, leadpos[i] gives the position of the first nonzero 
   ## entry (which will always be 1) of sub[i].

   leadpos:=[];
   for i in [1..subdim] do
      j:=1;
      while j <= dim and sub[i][j]=zero do j:=j + 1; od;
      leadpos[i]:=j;
      for k in [1..i - 1] do
         if leadpos[k] = j then
            Error ("Subbasis isn't normed.");
         fi;
      od;
   od;
  return leadpos;
end;

#############################################################################
##
#F  SpinnedBasis ( v, matrices, F, [ngens] ) . . . . 
## 
## The first argument v  can either be a vector over the module on
## which matrices act or a subspace.
##
## SpinnedBasis computes a basis for the submodule defined by the action of the
## matrix group generated by the list matrices on v.
## F is the field over which we act.
## It is returned as a list of normed vectors.
## If the optional third argument is present, then only the first ngens
## matrices in the list are used.
SMTX_SpinnedBasis:=function ( arg  )
   local   v, matrices, ngens, zero,  
           ans, dim, subdim, leadpos, u, w, i, j, k, l, m,F;

   if Number (arg) < 3 or Number (arg) > 4 then
      Error ("Usage:  SpinnedBasis ( v, matrices, F, [ngens] )");
   fi;
   v:=arg[1];
   matrices:=arg[2];
   F:=arg[3];
   if Number (arg) = 4 then
      ngens:=arg[4];
      if ngens <= 0 or ngens > Length (matrices) then
         ngens:=Length (matrices);
      fi;
   else
      ngens:=Length (matrices);
   fi;
   ans:=[];
   if Length(v)=0 then
     return [];
   fi;
   if not IsList(v[1]) then
     v:=[v];
   fi;
   zero:=Zero(matrices[1][1][1]);
   ans:=ShallowCopy(Basis(VectorSpace(F,v)));
   for v in [1..Length(ans)] do
     u := CopyToVectorRep(ans[v],Size(F));
     if u <> fail then
       ans[v]:=u;
     fi;  
   od;
   if Length(ans)=0 then
     return ans;
   fi;
   dim:=Length(ans[1]);
   subdim:=Length(ans);
   leadpos:=SubGModLeadPos(ans,dim,subdim,zero);
     
   i:=1;
   while i <= subdim do
      for l in [1..ngens] do
         m:=matrices[l];
         # apply generator m to submodule generator i
         w:=ShallowCopy(ans[i] * m);
         # try to express w in terms of existing submodule generators
         j:=1;
         for  j in [1..subdim] do
            k:=w[leadpos[j]];
            if k <> zero then
               #w:=w - k * ans[j];
               AddRowVector(w,ans[j],-k);
            fi;
         od;

         j:=1;
         while j <= dim and w[j] = zero do j:=j + 1; od;
         if j <= dim then
            #we have found a new generator of the submodule
            subdim:=subdim + 1;
            leadpos[subdim]:=j;
            #w:=(w[j]^-1) * w;
	        MultRowVector(w,w[j]^-1);
            Add ( ans, w );
            if subdim = dim then
	           ans:=ImmutableMatrix(F,ans);
               return ans;
            fi;
         fi;
      od;
      i:=i + 1;
   od;

   Sort(ans);
   ans:=Reversed(ans); #To bring it into semi-echelonised form.
   ans:=ImmutableMatrix(F,ans);
   return ans;
end;
SMTX.SpinnedBasis:=SMTX_SpinnedBasis;

SMTX_SubGModule:=function(module, subspace)
## The submodule of module generated by <subspace>.
  return SMTX.SpinnedBasis(subspace, SMTX.Generators(module),
                                    SMTX.Field(module));
end;

SMTX.SubGModule:=SMTX_SubGModule;
SMTX.SubmoduleGModule:=SMTX_SubGModule;

#############################################################################
##
#F  SMTX.SubQuotActionsModule (matrices,sub,dim,subdim,field,typ) . . .  
##  generators of sub- and quotient-module and original module wrt new basis
## 
##  IT IS ASSUMED THAT THE GENERATORS OF SUB ARE NORMED.
##
##  this function is used to compute all submodule/quotient stuff, as
##  indicated by  typ: 1=Sub, 2=Quotient, 4=Common
##  The function returns a record with components 'smatrices', 'qmatrices',
##  'nmatrices' and 'nbasis' if applicable.
##
##  See the description for 'SMTX.InducedAction' for
##  description of the matrices
##  
SMTX_SubQuotActions:=function(matrices,sub,dim,subdim,F,typ)
local c,q,i,j,k,w,zero,leadpos,cfleadpos, m, ct, erg,one,
           g, newg, newgn, smatrices, qmatrices, nmatrices, 
           im, newim, newimn,onem,zerov,zeroc;

   one:=One(F);
   onem:=One(matrices[1]);
   zero:=Zero(one);
   c:=typ>3; # common indicator
   q:=c or (typ mod 4)>1; # quotient indicator
   if c then 
     zeroc:=ListWithIdenticalEntries(subdim,zero);
     ConvertToVectorRep(zeroc,F);
   else
     zeroc:=fail;
   fi;

   leadpos:=SubGModLeadPos(sub,dim,subdim,zero);
   cfleadpos:=leadpos[2];
   leadpos:=leadpos[1];

   ## Now add a further dim-subdim vectors to the list sub, to complete a basis.
   if q then
     sub:=ShallowCopy (sub);
     k:=subdim;
     for i in [1..dim] do
	if cfleadpos[i] = 0 then
	   k:=k + 1;
	   #w:=[];
	   #for m in [1..dim] do w[m]:=zero; od;
	   #w[i]:=one;
	   w:=onem[i];
	   leadpos[k]:=i;
	   Add (sub, w);
	fi;
     od;
   fi;
   sub:=ImmutableMatrix(F,sub);

   erg:=rec();

   nmatrices:=[];
   if (typ mod 2)>0 then
     zerov:=ListWithIdenticalEntries(subdim,zero);
     ConvertToVectorRep(zerov,F);

     ## Now work out action of generators on submodule
     smatrices:=[];
     for g in matrices do
	newg:=[]; newgn:=[];
	for i in [1..subdim] do
	   im:=ShallowCopy(sub[i] * g);
	   #newim:=[]; newimn:=[];
	   newim:=ShallowCopy(zerov);
	   for j in [1..subdim] do
	     k:=im[leadpos[j]];
	     newim[j]:=k; #newimn[j]:=k;
	     if k<> zero then
	       #im:=im - k * sub[j];
	       AddRowVector(im,sub[j],-k);
	     fi;
	   od;

	   # Check that the vector is now zero - if not, then sub was 
	   # not the basis of a submodule 
	   if im <> Zero(im) then return fail; fi;
	   Add (newg, newim);

	   if c then
	     #for j in [subdim + 1..dim] do newimn[j]:=zero; od;
	     newimn:=ShallowCopy(zeroc);
	     newimn{[1..subdim]}:=newim;
	     Add (newgn, newimn);
	   fi;

	od;
	i:=ShallowCopy(newg);
	i:=ImmutableMatrix(F,i);
	Add (smatrices, i);
	Add (nmatrices, newgn); # will still be added to
     od;
     erg.smatrices:=smatrices;
   else
     nmatrices:=List(matrices,i->[]);
   fi;

   if q then
     zerov:=ListWithIdenticalEntries(dim-subdim,zero);
     ConvertToVectorRep(zerov,F);
     ## Now work out action of generators on quotient module
     qmatrices:=[];
     ct:=0;
     for g in matrices do
	ct:=ct + 1;
	newg:=[];
	newgn:=nmatrices[ct];
	for i in [subdim + 1..dim] do
	  im:=ShallowCopy(sub[i] * g);
	  #newim:=[]; newimn:=[];
	  newim:=ShallowCopy(zerov);
	  newimn:=ShallowCopy(zeroc);
	  for j in [1..dim] do
	    k:=im[leadpos[j]];
	    if j > subdim then
	      newim[j - subdim]:=k;
	    fi;
	    if k <> zero then
	      #im:=im - k * sub[j];
	      AddRowVector(im,sub[j],-k);
	      if c then
		newimn[j]:=k;
	      fi;
	    fi;
	  od;
	  Add (newg, newim);   
	  Add (newgn, newimn);
	od;
	newg:=ImmutableMatrix(F,newg);
	Add (qmatrices, newg);
     od;
     erg.qmatrices:=qmatrices;
     erg.nbasis:=sub;
     if c then
       nmatrices:=List(nmatrices,i->ImmutableMatrix(F,i));
       MakeImmutable(nmatrices);
       erg.nmatrices:=nmatrices;
     fi;
   fi;

   return erg;
end;

SMTX_SubQuotActions:=function(matrices,sub,dim,subdim,F,typ)
local s, c, q, leadpos, zero, zerov, smatrices, newg, im, newim, k, subi,
      qmats, smats, nmats, sr, qr, g, h, erg, i, j;

  s:=(typ mod 2)=1; # subspace indicator
  typ:=QuoInt(typ,2);
  q:=(typ mod 2)=1; # quotient indicator
  c:=typ>1; # common indicator

  zero:=Zero(F);
  leadpos:=SubGModLeadPos(sub,dim,subdim,zero);

  if subdim*2<dim and not (q or c) then
    # the subspace dimension is small and we only want the subspace action:
    # performing a base change is too expensive

    zerov:=ListWithIdenticalEntries(subdim,zero);
    ConvertToVectorRep(zerov,F);

    smatrices:=[];
    for g in matrices do
      newg:=[]; 
      for i in [1..subdim] do
	im:=ShallowCopy(sub[i] * g);
	newim:=ShallowCopy(zerov);
	for j in [1..subdim] do
	  k:=im[leadpos[j]];
	  if k<> zero then
	    newim[j]:=k;
	    AddRowVector(im,sub[j],-k);
	  fi;
	od;

	# Check that the vector is now zero - if not, then sub was 
	# not the basis of a submodule 
	if im <> Zero(im) then return fail; fi;
	Add (newg, newim);
      od;
      Add(smatrices,ImmutableMatrix(F,newg));
    od;
    return rec(smatrices:=smatrices);
  else
    # we want the quotient or all or the subspace dimension is big enough to
    # merit a basechange

    # first extend the basis
    sub:=ShallowCopy(sub);
    Append(sub,One(matrices[1]){Difference([1..dim],leadpos)});
    sub:=ImmutableMatrix(F,sub);
    subi:=sub^-1;
    qmats:=[];
    smats:=[];
    nmats:=[];
    sr:=[1..subdim];qr:=[subdim+1..dim];
    for g in matrices do
      g:=sub*g*subi;
      if s then 
	h:=g{sr}{sr};
	h:=ImmutableMatrix(F,h);
	Add(smats,h);
      fi;
      if q then 
	h:=g{qr}{qr};
	h:=ImmutableMatrix(F,h);
	Add(qmats,h);
      fi;
      if c then Add(nmats,g);fi;
    od;
    erg:=rec();
    if s then
      erg.smatrices:=smats;
    fi;
    if q then
      erg.qmatrices:=qmats;
    fi;
    if c then
      erg.nmatrices:=nmats;
    fi;
    if q or c then
      erg.nbasis:=sub;
    fi; 
    return erg;
  fi;
end;


SMTX.SubQuotActions:=SMTX_SubQuotActions;

#############################################################################
##
##  SMTX.NormedBasisAndBaseChange(sub)
##
##  returns a list [bas,change] where bas is a normed basis for <sub> and
##  change is the base change from bas to sub (the basis vectors of bas
##  expressed in coefficients for sub)
SMTX.NormedBasisAndBaseChange:=function(sub)
local l,m,d;
  l:=Length(sub);
  d:=Length(sub[1]);
  m:= IdentityMat(d,One(sub[1][1]));
  sub:=List([1..l],i->Concatenation(ShallowCopy(sub[i]),m[i]));
  TriangulizeMat(sub);
  m:=d+l;
  return [sub{[1..l]}{[1..d]},sub{[1..l]}{[d+1..m]}];
end;

#############################################################################
##
#F  SMTX.InducedActionSubmoduleNB ( module, sub ) . . . . construct submodule
##
## module is a module record, and sub is a list of generators of a submodule.
## IT IS ASSUMED THAT THE GENERATORS OF SUB ARE NORMED.
## (i.e. each has leading coefficient 1 in a unique place).
## SMTX.InducedActionSubmoduleNB ( module, sub ) computes the submodule of
## module for which sub is the basis.
## If sub does not generate a submodule then fail is returned.
SMTX.InducedActionSubmoduleNB:=function ( module, sub )
   local   ans, dim, subdim, smodule,F;

   subdim:=Length (sub);
   if subdim = 0 then
      return List(module.generators,i->[[]]);
   fi;
   dim:=SMTX.Dimension(module);
   F:=SMTX.Field(module);

   ans:=SMTX.SubQuotActions(module.generators,sub,dim,subdim,F,1);

   if ans=fail then
     return fail;
   fi;

   if SMTX.IsZeroGens(module) then
     smodule:=GModuleByMats([],Length(ans.smatrices[1]),F);
   else
     smodule:=GModuleByMats (ans.smatrices,F);
   fi;
   return smodule;
end;

# Ditto, but allowing also unnormed modules
SMTX.InducedActionSubmodule:=function(module,sub)
local nb,ans,dim,subdim,smodule,F;
  nb:=SMTX.NormedBasisAndBaseChange(sub);
  sub:=nb[1];
  nb:=nb[2];

   subdim:=Length (sub);
   if subdim = 0 then
      return List(module.generators,i->[[]]);
   fi;
   dim:=SMTX.Dimension(module);
   F:=SMTX.Field(module);

   ans:=SMTX.SubQuotActions(module.generators,
                                sub,dim,subdim,F,1);

   if ans=fail then
     return fail;
   fi;

   # conjugate the matrices to correspond to given sub
   if SMTX.IsZeroGens(module) then
     smodule:=GModuleByMats([],Length(ans.smatrices[1]),F);
   else
    smodule:=GModuleByMats (List(ans.smatrices,i->i^nb),F);
   fi;
   return smodule;
end;

SMTX.ProperSubmoduleBasis:=function(module)
  if SMTX.IsIrreducible(module) then
    return fail;
  fi;
  return SMTX.Subbasis(module);
end;


#############################################################################
##
#F  SMTX.InducedActionFactorModule( module, sub [,compl] )
##
## module is a module record, and sub is a list of generators of a submodule.
## (i.e. each has leading coefficient 1 in a unique place).
## Qmodule is returned, where qmodule
## is the quotient module.
## 
SMTX.InducedActionFactorModule:=function (arg)
local module,sub,  ans, dim, subdim, F,qmodule;

   module:=arg[1];
   sub:=arg[2];

   sub:=List(sub,ShallowCopy);
   TriangulizeMat(sub);

   subdim:=Length (sub);
   dim:=SMTX.Dimension(module);
   if subdim = dim then
      return List(module.generators,i->[[]]);
   fi;

   F:=SMTX.Field(module);

   ans:=SMTX.SubQuotActions(module.generators,
                                sub,dim,subdim,F,2);

   if ans=fail then
     return fail;
   fi;

   if Length(arg)=3 then
     # compute basechange
     sub:=Concatenation(sub,arg[3]);
     sub:=sub*Inverse(ans.nbasis);
     ans.qmatrices:=List(ans.qmatrices,i->i^sub);
   fi;

   if SMTX.IsZeroGens(module) then
     qmodule:=GModuleByMats([],Length(ans.qmatrices[1]),F);
   else
    qmodule:=GModuleByMats (ans.qmatrices, F);
   fi;
   return qmodule;

end;

#############################################################################
##
#F  SMTX.InducedActionFactorModuleWithBasis( module, sub ) 
##
SMTX.InducedActionFactorModuleWithBasis:=function (module,sub)
local ans, dim, subdim, F,qmodule;

   sub:=List(sub,ShallowCopy);
   TriangulizeMat(sub);

   subdim:=Length (sub);
   dim:=SMTX.Dimension(module);
   if subdim = dim then
      return List(module.generators,i->[[]]);
   fi;

   F:=SMTX.Field(module);

   ans:=SMTX.SubQuotActions(module.generators,
                                sub,dim,subdim,F,2);

   if ans=fail then
     return fail;
   fi;

   # fetch new basis
   sub:=ans.nbasis{[Length(sub)+1..module.dimension]};

   if SMTX.IsZeroGens(module) then
     qmodule:=GModuleByMats([],Length(ans.qmatrices[1]),F);
   else
    qmodule:=GModuleByMats (ans.qmatrices, F);
   fi;
   return [qmodule,sub];

end;

#############################################################################
##
#F  SMTX.InducedAction( module, sub, typ )
##  generators of sub- and quotient-module and original module wrt new basis
##  and new basis
## 
## module is a module record, and sub is a list of generators of a submodule.
## IT IS ASSUMED THAT THE GENERATORS OF SUB ARE NORMED.
## (i.e. each has leading coefficient 1 in a unique place).
## SMTX.InducedAction computes the submodule and quotient
## and the original module with its matrices written wrt to the basis used
## to compute smodule and qmodule. 
## [smodule, qmodule, nmodule] is returned, 
## where smodule is the submodule and qmodule the quotient module.
## The matrices of nmodule have the form  A  0  where  A  and  B  are the
##                                        C  B
## corresponding matrices of smodule and qmodule resepctively.
## If sub is not the basis of a submodule then fail is returned.
SMTX.InducedAction:=function ( arg )
local module,sub,typ,ans,dim,subdim,F,one,erg;

   module:=arg[1];
   sub:=arg[2];
   if Length(arg)>2 then
     typ:=arg[3];
   else
     typ:=7;
   fi;
   subdim:=Length (sub);
   dim:=SMTX.Dimension(module);
   F:=SMTX.Field(module); one:=One (F);

   erg:=SMTX.SubQuotActions(module.generators,
                                sub,dim,subdim,F,typ);

   if erg=fail then
     return fail;
   fi;

   ans:=[];

   if IsBound(erg.smatrices) then
     if SMTX.IsZeroGens(module) then
       Add(ans,GModuleByMats([],Length(erg.smatrices[1]), F));
     else
       Add(ans,GModuleByMats(erg.smatrices, F));
     fi;
   fi;
   if IsBound(erg.qmatrices) then
     if SMTX.IsZeroGens(module) then
       Add(ans,GModuleByMats([],Length(erg.qmatrices[1]), F));
     else
       Add(ans,GModuleByMats(erg.qmatrices, F));
     fi;
   fi;
   if IsBound(erg.nmatrices) then
     if SMTX.IsZeroGens(module) then
       Add(ans,GModuleByMats([],Length(erg.nmatrices[1]), F));
     else
       Add(ans,GModuleByMats(erg.nmatrices, F));
     fi;
   fi;
   if IsBound(erg.nbasis) then
     Add(ans,erg.nbasis);
   fi;

   return ans;

end;

#############################################################################
##
#F  SMTX.InducedActionSubMatrixNB ( mat, sub ) . . . . construct submodule
##
##  as InducedActionSubmoduleNB but for a matrix.
SMTX.InducedActionSubMatrixNB:=function ( mat, sub )
local subdim, dim, F, ans;

   subdim:=Length (sub);
   if subdim = 0 then
      return [];
   fi;
   dim:=Length(mat);
   F:=DefaultFieldOfMatrix(mat);

   ans:=SMTX.SubQuotActions([mat],sub,dim,subdim,F,1);

   if ans=fail then
     return fail;
   else
     return ans.smatrices[1];
   fi;

end;

# Ditto, but allowing also unnormed modules
SMTX.InducedActionSubMatrix:=function(mat,sub)
local nb, subdim, dim, F, ans;
  nb:=SMTX.NormedBasisAndBaseChange(sub);
  sub:=nb[1];
  nb:=nb[2];

   subdim:=Length (sub);
   if subdim = 0 then
      return [];
   fi;
   dim:=Length(mat);
   F:=DefaultFieldOfMatrix(mat);

   ans:=SMTX.SubQuotActions([mat],sub,dim,subdim,F,1);

   if ans=fail then
     return fail;
   else
    # conjugate the matrices to correspond to given sub
     return ans.smatrices[1]^nb;
   fi;

end;

#############################################################################
##
#F  SMTX.InducedActionFactorMatrix( mat, sub [,compl] )
##
##  as InducedActionFactor, but for a matrix.
## 
SMTX.InducedActionFactorMatrix:=function (arg)
local mat, sub, subdim, dim, F, ans;

   mat:=arg[1];
   sub:=arg[2];

   sub:=List(sub,ShallowCopy);
   TriangulizeMat(sub);

   subdim:=Length (sub);
   dim:=Length(mat);
   if subdim = dim then
      return [];
   fi;

   F:=DefaultFieldOfMatrix(mat);

   ans:=SMTX.SubQuotActions([mat],sub,dim,subdim,F,2);

   if ans=fail then
     return fail;
   fi;

   if Length(arg)=3 then
     # compute basechange
     sub:=Concatenation(sub,arg[3]);
     sub:=sub*Inverse(ans.nbasis);
     ans.qmatrices:=List(ans.qmatrices,i->i^sub);
   fi;

   return ans.qmatrices[1];

end;

SMTX_SMCoRaEl:=function(matrices,ngens,newgenlist,dim,F)
local g1,g2,coefflist,M,pol;
  g1:=Random ([1..ngens]);
  g2:=g1;
  while g2=g1 and ngens>1 do
     g2:=Random ([1..ngens]);
  od;
  ngens:=ngens + 1;
  matrices[ngens]:=matrices[g1] * matrices[g2];
  Add (newgenlist, [g1, g2]);
  # Take a random linear sum of the existing generators as new generator.
  # Record the sum in coefflist
  coefflist:=[Random(F)];
  #M:=NullMat(dim, dim, F);
  M:=coefflist[1]*matrices[1];
  for g1 in [2..ngens] do
     g2:=Random (F);
     if IsOne(g2) then
       M:=M + matrices[g1];
     elif not IsZero(g2) then
       M:=M + g2 * matrices[g1];
     fi;
     Add (coefflist, g2);
  od;
  Info(InfoMeatAxe,2,"Evaluated random element in algebra.");
  pol:=CharacteristicPolynomialMatrixNC (F,M,1);
  return [M,coefflist,pol];
end;
SMTX.SMCoRaEl:=SMTX_SMCoRaEl;

# how many random elements should we try before (temporarily ) giving up?
# This number is set relatively high to minimize the chance of an unlucky
# random run in functions such as composition series computation. 
SMTX.RAND_ELM_LIMIT:=5000; 

#############################################################################
##
#F  SMTX.IrreduciblityTest( module ) try to reduce a module over a finite
##                                      field
##
## 27/12/2000.
## New version incorporating Ivanyos/Lux method of handling one difficult case
## for proving reducibility.
## (See G.Ivanyos and K. Lux, `Treating the exceptional cases of the meataxe',
##  Experimental Mathematics 9, 2000, 373-381.
##
## module is a module record
## IsIrreducible ( ) attempts to decide whether module is irreducible.
## When it succeeds it returns true or false.
## We choose at random elements of the group algebra of the group.
## If el is such an element, we define M, p, fac, N, e and v as follows:-
## M is the matrix corresponding to el, p is its characteristic polynomial, 
## fac an irreducible factor of p, N the nullspace of the matrix fac (M), 
## ndim the dimension of N, and v a vector in N.
## If we can find the above such that ndim = deg (fac) then we can test
## conclusively for irreducibility. Then, in the case where irreducibility is
## proved, we store the information as fields for the module, since it may be
## useful later (e.g. to test for absolute irreducibility, equivalence with
## another module).
## These  fields are accessed by the functions
## AlgEl() (el), AlgElMat (M), AlgElCharPol (p), 
## AlgElCharPolFac (fac), AlgElNullspaceDimension (ndim), and
## AlgElNullspaceVec(v).
## 
## If we cannot find such a set with ndim = deg (fac) we may nonetheless prove
## reducibility  by finding a submodule. However we can never prove
## irreducibility without such a set (and hence the algorithm could run
## forever, but hopefully this will never happen!)
## Where reducibility is proved, we set the field .subbasis
## (a basis for the submodule, normed in the sense that the first non-zero
## component of each basis vector is 1, and is in a different position from
## the first non-zero component of every other basis vector).
## The test for irreducibility is based on the meataxe method  (but in the
## meataxe, ndim is always very small, usually 1. The modification here is put
## in to enable the method to work over modules with large centralizing fields).
## We simply spin v. If we do not get  the whole space, we have a submodule, 
## on the other hand, if we do get the whole space, we calculate the 
## nullspace NT of the transpose of fac (M), spin that under the group 
## generated by the transposes of the generating matrices, and thus either 
## find the transpose of a submodule or conclusively prove irreducibility.
##
## This function can also be used to get a random submodule. Therefore it
## is not an end-user function but only called internally
SMTX_IrreducibilityTest:=function ( module )
   local matrices, tmatrices, ngens, ans,  M, mat, g1, g2, maxdeg, 
         newgenlist, coefflist, orig_ngens, zero, 
         N, NT, v, subbasis, fac, sfac, pol, orig_pol, q, dim, ndim, i,
         l, trying, deg, facno, bestfacno, F, count, R, rt0,idmat,
         pfac1, pfac2, quotRem, pfr, idemp, M2, mat2, mat3;

   rt0:=Runtime ();
   Info(InfoMeatAxe,1,"Calling MeatAxe. All times will be in milliseconds");
   if not SMTX.IsMTXModule (module) then 
      return Error ("Argument of IsIrreducible is not a module.");
   fi;

   if not module.IsOverFiniteField then 
      return Error ("Argument of IsIrreducible is not over a finite field.");
   fi;
   matrices:=ShallowCopy(module.generators);
   dim:=SMTX.Dimension(module);
   ngens:=Length (matrices);
   orig_ngens:=ngens;
   F:=SMTX.Field(module);
   zero:=Zero (F);
   R:=PolynomialRing (F);

   # Now compute random elements M of the group algebra, calculate their
   # characteristic polynomials, factorize, and apply the irreducible factors
   # to M to get matrices with nontrivial nullspaces.
   # tmatrices will be a list of the transposed generators if required.

   tmatrices:=[];
   trying:=true; 
   #trying will become false when we have an answer
   maxdeg:=1;
   newgenlist:=[];
   # Do a small amount of preprocessing to increase the generator set.
   for i in [1..1] do
      g1:=Random ([1..ngens]);
      g2:=g1;
      while g2=g1 and Length (matrices) > 1 do
         g2:=Random ([1..ngens]);
      od;
      ngens:=ngens + 1;
      matrices[ngens]:=matrices[g1] * matrices[g2];
      Add (newgenlist, [g1, g2]);
   od;
   Info(InfoMeatAxe,1,"Done preprocessing. Time = ",Runtime()-rt0,".");
   count:=0;

   #Main loop starts - choose a random element of group algebra on each pass
   while trying  do
      count:=count + 1;
      if count mod SMTX.RAND_ELM_LIMIT = 0 then
         Error ("Have generated ",SMTX.RAND_ELM_LIMIT,
	        "random elements and failed to prove\n",
                "or disprove irreducibility. Type return to keep trying.");
      fi;
      maxdeg:=Minimum(maxdeg * 2,dim);
      # On this pass, we only consider irreducible factors up to degree maxdeg.
      # Using higher degree factors is very time consuming, so we prefer to try
      # another element.
      # To choose random element, first add on a new generator as a product of
      # two randomly chosen unequal existing generators
      # Record the product in newgenlist.
      Info(InfoMeatAxe,1,"Choosing random element number ",count);

      M:=SMTX.SMCoRaEl(matrices,ngens,newgenlist,dim,F);

      idmat:=matrices[1]^0;
      ngens:=Length(matrices);

      coefflist:=M[2];
      pol:=M[3];
      M:=M[1];

      orig_pol:=pol;
      Info(InfoMeatAxe,2,"Evaluated characteristic polynomial. Time = ",
           Runtime()-rt0,".");
      #Now we extract the irreducible factors of pol starting with those 
      #of low degree
      deg:=0;
      fac:=[];
      #The next loop is through the degrees of irreducible factors
      while DegreeOfLaurentPolynomial (pol) > 0 and deg < maxdeg and trying do
         repeat
            deg:=deg + 1;
            if deg > Int (DegreeOfLaurentPolynomial (pol) / 2) then
               fac:=[pol];
            else
               fac:=Factors(R, pol: factoroptions:=rec(onlydegs:=[deg]));
               fac:=Filtered(fac,i->DegreeOfLaurentPolynomial(i)=deg);
               Info(InfoMeatAxe,2,Length (fac)," factors of degree ",deg,
                    ", Time = ",Runtime()-rt0,".");
            fi;
         until fac <> [] or deg = maxdeg;

         if fac <> [] then
            if DegreeOfLaurentPolynomial (fac[1]) = dim then 
               # In this case the char poly is irreducible, so the 
               # module is irreducible.
               ans:=true;
               trying:=false; 
               bestfacno:=1;
               v:=ListWithIdenticalEntries(dim,zero);
               v[1]:=One (F);
               ndim:=dim;
            fi; 
            # Otherwise, first see if there is a non-repeating factor.
            # If so it will be decisive, so delete the rest of the list
            l:=Length (fac);
            facno:=1;
            while facno <= l and trying do
               if facno = l  or  fac[facno] <> fac[facno + 1] then
                  fac:=[fac[facno]]; l:=1;
               else
                  while facno < l and fac[facno] = fac[facno + 1] do
                     facno:=facno + 1;
                  od;
               fi;
               facno:=facno + 1;
            od;
            # Now we can delete repetitions from the list fac
            sfac:=Set (fac);

            if DegreeOfLaurentPolynomial (fac[1]) <> dim then
               # Now go through the factors and attempt to find a submodule
               facno:=1; l:=Length (sfac);
               while facno <= l and trying do
                  mat:=Value (sfac[facno], M,idmat);
                  MakeImmutable(mat);
                  ConvertToMatrixRep(mat,F);
                  Info(InfoMeatAxe,2,"Evaluated matrix on factor. Time = ",
                       Runtime()-rt0,".");
                  N:=NullspaceMat (mat);
                  v:=N[1];
                  ConvertToVectorRep(v,F);
                  ndim:=Length (N);

                  Info(InfoMeatAxe,2,"Evaluated nullspace. Dimension = ",
                       ndim,". Time = ",Runtime()-rt0,".");
                  subbasis:=SMTX.SpinnedBasis (v, matrices, F,orig_ngens);
                  Info(InfoMeatAxe,2,"Spun up vector. Dimension = ",
                       Length(subbasis),". Time = ",Runtime()-rt0,".");
                  if Length (subbasis) < dim then
                     # Proper submodule found 
                     trying:=false;
                     ans:=false;
                     SMTX.SetSubbasis(module, subbasis);
                  elif ndim = deg then
                     trying:=false;
                     # if we transpose and find no proper submodule, then the
                     # module is definitely irreducible. 
                     mat:=TransposedMat (mat);
                     if Length (tmatrices)=0 then
                        for i in [1..orig_ngens] do
                           Add (tmatrices, TransposedMat (matrices[i]));
                        od;
                     fi;
                     Info(InfoMeatAxe,2,"Transposed matrices. Time = ",
                          Runtime()-rt0,".");
                     NT:=NullspaceMat (mat);
                     ConvertToVectorRep(NT[1],F);
                     Info(InfoMeatAxe,2,"Evaluated nullspace. Dimension = ",
                          Length(NT),". Time = ",Runtime()-rt0, ".");
                     subbasis:=SMTX.SpinnedBasis(NT[1],tmatrices,F,orig_ngens);
                     Info(InfoMeatAxe,2,"Spun up vector. Dimension = ",
                          Length(subbasis),". Time = ",Runtime()-rt0, ".");
                     if Length (subbasis) < dim then
                        # subbasis is a basis for a submodule of the transposed 
                        # module, and the orthogonal complement of this is a 
                        # submodule of the original module. So we find a vector 
                        # v in that, and then spin it. Of course we won't
                        # necessarily get the full orthogonal complement 
                        # that way, but we'll certainly get a proper submodule.
                        v:=SMTX.OrthogonalVector (subbasis);
                        SMTX.SetSubbasis(module,
                          SMTX.SpinnedBasis(v,matrices,F,orig_ngens));
                        ans:=false;
                     else
                        ans:=true;
                        bestfacno:=facno;
                     fi;
                  fi;
                  if trying and deg>1 and count>2 then
                     Info(InfoMeatAxe,1,"Trying Ivanyos/Lux Method");
                     #first find the appropriate idempotent
                     pfac1:=sfac[facno];
                     pfac2:=orig_pol;
                     while true do
                       quotRem := QuotRemLaurpols(pfac2, sfac[facno], 3);
                       if quotRem[2] <> Zero(R) then
                         break;
                       fi;
                       pfac2 := quotRem[1];
                       pfac1:=pfac1*sfac[facno];
                     od;
                     pfr:=GcdRepresentation(pfac1, pfac2);
                     idemp:=QuotRemLaurpols(pfr[2]*pfac2, orig_pol, 2);
                     #Now another random element in the group algebra.
                     #and a random vector in the module
                     g2:=Random (F);
                     if IsOne(g2) then
                       M2:=matrices[1];
                     else
                       M2:=g2 * matrices[1];
                     fi;
                     for g1 in [2..ngens] do
                        g2:=Random (F);
                        if IsOne(g2) then
                          M2:=M2 + matrices[g1];
                        elif not IsZero(g2) then
                          M2:=M2 + g2 * matrices[g1];
                        fi;
                     od;
                     Info(InfoMeatAxe,2,
                         "Evaluated second random element in algebra.");
                     v:=Random(FullRowSpace(F,dim));
                     mat2:=Value (idemp, M,idmat);
                     MakeImmutable(mat2);
                     ConvertToMatrixRep(mat2,F);
                     mat3:=mat2*M2*mat2;
                     v:=v*(M*mat3 - mat3*M);
                     #This vector might lie in a proper subspace!
                     ConvertToVectorRep(v,F);
                     subbasis:=SMTX.SpinnedBasis (v, matrices, F,orig_ngens);
                     Info(InfoMeatAxe,2,"Spun up vector. Dimension = ",
                       Length(subbasis),". Time = ",Runtime()-rt0,".");
                     if Length(subbasis) < dim and Length(subbasis) <> 0  then
                       # Proper submodule found 
                       trying:=false;
                       ans:=false;
                       SMTX.SetSubbasis(module, subbasis);
                    fi;
                  fi;
                  facno:=facno + 1;
               od; # going through irreducible factors of fixed degree.
               # If trying is false at this stage, then we don't have 
               # an answer yet, so we have to go onto factors of the next degree.
               # Now divide p by the factors used if necessary
               if trying and deg < maxdeg then
                  for q in fac do
                     pol:=Quotient (R, pol, q);
                  od;
               fi; 
            fi;           #DegreeOfLaurentPolynomial (fac[1]) <> dim
         fi;             #fac <> []
      od; #loop through degrees of irreducible factors

      # if we have not found a submodule and trying is false, then the module
      # must be irreducible.
      if trying = false and ans = true then
         SMTX.SetAlgEl(module, [newgenlist, coefflist]);
         SMTX.SetAlgElMat (module, M);
         SMTX.SetAlgElCharPol (module, orig_pol);
         SMTX.SetAlgElCharPolFac (module, sfac[bestfacno]);
         SMTX.SetAlgElNullspaceVec(module, v);
         SMTX.SetAlgElNullspaceDimension (module, ndim);
      fi;

   od;  #main loop

   # das kommt in die eigentliche Methode!
   #if ans = true then 
   #   SMTX.SetReducibleFlag (module, false);
   #else 
   #   SMTX.SetReducibleFlag (module, true);
   #fi;

   Info(InfoMeatAxe,1,"Total time = ",Runtime()-rt0," milliseconds.");
   return ans;

end;

SMTX.IrreducibilityTest:=SMTX_IrreducibilityTest;

SMTX.IsIrreducible:=function(module)
  if not IsBound(module.IsIrreducible) then
    module.IsIrreducible:=SMTX.IrreducibilityTest(module);
  fi;
  return module.IsIrreducible;
end;

#############################################################################
##
#F SMTX.RandomIrreducibleSubGModule ( module ) . . .
## find a basis for a random irreducible
## submodule of module, and return that basis and the submodule, with all
## the irreducibility flags set.
## Returns false if module is irreducible.
SMTX_RandomIrreducibleSubGModule:=function ( module )
   local  ranSub, subbasis, submodule, subbasis2, submodule2,
   F, dim, el, M, fac, N, i, matrices, ngens, genpair;

   if not SMTX.IsMTXModule (module) then 
      return Error ("Argument of RandomIrreducibleSubGModule is not a module.");
   elif SMTX.HasIsIrreducible(module) and SMTX.IsIrreducible(module) then
      return false;
   fi;

   # now call an irreducibility test that will compute a new subbasis

#AH Do we really want to keep old flags? What are they good for?
#      copymodule:=Copy (module);
#      UndoReducibleFlag (copymodule);
#      # Do this to avoid changing the flags in the original module
#      # We need to undo the reducible falgs before calling IsIrreducible 
#      # so that it actually runs and doesn't merely select the submodule 
#      # already listed as a field of module.

   i:=SMTX.IrreducibilityTest(module);

   if i then
     # we just found out it is irreducible
     SMTX.SetIsIrreducible(module,true);
     return false;
   elif not SMTX.HasIsIrreducible(module) then
     # or store reducibility
     SMTX.SetIsIrreducible(module,false);
   fi;

   subbasis:=SMTX.Subbasis (module);
   submodule:=SMTX.InducedActionSubmoduleNB (module, subbasis);
   ranSub:=SMTX.RandomIrreducibleSubGModule (submodule);
   if ranSub = false then
      # submodule has been proved irreducible in a call to this function, 
      # so the flags have been set.
      return [ subbasis, submodule] ;
   else 
      # ranSub[1] is given in terms of the basis for the submodule, 
      # but we want it in terms of the basis of the original module.
      # So we multiply it by subbasis.
      # Then we need our basis to be normed. 
      # this is done by triangulization
      F:=SMTX.Field(module);
      subbasis2:=ranSub[1] * subbasis;
      subbasis2:=List(subbasis2,ShallowCopy);
      TriangulizeMat(subbasis2);

      # But now since we've normed the basis subbasis2, 
      # the matrices of the submodule ranSub[2] are given with respect to 
      # the wrong basis.  So we have to recompute the submodule.
      submodule2:=SMTX.InducedActionSubmoduleNB (module, subbasis2);
      # Unfortunately, although it's clear that this submodule is 
      # irreducible, we'll have to reset the flags that IsIrreducible sets. 
      # AH Why can't we keep irreducibility?

      # Some will be the same # as in ranSub[2], but some are affected by 
      # the base change, or at least part of it, since the flags gets 
      # screwed up by the base change.
      # We need to set the following flags:-

      # ReducibleFlag
      # AlgEl(el), AlgElMat (M), AlgElCharPol (p), 
      # AlgElCharPolFac (fac), AlgElNullspaceDimension (ndim), and
      # AlgElNullspaceVec(v).
      # Most of these can simply be copied.
#AHSetReducibleFlag (submodule2, false);

      el:=SMTX.AlgEl(ranSub[2]); 
      SMTX.SetAlgEl(submodule2,el);
      SMTX.SetAlgElCharPol(submodule2,SMTX.AlgElCharPol(ranSub[2]));
      fac:=SMTX.AlgElCharPolFac(ranSub[2]);
      SMTX.SetAlgElCharPolFac(submodule2,fac);
      SMTX.SetAlgElNullspaceDimension(submodule2,
             SMTX.AlgElNullspaceDimension(ranSub[2]));

      # Only the actual algebra element and its nullspace have to be recomputed
      # This code is essentially from IsomorphismGModule 
      dim:=SMTX.Dimension(submodule2);
      matrices:=ShallowCopy(submodule2.generators);
      ngens:=Length (matrices);
      for genpair in el[1] do
         ngens:=ngens + 1;
         matrices[ngens]:=matrices[genpair[1]] * matrices[genpair[2]];
      od;
      M:= ImmutableMatrix(F,NullMat(dim,dim,Zero(F)));
      for i in [1..ngens] do M:=M + el[2][i] * matrices[i]; od;
      SMTX.SetAlgElMat(submodule2,M);
      N:=NullspaceMat(Value(fac,M,M^0));
      ConvertToVectorRep(N[1],F);
      SMTX.SetAlgElNullspaceVec(submodule2,N[1]);
      return [subbasis2, submodule2];
   fi;

end;
SMTX.RandomIrreducibleSubGModule:=SMTX_RandomIrreducibleSubGModule;

#############################################################################
##
#F  SMTX.GoodElementGModule ( module ) . .  find good group algebra element
##                                       in an irreducible module
##
## module is a module that is already known to be irreducible.
## GoodElementGModule finds a group algebra element with nullspace of
## minimal possible dimension. This dimension is 1 if the module is absolutely
## irreducible, and the degree of the relevant field extension otherwise.
## This is needed for testing for equivalence of modules.
SMTX_GoodElementGModule:=function ( module )
local matrices, ngens, M, mat,  N, newgenlist, coefflist, orig_ngens,
      fac, sfac, pol, oldpol,  q, deg, i, l,
      trying, dim, mindim, F, R, count, rt0;

   rt0:=Runtime ();
   if not SMTX.IsMTXModule(module) or not SMTX.IsIrreducible(module) then
     return Error ("Argument is not an irreducible module.");
   fi;
   if not SMTX.HasIsAbsolutelyIrreducible(module) then
      SMTX.IsAbsolutelyIrreducible(module);
   fi;
   if  SMTX.IsAbsolutelyIrreducible(module) then
     mindim:=1;
   else
     mindim:=SMTX.DegreeFieldExt(module);
   fi;

   if SMTX.AlgElNullspaceDimension (module) = mindim then return; fi;
   # This is the condition that we want. If it holds already, then there is
   # nothing else to do.

   dim:=SMTX.Dimension(module);
   matrices:=ShallowCopy(module.generators);
   ngens:=Length (matrices);
   orig_ngens:=ngens;
   F:=SMTX.Field(module);
   R:=PolynomialRing(F);

   # Now compute random elements el of the group algebra, calculate their
   # characteristic polynomials, factorize, and apply the irreducible factors
   # to el to get matrices with nontrivial nullspaces.

   trying:=true;
   count:=0;
   newgenlist:=[];
   while trying do
      count:=count + 1;
      if count mod SMTX.RAND_ELM_LIMIT = 0 then
         Error ("Have generated ",SMTX.RAND_ELM_LIMIT,
	        " random elements and failed ",
                "to find a good one. Type return to keep trying.");
      fi;
      Info(InfoMeatAxe,2,"Choosing random element number ",count,".");

      M:=SMTX.SMCoRaEl(matrices,ngens,newgenlist,dim,F);
      ngens:=Length(matrices);

      coefflist:=M[2];
      pol:=M[3];
      M:=M[1];

      Info(InfoMeatAxe,2,"Evaluated characteristic polynomial. Time = ",
           Runtime()-rt0,".");
      #That is necessary in case p is defined over a smaller field that F.
      oldpol:=pol;
      #Now we extract the irreducible factors of pol starting with those
      #of low degree
      deg:=0;
      fac:=[];
      while deg  <= mindim and trying do
         repeat
            deg:=deg + 1;
            if deg > mindim then
               fac:=[pol];
            else
               fac:=Factors(R, pol: factoroptions:=rec(onlydegs:=[deg]));
               fac:=Filtered(fac,i->DegreeOfLaurentPolynomial(i)<=deg);
               Info(InfoMeatAxe,2,Length(fac)," factors of degree ",deg,
                    ", Time = ",Runtime()-rt0,".");
               sfac:=Set (fac);
            fi;
         until fac <> [];
         l:=Length (fac);
         if trying and deg <= mindim then
            i:=1;
            while i <= l and trying do
               mat:=Value (fac[i], M,M^0);
               MakeImmutable(mat);
               ConvertToMatrixRep(mat,F);
               Info(InfoMeatAxe,2,"Evaluated matrix on factor. Time = ",
                    Runtime()-rt0,".");
               N:=NullspaceMat(mat);
               Info(InfoMeatAxe,2,"Evaluated nullspace. Dimension = ",
                    Length(N),". Time = ",Runtime()-rt0,".");
               if Length (N) = mindim then
                  trying:=false;
                  SMTX.SetAlgEl(module, [newgenlist, coefflist]);
                  SMTX.SetAlgElMat (module, M);
                  SMTX.SetAlgElCharPol (module, oldpol);
                  SMTX.SetAlgElCharPolFac (module, fac[i]);
		  ConvertToVectorRep(N[1],F);
                  SMTX.SetAlgElNullspaceVec(module, N[1]);
                  SMTX.SetAlgElNullspaceDimension (module, Length (N));
               fi;
               i:=i + 1;
            od;
         fi;

         if trying then
            for q in fac do
               pol:=Quotient (R, pol, q);
            od;
         fi;
      od;
   od;
   Info(InfoMeatAxe,1,"Total time = ",Runtime()-rt0," milliseconds.");

end;
SMTX.GoodElementGModule:=SMTX_GoodElementGModule;

#############################################################################
##
#F  EnlargedIrreducibleGModule (module, mat) . .add a generator to a module that
#
# 2bdef!


#############################################################################
##
#F  SMTX.FrobeniusAction (A, v [, basis]) . . action of matrix A on
##                                  . . Frobenius block of vector v
##
## FrobeniusAction (A, v) computes the Frobenius block of the dxd matrix A
## generated by the length - d vector v, and returns it.
## It is based on code of MinPolCoeffsMat.
## The optional third argument is for returning the basis for this block.
##
SMTX_FrobeniusAction:=function ( arg )
local   L, d, p, M, one, zero, R, h, v, w, i, j, nd, ans, 
	A, basis;

   if Number (arg) = 2  then
      A:=arg[1];
      v:=arg[2];
      basis:=0;
   elif Number (arg) = 3  then
      A:=arg[1];
      v:=arg[2];
      basis:=arg[3];
   else
      return Error ("usage: SMTX.FrobeniusAction ( <A>, <v>, [, <basis>] )");
   fi;
   one :=One(A[1][1]);
   zero:=Zero(one);
   d:=Length ( A );
   M:=ListWithIdenticalEntries(Length(A[1]),zero);
   Add ( M, M[1] );
   ConvertToVectorRep(M,DefaultField(v));

   # L[i] (length d) will contain a vector with head entry 1 at position i,
   # which is in the current block.
   # R[i] (length d + 1 but (d + 1) - entry always 0) is vector expressing
   # L[i] in terms of the basis of the block.
   L:=[];
   R:=[];

   # <j> - 1 gives the power of <A> we are looking at
   j:=1;

   # spin vector around and construct polynomial
   repeat

      # compute the head of <v>
      h:=1;
      while v[h] = zero  do
         h:=h + 1;
      od;

      # start with appropriate polynomial x^(<j> - 1)
      p:=ShallowCopy ( M );
      p[j]:=one;

      # divide by known left sides
      w:=v;
      while h <= d and IsBound ( L[h] ) do
         p:=p - w[h] * R[h];
         w:=w - w[h] * L[h];
         while h <= d and w[h] = zero do
            h:=h + 1;
         od;
      od;

      # if <v> is not the zero vector try next power
      if h <= d  then
	 #AH replaced Copy by ShallowCopy as only vector is used
         if (basis <> 0) then basis[j]:=ShallowCopy (v); fi;
         R[h]:=p * w[h]^-1;
         L[h]:=w * w[h]^-1;
         j:=j + 1;
         v:=v * A;
      fi;
   until h > d;

   nd:=Length (p);
   while 0 < nd  and p[nd] = zero  do
      nd:=nd - 1;
   od;
   nd:=nd - 1;
   ans:=[];
   for i in [1..nd - 1] do
      ans[i]:=[];
      for j in [1..nd] do ans[i][j]:=zero; od;
      ans[i][i + 1]:=one;
   od;
   ans[nd]:=[];
   for j in [1..nd] do
      ans[nd][j]:= - p[j];
   od;

   return ans;
end;
SMTX.FrobeniusAction:=SMTX_FrobeniusAction;

#############################################################################
##
#F SMTX.CompleteBasis(matrices,basis) . complete a basis under a group action
##
##  CompleteBasis ( matrices, basis ) takes the partial basis 'basis' of the
##  underlying space of the (irreducible) module defined by matrices, and
##  attempts to extend it to a complete basis which is a direct sum of
##  translates of the original subspace under group elements. It returns
##  true or false according to whether it succeeds.
##  It is called by IsAbsolutelyIrreducible ()
## 
SMTX_CompleteBasis:=function ( matrices, basis )
local  L, d, subd, subd0, zero, h, v, w, i, bno, gno, vno, newb, ngens;

   subd:=Length (basis);
   subd0:=subd;
   d:=Length ( basis[1] );
   if d = subd then
      return true;
   fi;
   # L is list of normalized generators of the subspace spanned by basis.
   L:=[];
   zero:=Zero(basis[1][1]);
   ngens:=Length (matrices);

   #First find normalized generators for subspace itself.
   for i in [1..subd] do
      v:=basis[i];
      h:=1;
      while v[h] = zero  do
         h:=h + 1;
      od;
      w:=v;
      while h <= d and IsBound ( L[h] )  do
         w:=w - w[h] * L[h];
         while h <= d and w[h] = zero  do
            h:=h + 1;
         od;
      od;
      if h <= d then
         L[h]:=w * w[h]^-1;
      else 
         return Error ("Initial vectors are not linearly independent.");
      fi;
   od;

   #Now start translating
   bno:=1; gno:=1; vno:=1;
   while subd < d do
      #translate vector vno of block bno by generator gno
      v:= basis[ (bno - 1) * subd0 + vno] * matrices[gno];
      h:=1;
      while h<=d and v[h] = zero  do
         h:=h + 1;
      od;
      w:=v;
      while h <= d and IsBound ( L[h] )  do
         w:=w - w[h] * L[h];
         while h <= d and w[h] = zero  do
            h:=h + 1;
         od;
      od;
      if (h <= d) then
         #new generator (and block)
         if vno = 1 then
            newb:=true;
         elif newb = false then
            return false;
         fi;
         L[h]:=w * w[h]^-1;
         subd:=subd + 1;
         basis[subd]:=v;
      else
         #in existing subspace
         if vno = 1 then
            newb:=false;
         elif newb = true then
            return false;
         fi;
      fi;
      vno:=vno + 1;
      if vno > subd0 then
         vno:=1;
         gno:=gno + 1;
         if gno > ngens then
            gno:=1;
            bno:=bno + 1;
         fi;
      fi;
   od;

   return true;
end;
SMTX.CompleteBasis:=SMTX_CompleteBasis;

#############################################################################
##
#F SMTX.AbsoluteIrreducibilityTest( module ) . . decide if an irreducible
##                    module over a  finite field is absolutely irreducible
##
## this function does the work for an absolute irreducibility test but does
## not actually set the flags.
## The function calculates the centralizer of the module.
## The centralizer should be isomorphic to the multiplicative 
## group of the field GF (q^e) for some e, or rather to the group of 
## dim/e x dim/e scalar matrices over GF (q^e), or equivalently, 
## dim x dim matrices composed of identical e x e blocks along the diagonal.
##  e = 1 <=> the module is absolutely irreducible.
## The .fieldExtDeg component is set to e during the function call.
## The function shouldn't be called if the module has not already been
## shown to be irreducible, using IsIrreducible. 
## 
SMTX_AbsoluteIrreducibilityTest:=function ( module )
local dim, ndim, gcd, div, e, ct, F, q, ok, 
      M, v, M0, v0, C, C0, centmat, one, zero, 
      pow, matrices, newmatrices, looking, 
      basisN, basisB, basisBN, P, Pinv, i, j, k, nblocks; 

   if not SMTX.IsMTXModule(module) then
      Error("Argument of IsAbsoluteIrreducible is not a module");
   fi;

   if not SMTX.IsIrreducible(module) then
      Error("Argument of iIsAbsoluteIrreducible s not an irreducible module");
   fi;

   if not module.IsOverFiniteField then 
      return Error ("Argument of IsAbsoluteIrreducible is not over a finite field.");
   fi;
   dim:=SMTX.Dimension(module);
   F:=SMTX.Field(module);
   q:=Size (F);
   matrices:=module.generators;

   # M acts irreducibly on N, which is canonically defined with respect to M
   # as the nullspace of fac (M), where fac is a factor of the char poly of M.
   # ndim is the dimension of N, and v is a vector of N. All these come from
   # the irreducibility test for the module.
   # An element of the centralizer must centralize every element, and
   # therefore M, and so must preserve N, since N is canonically defined
   # wrt M. Our plan is therefore first to find an element which centralizes
   # the restriction of M to N, and then extend it to the whole space. 

   M:=SMTX.AlgElMat(module);
   ndim:=SMTX.AlgElNullspaceDimension(module);
   v:=SMTX.AlgElNullspaceVec(module);

   # e will have to divide both dim and ndim, and hence their gcd.
   gcd:=GcdInt (dim, ndim);
   Info(InfoMeatAxe,2,"GCD of module and nullspace dimensions = ", gcd, ".");
   if gcd = 1 then
      SMTX.SetDegreeFieldExt(module,1);
      #SetAbsReducibleFlag (module, false);
      return true;
   fi;
   div:=DivisorsInt(gcd);

   # It's easy to find elements  in the centralizer of an element in Frobenius 
   # (=rational canonical) form (centralizing elements are defined by their 
   # action on the first basis element).
   # M0  is the Frobenius form for the action of M on N.
   # basisN is set by the function SMTX.FrobeniusAction to be the 
   # basis v, vM, vM^2, .. for N

   basisN:=[];
   Info(InfoMeatAxe,2,
     "Calc. Frobenius action of element from group algebra on nullspace.");
   M0:=SMTX.FrobeniusAction(M,v,basisN);

   zero:=Zero (F);
   one:= One (F);
   v0:=ListWithIdenticalEntries(Length(M0[1]),zero);
   v0[1]:=one;
   ConvertToVectorRep(v0, F);

   # v0 is just the vector (1, 0, 0....0) of length ndim. It has nothing
   # in particular to do with M0[1], but multiplying a vector that happens to be 
   # around by 0 is a good way to get a zero vector of the right length. 

   # we try all possible divisors of gcd (biggest first) as possibilities for e
   # We're looking for a centralizing element with order dividing q^e - 1, and
   # blocks size e on N. 
   for ct in Reversed ([2..Length (div)]) do
      e:=div[ct];
      Info(InfoMeatAxe,2,"Trying dimension ",e," for centralising field.");
      # if ndim = e, M0 will do. 
      if ndim > e then
         C:=M0;
         # Take the smallest power of C guaranteed to have order dividing
	 # q^e - 1, and try that.
         pow:=(q^ndim - 1)/ (q^e - 1);
         Info(InfoMeatAxe,2,"Looking for a suitable centralising element.");
         repeat
            # The first time through the loop C is M0, otherwise we choose C
	    # at random from the centralizer of M0. Since M0 is in Frobenius
	    # form any centralising element is determined by its top row
	    # (which may be anything but the zero vector).

            if Length(C)=0 then
               C[1]:=[];
               repeat
                  ok:=0;
                  for i in [1..ndim] do 
                     C[1][i]:=Random (F);
		     if C[1][i] <> zero then  ok:=1; fi;
                  od;
               until ok=1;
               for i in [2..ndim] do C[i]:=C[i - 1] * M0; od; 
	       C:=ImmutableMatrix(F,C);
            fi;
            # C0 is the Frobenius form for the action of this power on one
	    # of its blocks, B (all blocks have the same size). basisBN will
	    # be set to be a basis for B, in terms of the elements of basisN.
	    # A matrix product gives us the basis for B in terms of the
	    # original basis for the module.
            basisBN:=[];
            C0:=SMTX.FrobeniusAction(C^pow,v0,basisBN);
            C:=[];
         until Length (C0) = e;
	 Info(InfoMeatAxe,2,"Found one.");
         basisB:=ShallowCopy(basisBN * basisN);
      else
         C0:=M0;
         basisB:=ShallowCopy(basisN);
      fi;
      # Now try to extend basisB to a basis for the whole module, by
      # translating it by the generating matrices.
      P:=basisB;
      Info(InfoMeatAxe,2,"Trying to extend basis to whole module.");
      if SMTX.CompleteBasis(matrices,P) then
         # We succeeded in extending the basis (might not have done).
         # So now we have a full basis, which we think of now as a base
 	 # change matrix.
         Info(InfoMeatAxe,2,"Succeeded. Calculating centralising matrix.");
         newmatrices:=[];
         Pinv:=P^-1;
         for i in [1..Length (matrices)] do
            newmatrices[i]:=P * matrices[i] * Pinv;
         od;
         # Make the sum of copies of C0 as centmat
         centmat:=NullMat (dim, dim, F);
         nblocks:=dim/e;
         for i in [1..nblocks] do
            for j in [1..e] do
               for k in [1..e] do
                  centmat[ (i - 1) * e + j][ (i - 1) * e + k]:=C0[j][k];
               od;
            od;
         od;
         Info(InfoMeatAxe,2,"Checking that it centralises the generators.");
         # Check centralizing.
         looking:=true;
         i:=1;
         while looking and i <= Length (newmatrices) do
            if newmatrices[i] * centmat <> centmat * newmatrices[i] then
               looking:=false;
            fi;
            i:=i + 1;
         od;
         if looking then
	    Info(InfoMeatAxe,2,"It did!");
            SMTX.SetDegreeFieldExt(module, e);
            #SetAbsReducibleFlag (module, true);
            SMTX.SetCentMat (module, P^-1 * centmat * P); # get the base right
            # We will also record the minimal polynomial of C0 (and hence of
	    # centmat) in case we need it at some future date.
            SMTX.SetCentMatMinPoly (module, MinimalPolynomialMatrixNC(F,C0,1));
            return false;
         fi;
         Info(InfoMeatAxe,2,"But it didn't.");
      else
         Info(InfoMeatAxe,2,"Failed!");
      fi;
   od;

   Info(InfoMeatAxe,2,
     "Tried all divisors. Must be absolutely irreducible.");
   SMTX.SetDegreeFieldExt(module, 1);
   #SetAbsReducibleFlag (module, false);
   return true;
end;
SMTX.AbsoluteIrreducibilityTest:=SMTX_AbsoluteIrreducibilityTest;

SMTX.DegreeFieldExt:=function(module)
  if not IsBound(module.smashMeataxe.degreeFieldExt) then
    SMTX.AbsoluteIrreducibilityTest( module );
  fi;
  return module.smashMeataxe.degreeFieldExt;
end;

SMTX.DegreeSplittingField:=function(module)
  return DegreeOverPrimeField(SMTX.Field(module))
         *SMTX.DegreeFieldExt(module);
end;

#############################################################################
##
#F  FieldGenCentMat ( module ) . . find a centralizing matrix that generates
##                                the centralizing field of an irred. module
##
## FieldGenCentMat ( ) should only be applied to modules that have already
## been proved irreducible using IsIrreducible. It then tests for absolute
## irreducibility (if not already known) and does nothing if module is
## absolutely irreducible. Otherwise, it returns a a matrix that generates
## (multiplicatively) the centralizing field (i.e. its multiplicative order
## is q^e - 1, where e is the degree of the centralizing field. This is not
## yet used, but maybe in future, if we wish to reduce the group to matrices
## over the larger field.
SMTX.FieldGenCentMat:=function ( module )
   local e, F, R, q, qe, minpol, pp, 
         M, v, M0, v0, C, C0, centmat, newcentmat, genpol, looking, 
         i, l, okd; 

  if SMTX.FGCentMat(module)=fail then
    if SMTX.IsMTXModule (module) = false then
      Error ("Argument of IsIrreducible is not a module.");
    fi;

    if not SMTX.IsIrreducible(module) then
      Error ("GModule is not irreducible.");
    fi;

    # enforce absirred knowledge as well.
    #if not SMTX.IsAbsolutelyIrreducible (module) then
    #  Error ("GModule is not absolutely irreducible.");
    #fi;

    if SMTX.CentMat(module)=fail then
      Error ("No CentMat component!");
    fi;

    F:=SMTX.Field (module);
    R:=PolynomialRing (F);
    q:=Size (F);
    e :=SMTX.DegreeFieldExt(module);
    qe:=q^e - 1;
    minpol:=SMTX.CentMatMinPoly (module);
    # Factorise q^e - 1 
    pp:=PrimePowersInt (qe);
    # We seek a generator of the field of order q^e - 1. In other words, a
    # polynomial genpol of degree e, which has multiplicative order q^e - 1
    # modulo minpol. We first try the polynomial x, which is the element we
    # have already. If this does not work, then we try random nonconstant
    # polynomials until we find one with the right order.

    genpol:=Indeterminate (F);

    looking:=true;
    while looking do
      if genpol <> minpol then
      okd:=FFPOrderKnownDividend (R, genpol, minpol, pp); 
      if okd[1] * Order (One(F)*okd[2]) = qe then
	  looking:=false;
      fi;
      fi;
      if looking then
	  repeat
	    genpol:=RandomPol (F, e,1);
	  until DegreeOfUnivariateLaurentPolynomial(genpol) > 0;
	  genpol:=StandardAssociate (R, genpol);
      fi;
    od;
    # Finally recalculate centmat and its minimal polynomial.
    centmat:=SMTX.CentMat (module);
    newcentmat:=Value (genpol, centmat,centmat^0);
    ConvertToMatrixRep(newcentmat,q);
    SMTX.SetFGCentMat (module, newcentmat);
    SMTX.SetFGCentMatMinPoly(module,MinimalPolynomialMatrixNC(F,newcentmat,1));
    # Ugh! That was very inefficient - should work out the min poly using
    # polynomials, but will sort that out if its ever needed.
  fi;
  return SMTX.FGCentMat(module);
end;

###############################################################################
##
#F  SMTX.CollectedFactors ( module ) . . find composition factors of a module
##
## 01/01/01 Try to deal more efficiently with large numbers of repeated
## small factors by using SMTX.Homomorphisms
##
## SMTX.CollectedFactors calls IsIrreducible repeatedly to find the
## composition factors of the GModule `module'. It also calls
## IsomorphismGModule to determine which are isomorphic.
## It returns a list [f1, f2, ..fr], where each fi is a list [m, n],
## where m is an irreducible composition factor of module, and n is the
## number of times it occurs in module.
##
SMTX_CollectedFactors:= function ( module )
  local field,dim, factors, factorsout, queue, cmod, new,
      d, i, j, l, lq, lf, q, smod, ds, homs, mat;
   if SMTX.IsMTXModule (module) = false then
      return Error ("Argument is not a module.");
   fi;

   dim:=SMTX.Dimension(module);
   field:= SMTX.Field(module);
   factors:=[];
   for i in [1..dim] do
      factors[i]:=[];
   od;
   #factors[i] will contain a list [f1, f2, ..., fr] of the composition factors
   #of module of dimension i. Each fi will have the form [m, n], where m is
   #the module, and n its multiplicity.

   queue:=[module];
   #queue is the list of modules awaiting processing.

   while Length (queue) > 0 do
      lq:=Length (queue);
      cmod:=queue[lq];
      Unbind (queue[lq]);
      d:=SMTX.Dimension(cmod);
      Info(InfoMeatAxe,3,"Length of queue = ", lq, ", dim = ", d, ".");

      if SMTX.IsIrreducible (cmod) then
         Info(InfoMeatAxe,2,"Irreducible: ");
         #module is irreducible. See if it is already on the list.
         new:=true;
         lf:=Length (factors[d]);
         i:=1;
         while new and i <= lf do
            if SMTX.IsEquivalent(factors[d][i][1], cmod) then
               new:=false;
               factors[d][i][2]:=factors[d][i][2] + 1;
            fi;
            i:=i + 1;
         od;
         if new then
            Info(InfoMeatAxe,2," new.");
            factors[d][lf + 1]:=[cmod, 1];
         else
            Info(InfoMeatAxe,2," old.");
         fi;
      else
         Info(InfoMeatAxe,2,"Reducible.");
         #module is reducible. Add sub- and quotient-modules to queue.
         lq:=Length (queue);
	 q:=SMTX.InducedAction(cmod,
		  SMTX.Subbasis (cmod),3);
         smod:=q[1];
         ds:=SMTX.Dimension(smod);
         if ds < d/10 and SMTX.IsIrreducible(smod) then
           #Small dimensional submodule
           #test for repeated occurrences.
           homs:=SMTX.Homomorphisms( smod, cmod); # must have length >0

	   # build the submodule formed by their images
	   mat:=homs[1];
	   for i in [2..Length(homs)] do
	     mat:=Concatenation(mat,homs[i]);
	   od;
	   TriangulizeMat(mat);
	   mat:=Filtered(mat,i->not IsZero(i));
	   mat:=ImmutableMatrix(field,mat);
	   if Length(mat)<cmod.dimension then
	     # there is still some factor left
	     queue[lq+1]:=SMTX.InducedActionFactorModule(cmod, mat);
	   fi;

           Info(InfoMeatAxe,2,
              "Small irreducible submodule X ",Length(homs),
	      " subdim :",Length(mat)/smod.dimension,":");

           #module is irreducible. See if it is already on the list.
           new:=true;
           lf:=Length (factors[ds]);
           i:=1;
           while new and i <= lf do
              if SMTX.IsEquivalent(factors[ds][i][1], smod) then
		 Info(InfoMeatAxe,2," old.");
                 new:=false;
                 factors[ds][i][2]:=factors[ds][i][2] +
		  Length(mat)/smod.dimension;
              fi;
              i:=i + 1;
           od;
           if new then
              Info(InfoMeatAxe,2," new.");
              factors[ds][lf + 1]:=[smod, Length(mat)/smod.dimension];
           fi;
	   
         else
           queue[lq + 1]:=smod; queue[lq + 2]:=q[2];
         fi;
      fi;
   od;

   #Now repack the sequence for output.
   l:=0;
   factorsout:=[];
   for i in [1..dim] do
      for j in [1..Length (factors[i])] do
         l:=l + 1;
         factorsout[l]:=factors[i][j];
      od;
   od;

   return factorsout;

end;
SMTX.CollectedFactors:=SMTX_CollectedFactors;

SMTX.CompositionFactors:=function ( module )
  if SMTX.IsIrreducible(module) then
    return [module];
  else
    module:=SMTX.InducedAction(module,
	          SMTX.Subbasis(module),3);
    return Concatenation(SMTX.CompositionFactors(module[1]),
			 SMTX.CompositionFactors(module[2]));
  fi;
end;

###############################################################################
##
#F  SMTX.Distinguish ( cf, i )  distinguish a composition factor of a module
##
## cf is assumed to be the output of a call to SMTX.CollectedFactors,
## and i is the number of one of the cf.
## Distinguish tries to find a group-algebra element for factor[i]
## which gives nullity zero when applied to all other cf.
## Once this is done, it is easy to find submodules containing this
## composition factor.
##
SMTX_Distinguish:=function ( cf, i )
   local el, genpair, ngens, orig_ngens, mat, matsi, mats, M,
         dimi, dim, F, fac, sfac, p, q, oldp, found, extdeg, j, k,
         lcf, lf, x, y, wno, deg, trying, N, fact, R;

   lcf:=Length (cf);
   ngens:=Length (cf[1][1].generators);
   orig_ngens:=ngens;
   F:=SMTX.Field (cf[1][1]);
   R:=PolynomialRing (F);
   matsi:=ShallowCopy(cf[i][1].generators);
   dimi:=SMTX.Dimension (cf[i][1]);

   #First check that the existing nullspace has dim. 1 over centralising field.
   SMTX.GoodElementGModule (cf[i][1]);

   #First see if the existing element is OK
   #Apply the alg. el. of factor i to every other factor and see if the
   # matrix is nonsingular.
   found:=true;
   el:=SMTX.AlgEl(cf[i][1]);
   fact:=SMTX.AlgElCharPolFac(cf[i][1]);
   for j in [1..lcf] do
      if j <> i and found then
         mats:=ShallowCopy(cf[j][1].generators);
         dim:=SMTX.Dimension(cf[j][1]);
         for genpair in el[1] do
            ngens:=ngens + 1;
            mats[ngens]:=mats[genpair[1]] * mats[genpair[2]];
         od;
         M:=ImmutableMatrix(F, NullMat (dim, dim, F) );
         for k in [1..ngens] do
            M:=M + el[2][k] * mats[k];
         od;
         ngens:=orig_ngens;
         mat:=Value (fact, M,M^0);
         MakeImmutable(mat);
         ConvertToMatrixRep(mat,F);
         if RankMat (mat) < dim then
            found:=false;
            Info(InfoMeatAxe,2,"Current element failed on factor ", j);
         fi;
      fi;
   od;

   if found then
      Info(InfoMeatAxe,2,"Current element worked.");
      return;
   fi;

   #That didn't work, so we have to try new random elements.
   wno:=0;
   el:=[]; el[1]:=[];
   extdeg:=SMTX.DegreeFieldExt (cf[i][1]);

   while found = false do
      Info(InfoMeatAxe,2,"Trying new one.");
      wno:=wno + 1;
      #Add a new generator if there are less than 8 or if wno mod 10=0.
      if  ngens<8 or wno mod 10 = 0 then
         x:=Random ([1..ngens]);
         y:=x;
         while y = x and ngens > 1 do y:=Random ([1..ngens]); od;
         Add (el[1], [x, y]);
         ngens:=ngens + 1;
         matsi[ngens]:=matsi[x] * matsi[y];
      fi;
      #Now take the new random element
      el[2]:=[];
      for j in [1..ngens] do el[2][j]:=Random (F); od;
      #First evaluate on cf[i][1].
      M:=ImmutableMatrix(F, NullMat (dimi, dimi, F) );
      for k in [1..ngens] do
         M:=M + el[2][k] * matsi[k];
      od;
      p:=CharacteristicPolynomialMatrixNC (F,M,1);
      #That is necessary in case p is defined over a smaller field that F.
      oldp:=p;
      #extract irreducible factors
      deg:=0;
      fac:=[];
      trying:=true;
      while deg <= extdeg and trying do
         repeat
            deg:=deg + 1;
            if deg > extdeg then
               fac:=[p];
            else
               fac:=Factors(R, p: factoroptions:=rec(onlydegs:=[deg]));
               fac:=Filtered(fac,i->DegreeOfLaurentPolynomial(i)<=deg);
               sfac:=Set (fac);
            fi;
         until fac <> [];
         lf:=Length (fac);
         if trying and deg <= extdeg then
            j:=1;
            while j <= lf and trying do
               mat:=Value (fac[j], M,M^0);
               MakeImmutable(mat);
               ConvertToMatrixRep(mat,F);
               N:=NullspaceMat (mat);
               if Length (N) = extdeg then
                  trying:=false;
                  SMTX.SetAlgEl(cf[i][1], el);
                  SMTX.SetAlgElMat(cf[i][1], M);
                  SMTX.SetAlgElCharPol (cf[i][1], oldp);
                  SMTX.SetAlgElCharPolFac (cf[i][1], fac[j]);
		  ConvertToVectorRep(N[1],F);
                  SMTX.SetAlgElNullspaceVec(cf[i][1], N[1]);
               fi;
               j:=j + 1;
            od;
         fi;

         if trying then
            for q in fac do
               p:=Quotient (R, p, q);
            od;
         fi;
      od;

      #Now see if it works against the other factors of cf
      if trying = false then
         Info(InfoMeatAxe,2,"Found one.");
         found:=true;
         fact:=SMTX.AlgElCharPolFac(cf[i][1]);
         #Apply the alg. el. of factor i to every other factor and
         #see if the matrix is nonsingular.
         for j in [1..lcf] do
            if j <> i and found then
               mats:=ShallowCopy(cf[j][1].generators);
               dim:=SMTX.Dimension(cf[j][1]);
               ngens:=orig_ngens;
               for genpair in el[1] do
                  ngens:=ngens + 1;
                  mats[ngens]:=mats[genpair[1]] * mats[genpair[2]];
               od;
               M:=ImmutableMatrix(F, NullMat (dim, dim, F) );
               for k in [1..ngens] do
                  M:=M + el[2][k] * mats[k];
               od;
               mat:=Value (fact, M,M^0);
               MakeImmutable(mat);
               ConvertToMatrixRep(mat,F);
               if RankMat (mat) < dim then
                  found:=false;
                  Info(InfoMeatAxe,2,"Failed on factor ", j);
               fi;
            fi;
         od;
      fi;
      if found then
         Info(InfoMeatAxe,2,"It worked!");
      fi;
   od;

end;
SMTX.Distinguish:=SMTX_Distinguish;

###############################################################################
##
#F  SMTX.MinimalSubGModule ( module, cf, i ) . .  find minimal submodule
##                                     containing a given composition factor.
##
## cf is assumed to be the output of a call to SMTX.CollectedFactors, 
## and i is the number of one of the cf.
## It is assumed that SMTX.Distinguish (cf, i) has already been called.
## A basis of a minimal submodule of module containing the composition factor
## cf[i][1] is calculated and returned - i.e. if cf[i][2] = 1.
##
SMTX_MinimalSubGModule:=function ( module, cf, i )
   local el, genpair, ngens, orig_ngens, mat, mats, M, dim, F, 
         k, N, fact;

   if SMTX.IsMTXModule (module) = false then
      return Error ("First argument is not a module.");
   fi;

   ngens:=Length (module.generators);
   orig_ngens:=ngens;
   F:=SMTX.Field (module);

   #Apply the alg. el. of factor i to module
   el:=SMTX.AlgEl(cf[i][1]);
   mats:=ShallowCopy(module.generators);
   dim:=SMTX.Dimension(module);
   for genpair in el[1] do
      ngens:=ngens + 1;
      mats[ngens]:=mats[genpair[1]] * mats[genpair[2]];
   od;
   M:=ImmutableMatrix(F, NullMat (dim, dim, F) );
   for k in [1..ngens] do
      M:=M + el[2][k] * mats[k];
   od;
   #Now throw away extra generators of module
   for k in [orig_ngens + 1..ngens] do
      Unbind (mats[k]);
   od;
   ngens:=orig_ngens;
   fact:=SMTX.AlgElCharPolFac(cf[i][1]);
   mat:=Value (fact, M,M^0);
   N:=NullspaceMat (mat);
   ConvertToVectorRep(N[1],F);
   return (SMTX.SpinnedBasis (N[1], mats,F, ngens));

end;
SMTX.MinimalSubGModule:=SMTX_MinimalSubGModule ;


#############################################################################
##
#F  SMTX.Isomomorphism(module1, module2) . . . . 
##  decide whether two irreducible modules are isomorphic.
## 
## If the 2 modules are not isomorphic, this function returns false;
## if they are isomorphic it returns the matrix B, whose rows form the 
## basis of module2  which is the image of the standard basis for module1.
## Thus if X and Y are corresponding matrices in the generating sets
## for module1 and module2 respectively, Y = B^-1XB
## It is assumed that the same group acts on both modules.
## Otherwise who knows what will happen?
## 
SMTX_IsomorphismComp:=function (module1, module2, action)
   local matrices, matrices1, matrices2, F, R, dim, swapmodule, genpair,
         swapped, orig_ngens, i, j, el, p, fac, ngens, M, mat, v1, v2, v, 
         N, basis, basis1, basis2, tmp;

  #CCC:=[ShallowCopy(module1),ShallowCopy(module2),ShallowCopy(action)];
  #CCC[1].smashMeataxe:=ShallowCopy(CCC[1].smashMeataxe);
  #CCC[2].smashMeataxe:=ShallowCopy(CCC[2].smashMeataxe);
  #Print(CCC,"\n");

   if SMTX.IsMTXModule (module1) = false then 
      Error ("Argument is not a module.");
   elif SMTX.IsMTXModule (module2) = false then 
      Error ("Argument is not a module.");
   elif SMTX.Field (module1) <> SMTX.Field (module2) then 
      Error ("GModules are defined over different fields.");
   fi;

   swapped:=false;
   if not SMTX.HasIsIrreducible (module1) then
      if not SMTX.HasIsIrreducible (module2) then
         Error ("Neither module is known to be irreducible.");
      else
         # The second module is known to be irreducible, so swap arguments.
         swapmodule:=module2; module2:=module1; module1:=swapmodule;
         swapped:=true;
         Info(InfoMeatAxe,2,"Second module is irreducible. Swap them round.");
      fi;
   fi;

   #At this stage, module1 is known to be irreducible
   dim:=SMTX.Dimension (module1);
   if dim <> SMTX.Dimension (module2) then
      Info(InfoMeatAxe,2,"GModules have different dimensions.");
      return fail;
   fi;
   F:=SMTX.Field (module1);
   R:=PolynomialRing (F);

   #First we must check that our nullspace is 1-dimensional over the
   #centralizing field.

   Info(InfoMeatAxe,2,
        "Checking nullspace 1-dimensional over centralising field.");
   SMTX.GoodElementGModule (module1);
   matrices1:=module1.generators;
   matrices2:=ShallowCopy(module2.generators);
   ngens:=Length (matrices1);
   orig_ngens:=ngens;
   if ngens <> Length (matrices2) then
      Error ("GModules have different numbers of defining matrices.");
   fi;

   # Now we calculate the element in the group algebra of module2 that 
   # corresponds to that in module1. This is done using the AlgEl flag 
   # for module1. We first extend the generating set in the same way as 
   # we did for module1, and then calculate the group alg. element as 
   # a linear sum in the generators.

   Info(InfoMeatAxe,2,"Extending generating set for second module.");
   el:=SMTX.AlgEl(module1);
   for genpair in el[1] do
      ngens:=ngens + 1;
      matrices2[ngens]:=matrices2[genpair[1]] * matrices2[genpair[2]];
   od;
   M:=ImmutableMatrix(F, NullMat(dim, dim, F) );
   for i in [1..ngens] do
      M:=M + el[2][i] * matrices2[i];
   od;
   # Having done that, we no longer want the extra generators of module2, 
   # so we throw them away again.
   for i in [orig_ngens + 1..ngens] do
      Unbind (matrices2[i]);
   od;

   Info(InfoMeatAxe,2,
        "Calculating characteristic polynomial for second module.");
   p:=CharacteristicPolynomialMatrixNC (F,M,1);
   if p <> SMTX.AlgElCharPol (module1) then
      Info(InfoMeatAxe,2,"Characteristic polynomial different.");
      return fail;
   fi;
   fac:=SMTX.AlgElCharPolFac (module1);
   mat:=Value (fac, M,M^0);
   Info(InfoMeatAxe,2,"Calculating nullspace for second module.");
   N:=NullspaceMat(mat);
   if Length (N) <> SMTX.AlgElNullspaceDimension(module1) then
      Info(InfoMeatAxe,2,"Null space dimensions different.");
      return fail;
   fi;

   # That concludes the easy tests for nonisomorphism. Now we must proceed
   # to spin up. We first form the direct sum of the generating matrices.
   Info(InfoMeatAxe,2,"Spinning up in direct sum.");
   matrices:=SMTX.MatrixSum (matrices1, matrices2);
   v1:=SMTX.AlgElNullspaceVec(module1);
   v2:=N[1];
   tmp := CopyToVectorRep(v2,Size(F));
   if tmp<>fail then
     v2:=tmp;
   fi;
   v:=Concatenation (v1, v2);
   basis:=SMTX.SpinnedBasis (v, matrices, F);
   if Length (basis) = dim then
      if action<>true then
        return true;
      fi;
      basis1:=[]; basis2:=[];
      for i in [1..dim] do
         basis1[i]:=[]; basis2[i]:=[];
         for j in [1..dim] do
            basis1[i][j]:=basis[i][j];
            basis2[i][j]:=basis[i][j + dim];
         od;
      od;
      if swapped then
         return basis2^-1 * basis1;
      else
         return basis1^-1 * basis2;
      fi;
   else
      return fail;
   fi;
end;
SMTX.IsomorphismComp:=SMTX_IsomorphismComp;

SMTX.IsomorphismIrred:=function(module1,module2)
  return SMTX.IsomorphismComp(module1,module2,true);
end;

SMTX.Isomorphism:=SMTX.IsomorphismIrred;

SMTX.IsEquivalent:=function(module1,module2)
  return SMTX.IsomorphismComp(module1,module2,false)<>fail;
end;

#############################################################################
##
#F  SMTX.MatrixSum (matrices1, matrices2) direct sum of two lists of matrices
##
SMTX_MatrixSum:=function (matrices1, matrices2) 
   local matrices, nmats, i;
   matrices:=[];
   nmats:=Length (matrices1);
   for i in [1..nmats] do
      matrices[i]:=DirectSumMat(matrices1[i],matrices2[i]);
   od;

   return  matrices;
end;
SMTX.MatrixSum:=SMTX_MatrixSum ;


#############################################################################
##
#F  SMTX.Homomorphisms( m1, m2) . . . . homomorphisms from an irreducible
##                         . . . GModule to an arbitrary GModule
##
## It is assumed that m1 is a module that has been proved irreducible
##  (using IsIrreducible), and m2 is an arbitrary module for the same group.
## A basis of the space of G-homomorphisms from m1 to m2 is returned.
## Each homomorphism is given as a list of base images.
##
SMTX_Homomorphisms:= function (m1, m2)

   local F, ngens, orig_ngens, mats1, mats2, dim1, dim2, m1bas, imbases,
         el, genpair, fac, mat, N, imlen, subdim, leadpos, vec, imvecs,
         numrels, rels, leadposrels, newrels, bno, genno, colno, rowno,
         zero, looking, ans, i, j, k;

   if not SMTX.IsMTXModule (m1) then
      return Error ("First argument is not a module.");
   elif not SMTX.IsIrreducible(m1) then
      return Error ("First module is not known to be irreducible.");
   fi;

   if not SMTX.IsMTXModule (m2) then
      return Error ("Second argument is not a module.");
   fi;
   mats1:=m1.generators;
   mats2:=ShallowCopy(m2.generators);
   ngens:=Length (mats1);
   if ngens <> Length (mats2) then
      return Error ("GModules have different numbers of generators.");
   fi;

   F:=SMTX.Field (m1);
   if F <> SMTX.Field (m2) then
      return Error ("GModules are defined over different fields.");
   fi;
   zero:=Zero (F);

   dim1:=SMTX.Dimension (m1); dim2:=SMTX.Dimension (m2);

   m1bas:=[];
   m1bas[1]:= SMTX.AlgElNullspaceVec(m1);

   # In any homomorphism from m1 to m2, the vector in the nullspace of the
   # algebraic element that was used to prove irreducibility  (which is now
   # m1bas[1]) must map onto a vector in the nullspace of the same algebraic
   # element evaluated in m2. We therefore calculate this nullspaces, and
   # store a basis in imbases.

   Info(InfoMeatAxe,2,"Extending generating set for second module.");
   orig_ngens:=ngens;
   el:=SMTX.AlgEl(m1);
   for genpair in el[1] do
      ngens:=ngens + 1;
      mats2[ngens]:=mats2[genpair[1]] * mats2[genpair[2]];
   od;
   mat:=ImmutableMatrix(F, NullMat(dim2, dim2, F) );
   for i in [1..ngens] do
      mat:=mat + el[2][i] * mats2[i];
   od;
   # Having done that, we no longer want the extra generators of m2,
   # so we throw them away again.
   for i in [orig_ngens + 1..ngens] do
      Unbind (mats2[i]);
   od;
   ngens:=orig_ngens;

   fac:=SMTX.AlgElCharPolFac (m1);
   mat:=Value (fac, mat,mat^0);
   MakeImmutable(mat);
   ConvertToMatrixRep(mat,F);
   Info(InfoMeatAxe,2,"Calculating nullspace for second module.");
   N:=NullspaceMat (mat);
   N:=ImmutableMatrix(F,N);
   imlen:=Length (N);
   Info(InfoMeatAxe,2,"Dimension = ", imlen, ".");
   if imlen = 0 then
      return [];
   fi;

   imbases:=[];
   for i in [1..imlen] do
      imbases[i]:=[N[i]];
   od;

   # Now the main algorithm starts. We are going to spin the vectors in m1bas
   # under the action of the module generators, norming as we go. Every
   # operation that we perform on m1bas will also be performed on each of the
   # vectors in  imbas[1], ..., imbas[imlen].
   # When we find a vector that norms to zero in m1bas, then the image of this
   # under a homomorphism must be zero. This leads to a linear relation
   # amongst some vectors in imbas. We store up such relations, echelonizing as
   # we go. At the end, if we have numrels subch independent relations, then
   # there will be imlen - numrels independent homomorphisms from m1 to m2,
   # which we can then calculate.

   subdim:=1; # the dimension of module spanned by m1bas
   numrels:=0;
   rels:=[];

   #leadpos[j] will be the position of the first nonzero entry in m1bas[j]
   leadpos:=[];
   vec:=m1bas[1];
   j:=1;
   while j <= dim1 and vec[j] = zero do j:=j + 1; od;
   leadpos[1]:=j;
   k:=vec[j]^-1;
   m1bas[1]:=k * vec;
   for i in [1..imlen] do
      imbases[i][1]:=k * imbases[i][1];
   od;

   leadposrels:=[];
   #This will play the same role as leadpos but for the relation matrix.
   Info(InfoMeatAxe,2,"Starting spinning.");
   bno:=1;
   while bno <= subdim do
      for genno in [1..ngens] do
         # apply generator no. genno to submodule generator bno
         vec:=m1bas[bno] * mats1[genno];
         # and do the same to the images
         imvecs:=[];
         for i in [1..imlen] do
            imvecs[i]:=imbases[i][bno] * mats2[genno];
         od;
         # try to express w in terms of existing submodule generators
         # make same changes to images
         j:=1;
         for  j in [1..subdim] do
            k:=vec[leadpos[j]];
            if k <> zero then
               vec:=vec - k * m1bas[j];
               for i in [1..imlen] do
                  imvecs[i]:=imvecs[i] - k * imbases[i][j];
               od;
            fi;
         od;

         j:=1;
         while j <= dim1 and vec[j] = zero do j:=j + 1; od;
         if j <= dim1 then
            #we have found a new generator of the submodule
            subdim:=subdim + 1;
            leadpos[subdim]:=j;
            k:=vec[j]^-1;
            m1bas[subdim]:=k * vec;
            for i in [1..imlen] do
               imbases[i][subdim]:=k * imvecs[i];
            od;
         else
            # vec has reduced to zero. We get relations among the imvecs.
            # (these are given by the transpose of imvec)
            # reduce these against any existing relations.
            newrels:=TransposedMat (imvecs);
            for i in [1..Length (newrels)] do
               vec:=newrels[i];
               for j in [1..numrels] do
                  k:=vec[leadposrels[j]];
                  if k <> zero then
                     vec:=vec - k * rels[j];
                  fi;
               od;
               j:=1;
               while j <= imlen and vec[j] = zero do j:=j + 1; od;
               if j <= imlen then
                  # we have a new relation
                  numrels:=numrels + 1;
                  # if we have imlen relations, there can be no homomorphisms
                  # so we might as well give up immediately
                  if numrels = imlen then
                     return [];
                  fi;
                  k:=vec[j]^-1;
                  rels[numrels]:=k * vec;
                  leadposrels[numrels]:=j;
               fi;
            od;
         fi;
      od;
      bno:=bno + 1;
   od;

   # That concludes the spinning. Now we do row operations on the im1bas to
   # make it the identity, and do the same operations to the imvecs.
   # Then the homomorphisms we output will be the basis images.
   Info(InfoMeatAxe,2,"Done. Reducing spun up basis.");

   for colno in [1..dim1] do
      rowno:=colno;
      looking:=true;
      while rowno <= dim1 and looking do
         if m1bas[rowno][colno] <> zero then
            looking:=false;
            if rowno <> colno then
               #swap rows rowno and colno
               vec:=m1bas[rowno]; m1bas[rowno]:=m1bas[colno];
               m1bas[colno]:=vec;
               #and of course the same in the images
               for i in [1..imlen] do
                  vec:=imbases[i][rowno];
                  imbases[i][rowno]:=imbases[i][colno];
                  imbases[i][colno]:=vec;
               od;
            fi;
            # and then clear remainder of column
            for j in [1..dim1] do
               if j <> colno and m1bas[j][colno] <> zero then
                  k:=m1bas[j][colno];
                  m1bas[j]:=m1bas[j] - k * m1bas[colno];
                  for i in [1..imlen] do
                     imbases[i][j]:=imbases[i][j] - k * imbases[i][colno];
                  od;
               fi;
            od;
         fi;
         rowno:=rowno + 1;
      od;
   od;

   #Now we are ready to compute and output the linearly independent
   #homomorphisms.  The coefficients for the solution are given by
   #the basis elements of the nullspace of the transpose of rels.

   Info(InfoMeatAxe,2,"Done. Calculating homomorphisms.");
   if rels = [] then
      rels:=NullMat (imlen, 1, F);
   else
      rels:=TransposedMat (rels);
   fi;
<<<<<<< HEAD
   N:=ShallowCopy(NullspaceMat (rels)); # TODO - is this compressed????
   for k in [1..Length(N)] do
     N[k]:=CopyToVectorRep(N[k],Size(F));
=======
   N:=NullspaceMat(rels);
   for k in N do
     ConvertToVectorRep(k,F);
>>>>>>> e2998641
   od;
   ans:=[];
   for k in [1..Length (N)] do
      vec:=N[k];
      mat:=ImmutableMatrix(F, NullMat (dim1, dim2, F) );
      for i in [1..imlen] do
         mat:=mat + vec[i] * imbases[i];
      od;
      ans[k]:=mat;
   od;

   return ans;
end;
SMTX.Homomorphisms:=SMTX_Homomorphisms;

#############################################################################
##
#F  SMTX.SortHomGModule ( m1, m2, homs)  . . sort output of HomGModule
##                                           according to their images
##
## It is assumed that m1 is a module that has been proved irreducible
## (using IsIrreducible), and m2 is an arbitrary module for the same group, 
## and that homs is the output of a call HomGModule (m1, m2).
## Let e be the degree of the centralising field of m1.
## If e = 1 then SMTX.SortHomGModule does nothing. If e > 1, then it replaces 
## the basis contained in homs by a new basis arranged in the form
## b11, b12, ..., b1e, b21, b22, ...b2e, ..., br1, br2, ...bre,  where each
## block of  e  adjacent basis vectors are all equivalent under the
## centralising field of m1, and so they all have the same image in  m2.
## A complete list of the distinct images can then be obtained with a call
## to DistinctIms (m1, m2, homs).
## 
SMTX_SortHomGModule:=function (m1, m2, homs)
local e, F, ngens, mats1, mats2, dim1, dim2, centmat, fullimbas, oldhoms, 
      homno, dimhoms, newdim, subdim, leadpos, vec, nexthom, 
      i, j, k, zero;

   if SMTX.IsAbsolutelyIrreducible(m1) then return; fi;

   e:=SMTX.DegreeFieldExt (m1);
   F:=SMTX.Field (m1);
   zero:=Zero (F);

   mats1:=m1.generators;  mats2:=m2.generators;
   dim1:=SMTX.Dimension (m1);  dim2:=SMTX.Dimension (m2);
   ngens:=Length (mats1);
   centmat:=SMTX.CentMat(m1);

   fullimbas:=[];
   subdim:=0;
   leadpos:=[];

   # fullimbas will contain an echelonised basis for the submodule of m2
   # generated by all images of the basis vectors of hom that we have found
   # so far; subdim is its length.

   # We go through the existing basis of homs. 
   # For each hom in the basis, we first check whether the first vector in 
   # the image  of hom is in the space spanned by fullimbas. 
   # If so, we reject hom. If not, then hom is adjoined to the new
   # basis of homs, as are the other e-1 linearly independent homomorphisms
   # that are equivalent to hom by a multiplication by centmat. The
   # resulting block of e homomorphisms all have the same image in m2.

   # first make a copy of homs.

   oldhoms:=ShallowCopy (homs);
   dimhoms:=Length (homs);

   homno:=0; newdim:=0;

   while homno < dimhoms and newdim < dimhoms do
      homno:=homno + 1;
      nexthom:=oldhoms[homno];
      vec:=nexthom[1];

      #Now check whether vec is in existing submodule spanned by fullimbas   
      j:=1;
      for j in [1..subdim] do
         k:=vec[leadpos[j]];
         if k <> zero then
            vec:=vec - k * fullimbas[j];
         fi;
      od;

      j:=1;
      while j <= dim2 and vec[j] = zero do j:=j + 1; od;

      if j <= dim2 then
         #vec is not in the image, so we adjoin this homomorphism to the list;
         #first adjoin vec and all other basis vectors in the image to fullimbas
         subdim:=subdim + 1;
         leadpos[subdim]:=j;
         k:=vec[j]^-1;
         fullimbas[subdim]:=k * vec;
         for i in [2..dim1] do
            vec:=nexthom[i];
            j:=1;
            for  j in [1..subdim] do
               k:=vec[leadpos[j]];
               if k <> zero then
                  vec:=vec - k * fullimbas[j];
               fi;
            od;

            j:=1;
            while j <= dim2 and vec[j] = zero do j:=j + 1; od;
            subdim:=subdim + 1;
            leadpos[subdim]:=j;
            k:=vec[j]^-1;
            fullimbas[subdim]:=k * vec;
         od;

         newdim:=newdim + 1;
         homs[newdim]:=nexthom;

         #Now add on the other e - 1 homomorphisms equivalent to 
         #newhom by centmat.
         for k in [1..e - 1] do
            nexthom:=centmat * nexthom;
            newdim:=newdim + 1;
            homs[newdim]:=nexthom;
         od;
      fi;
   od;

end;
SMTX.SortHomGModule:=SMTX_SortHomGModule;

#############################################################################
##
#F  SMTX.Homomorphism(module1,module2,mat) . . . define a module homorphism
##
##  module1 and module2 should be meataxe modules of dimensions m and n
##  over the same algebra, and mat an mXn matrix over the field of
##  the modules that defines a homomorphism module1 -> module2, where
##  the i-th row of mat gives the image in module2 of the i-th basis
##  vector of module1.
##  It is checked whether mat really does define a homomorphism.
##  If, so then the corresponding vector space homomorphism from the underlying
##  row space of module1 to that of module2 is returned. This can be used
##  for computing images, kernel, preimages, etc.

SMTX_Homomorphism:=function(module1, module2, mat)
  local F, gens1, gens2, ng, dim1, dim2, i, j;
  F:=SMTX.Field(module1);
  if F <> SMTX.Field(module2) then
    Error("Modules are over different fields");
  fi;
  gens1:=SMTX.Generators(module1); gens2:=SMTX.Generators(module2);
  dim1:=SMTX.Dimension(module1); dim2:=SMTX.Dimension(module2);
  ng:=Length(gens1);
  if ng <> Length(gens2) then
    Error("Modules are not over the same algebra");
  fi;
  if Length(mat) <> dim1 or Length(mat[1]) <> dim2 then
    Error("matrix has wrong size for a homomorphism");
  fi;
  #Check if it is a homorphism
  MakeImmutable(mat);
  ConvertToMatrixRep(mat,F);
  for i in [1..ng] do
    for j in [1..dim1] do
      if gens1[i][j] * mat <> mat[j] * gens2[i] then
        Print(i,j,"\n");
        Error("matrix does not define a homomorphism");
      fi;
    od;
  od;
  return LeftModuleHomomorphismByImages(FullRowSpace(F,dim1),
                          FullRowSpace(F,dim2),IdentityMat(dim1,F),mat);
end;
SMTX.Homomorphism:=SMTX_Homomorphism;

#############################################################################
##
#F SMTX.MinimalSubGModules (m1, m2, [max]) . . 
## minimal submodules of m2 isomorphic to m1
##
## It is assumed that m1 is a module that has been proved irreducible
##  (using IsIrreducible), and m2 is an arbitrary module for the same group.
## MinimalSubGModules computes and outputs a list of normed bases for all of the
## distinct minimal submodules of m2 that are isomorphic to m1.
## max is an optional maximal number - if the total number of submodules
## exceeds max, then the procedure aborts.
## First HomGModule is called and then SMTX.SortHomGModule to get a basis for
## the homomorphisms from m1 to m2 in the correct order.
## It is then easy to write down the list of distinct images.
## 
SMTX_MinimalSubGModules:=function (arg)

   local m1, m2, max, e, homs, coeff,  dimhom, edimhom, F, elF, q, 
         submodules, sub, adno, more, count, sr, er, i, j, k ;

   if Number (arg) < 2 or Number (arg) > 3 then
      Error ("Number of arguments to MinimalSubGModules must be 2 or 3.");
   fi;

   m1:=arg[1]; m2:=arg[2];
   if Number (arg) = 2 then max:=0; else max:=arg[3]; fi;

   Info(InfoMeatAxe,2,"Calculating homomorphisms from m1 to m2.");
   homs:=SMTX.Homomorphisms(m1, m2);
   Info(InfoMeatAxe,2,"Sorting them.");
   SMTX.SortHomGModule (m1, m2, homs);

   F:=SMTX.Field (m1);
   e:=SMTX.DegreeFieldExt (m1);
   dimhom:=Length (homs);
   edimhom:=dimhom / e;
   submodules:=[];
   count:=0;
   coeff:=[];
   elF:=AsList(F);
   q:=Length (elF);
   for i in [1..dimhom] do coeff[i]:=1; od;

   #coeff[i] will be an integer in the range [1..q] corresponding to the
   #field element elF[coeff[i]].
   #Each submodule will be calculated as the image of the homomorphism
   #elF[coeff[1]] * homs[1] +...+  elF[coeff[dimhom]] * homs[dimhom]
   #for appropriate field elements elF[coeff[i]]. 
   #We get each distinct submodule
   #exactly once by making the first nonzero elF[coeff[i]] to be 1, 
   #and all other elF[coeff[i]]'s in that block equal to zero.

   Info(InfoMeatAxe,2,"Done. Calculating submodules.");

   for i in Reversed ([1..edimhom]) do
      j:=e * (i - 1) + 1;
      coeff[j]:=2;  #giving field element 1.
      for k in [j + 1..dimhom] do coeff[k]:=1; od; # field element 0.
      sr:=j + e; er:=dimhom;
      #coeff[i] for i in [sr..er] ranges over all field elements.

      more:=true;
      adno:=er;
      while more do
         count:=count + 1;
         if max > 0 and count > max then
            Info(InfoMeatAxe,2,"Number of submodules exceeds ", max,
	         ". Aborting.");
            return submodules;
         fi;

         # Calculate the next submodule
         sub:=homs[j];
         for k in [sr..er] do
            sub:=sub + elF[coeff[k]] * homs[k];
         od;
	 sub:=List(sub,ShallowCopy);
         TriangulizeMat (sub);
         Add (submodules, ImmutableMatrix(F,sub));

         #Move on to next set of coefficients if any
         while adno >= sr and coeff[adno]=q do
            coeff[adno]:=1;
            adno:=adno - 1;
         od;
         if adno < sr then
            more:=false;
         else
            coeff[adno]:=coeff[adno] + 1;
            adno:=er;
         fi;
      od;

   od;

   return submodules;

end;
SMTX.MinimalSubGModules:=SMTX_MinimalSubGModules;

SMTX_BasesCompositionSeries:=function(m)
local q,b,s,ser,queue,F,one,mats,mo;
mats:=m.generators;
  SMTX.SetSmashRecord(m,0);
  F:=SMTX.Field(m);
  one:=One(F);
  b:= IdentityMat(SMTX.Dimension(m),SMTX.Field(m) );
  ConvertToMatrixRep(b);
  # denombasis: Basis des Kerns
  m.smashMeataxe.denombasis:=[];
  # csbasis: Basis des Moduls
  #m.smashMeataxe.csbasis:=b;

  # fakbasis: Urbilder der Basis, bzgl. derer csbasis angegeben wird
  # the first <dimension> vectors of <fakbasis> are the right ones.
  m.smashMeataxe.fakbasis:=b;

  ser:=[[]];
  queue:=[m];
  while Length(queue)>0 do
    m:=queue[1];
    queue:=queue{[2..Length(queue)]};
    if SMTX.IsIrreducible(m) then
      mo:=m;
      Info(InfoMeatAxe,3,SMTX.Dimension(m)," ",
                         Length(m.smashMeataxe.denombasis));
      m:=List(Concatenation(m.smashMeataxe.denombasis,
		      m.smashMeataxe.fakbasis{[1..SMTX.Dimension(m)]}),
		      ShallowCopy);
                 #List(m.smashMeataxe.csbasis, i->i*m.smashMeataxe.fakbasis));
      TriangulizeMat(m);
      m:=ImmutableMatrix(F,m);
#      m:=Filtered(m,i->i<>Zero(i));
#if ForAny(m,i->i=Zero(i)) then
#  Error("zero!");
#fi;
#Assert(1,ForAll(m,i->ForAll(mats,j->SolutionMat(m,i*j)<>fail)));
      Add(ser,m);
    else
      b:=SMTX.Subbasis(m);
#Assert(1,ForAll(b,i->ForAll(m.generators,j->SolutionMat(b,i*j)<>fail)));
      s:=SMTX.InducedAction(m,b,3);
      q:=s[2];
      b:=s[3];
      s:=s[1];
      SMTX.SetSmashRecord(s,0);
      SMTX.SetSmashRecord(q,0);
      Info(InfoMeatAxe,1,"chopped ",SMTX.Dimension(s),"\\", SMTX.Dimension(q));
      s.smashMeataxe.denombasis:=m.smashMeataxe.denombasis;

      #s.smashMeataxe.csbasis:= IdentityMat(SMTX.Dimension(s), SMTX.Field(s) );
      s.smashMeataxe.fakbasis:=b*m.smashMeataxe.fakbasis;

      q.smashMeataxe.denombasis:=Concatenation(
        #List(m.smashMeataxe.denombasis,ShallowCopy),
        m.smashMeataxe.denombasis,
        #List(s.smashMeataxe.fakbasis{[1..s.dimension]},ShallowCopy));
        s.smashMeataxe.fakbasis{[1..s.dimension]});
      #q.smashMeataxe.csbasis:= IdentityMat(SMTX.Dimension(q), SMTX.Field(q) );
      q.smashMeataxe.fakbasis:=List([SMTX.Dimension(s)+1..Length(b)],
                       i->b[i] * m.smashMeataxe.fakbasis);    
      ConvertToMatrixRep(q.smashMeataxe.fakbasis);

      Add(queue,s);
      Add(queue,q);
    fi;
  od;
  Sort(ser,function(a,b) return Length(a)<Length(b);end);
  return ser;
end;
SMTX.BasesCompositionSeries:=SMTX_BasesCompositionSeries;

# composition series with small steps
SMTX_BasesCSSmallDimUp:=function(m)
local cf,dim,b,den,sub,i,s,q,found,qb;
  cf:=List(SMTX.CollectedFactors(m),x->[x[1],x[2]]); # so we can overwrite
  SortBy(cf,x->x[1].dimension);
  dim:=m.dimension;
  b:= IdentityMat(SMTX.Dimension(m),SMTX.Field(m) );
  ConvertToMatrixRep(b);
  den:=0;
  sub:=[[]];
  q:=m;
  while den<dim do
    i:=1;
    found:=false;
    while i<=Length(cf) and found=false do
      if cf[i][2]>0 then # can we still get this module?
	s:=MTX.Homomorphisms(cf[i][1],q);
	if Length(s)>0 then
	  # found one
	  cf[i][2]:=cf[i][2]-1;
	  found:=true;
	  s:=s[1];
	  if Length(s)=q.dimension then
	    # on top
	    Add(sub,TriangulizedMat(b));
	    den:=dim;
	  else
	    TriangulizeMat(s);
	    qb:=b{[den+1..Length(b)]}; # basis
	    qb:=List(s,x->x*qb);
	    qb:=Concatenation(b{[1..den]},qb);
	    qb:=TriangulizedMat(qb);
	    Add(sub,qb);
	    s:=SMTX.InducedAction(q,s,3);
	    b:=Concatenation(b{[1..den]},s[3]*b{[den+1..Length(b)]});
	    den:=den+Length(qb);
	    q:=s[2];
	    den:=Length(qb);
	  fi;
	fi;
      fi;
      i:=i+1;
    od;
  od;
  return sub;
end;
SMTX.BasesCSSmallDimUp:=SMTX_BasesCSSmallDimUp;

SMTX_BasesCSSmallDimDown:=function(m)
local d,sub;
  d:=MTX.DualModule(m);
  sub:=SMTX_BasesCSSmallDimUp(d);
  return Concatenation([[]],
    Reversed(List(sub{[2..Length(sub)-1]},x->SMTX.DualizedBasis(m,x))),
    [IdentityMat(m.dimension,m.field)]);

end;
SMTX.BasesCSSmallDimDown:=SMTX_BasesCSSmallDimDown;

SMTX_BasesSubmodules:=function(m)
local cf,u,i,j,f,cl,min,neu,sq,sb,fb,k,nmin,F;
  F:=SMTX.Field(m);
  cf:=SMTX.CollectedFactors(m);
  cl:=Sum(cf,i->i[2]); # composition length
  cf:=List(cf,i->i[1]);
  u:=[[]];
  if cl>1 then
    min:=Concatenation(List(cf,i->SMTX.MinimalSubGModules(i,m)));
    u:=Concatenation(u,min);
  fi;
  for i in [2..cl-1] do 
    neu:=[];
    for j in min do
      f:=List(j,i->List(i,i->i));
      sq:=SMTX.InducedAction(m,j,2);
      Assert(2,j=f);
      f:=sq[1];
      sb:=j;
      fb:=sq[2]{[Length(j)+1..Length(sq[2])]};
      # actually we might want to count frequencies to speed up the process,
      # so far I'm lazy
      nmin:=Concatenation(List(cf,i->SMTX.MinimalSubGModules(i,f)));
      Info(InfoMeatAxe,3,Length(nmin),"minimal submodules");
      for k in nmin do 
        sq:=Concatenation(List(sb,ShallowCopy), # don't destroy old basis
	                  k*fb);
	TriangulizeMat(sq);
	sq:=ImmutableMatrix(F,sq);
	Assert(2,SMTX.InducedAction(m,sq)<>fail);
	if not sq in neu then
          Info(InfoMeatAxe,2,"submodule dimension ",Length(sq));
	  Add(neu,sq);
	fi;
      od;
    od;
    u:=Concatenation(u,neu);
    min:=neu;
  od;
  Add(u,ImmutableMatrix(SMTX.Field(m),
                        IdentityMat(SMTX.Dimension(m),SMTX.Field(m))));
  return u;
end;
SMTX.BasesSubmodules:=SMTX_BasesSubmodules;


SMTX_BasesMinimalSubmodules:=function(m)
local cf;
  cf:=SMTX.CollectedFactors(m);
  cf:=List(cf,i->i[1]);
  return Concatenation(List(cf,i->SMTX.MinimalSubGModules(i,m)));
end;
SMTX.BasesMinimalSubmodules:=SMTX_BasesMinimalSubmodules;

SMTX.DualModule:=function(module)
  if SMTX.IsZeroGens(module) then
    return GModuleByMats([],module.dimension,SMTX.Field(module));
  else
    return GModuleByMats(List(SMTX.Generators(module),i->TransposedMat(i)^-1),
			module.dimension,
			SMTX.Field(module));
  fi;
end;

###############################################################################
##
#F  DualGModule ( module ) . . . . . dual of a G-module
##
## DualGModule calculates the dual of a G-module.
## The matrices of the module are inverted and transposed.
## 
InstallGlobalFunction(DualGModule,function ( module)
   return SMTX.DualModule(module);
end);

SMTX.DualizedBasis:=function(module,sub)
local F,M;
  F:=DefaultFieldOfMatrix(sub);
  M:=NullspaceMat(TransposedMat(sub));
  M:=List(M,ShallowCopy);
  TriangulizeMat(M);
  M:=ImmutableMatrix(F,M);
  return M;
end;

SMTX_BasesMaximalSubmodules:=function(m)
local d,u;
  d:=SMTX.DualModule(m);
  u:=SMTX.BasesMinimalSubmodules(d);
  return List(u,i->SMTX.DualizedBasis(d,i));
end;
SMTX.BasesMaximalSubmodules:=SMTX_BasesMaximalSubmodules ;

SMTX_BasesMinimalSupermodules:=function(m,sub)
local a,u,i,nb;
  a:=SMTX.InducedAction(m,sub,2);
  u:=SMTX.BasesMinimalSubmodules(a[1]);
  nb:=a[2];
  nb:=nb{[Length(sub)+1..Length(nb)]}; # the new basis part
  nb:=List(u,i->Concatenation( List( sub, ShallowCopy ),
                               i*nb));
  u:=[];
  for i in nb do
    TriangulizeMat(i);
    Add(u,Filtered(i,j->j<>Zero(j)));
  od;
  return u;
end;
SMTX.BasesMinimalSupermodules:=SMTX_BasesMinimalSupermodules ;

SMTX_BasisRadical:=function(module)
local m,i,r;
  m:=SMTX.BasesMaximalSubmodules(module);
  r:=m[1];
  for i in [2..Length(m)] do
    r:=SumIntersectionMat(r,m[i])[2];
  od;
  return r;
end;
SMTX.BasisRadical:=SMTX_BasisRadical;

#############################################################################
##
#F SMTX.SpanOfMinimalSubGModules (m1, m2) . .
## span of the minimal submodules of m2 isomorphic to m1
##
## It is assumed that m1 is a module that has been proved irreducible
##  (using IsIrreducible), and m2 is an arbitrary module for the same group.
## SpanOfMinimalSubGModules computes a normed bases for the span of
## the minimal submodules of m2 that are isomorphic to m1,
## First HomGModule is called.
##
SMTX_SpanOfMinimalSubGModules:=function (m1, m2)
   local  homs, e, mat, i;
   Info(InfoMeatAxe,2,"Calculating homomorphisms from m1 to m2.");
   homs:=SMTX.Homomorphisms(m1, m2);
   if homs=[] then
     return [];
   fi;
   Info(InfoMeatAxe,2,"Sorting them.");
   SMTX.SortHomGModule (m1, m2, homs);

   e:=SMTX.DegreeFieldExt (m1);
   #homs are now grouped so that each block of e have the same image.
   #We only want one from each block.
   if e > 1 then
     homs:=homs{Filtered([1..Length(homs)],i->(i mod e) = 1)};
   fi;
   if Length(homs) = 1 then
     return homs[1];
   fi;
   #The span of the images of homs is what we want!
   mat:=homs[1];
   for i in [2..Length(homs)] do
     mat:=Concatenation(mat,homs[i]);
   od;
   TriangulizeMat(mat);
   MakeImmutable(mat);
   return mat;
end;
SMTX.SpanOfMinimalSubGModules:=SMTX_SpanOfMinimalSubGModules;

SMTX_BasisSocle:=function(module)
local cf, mat, i;
   cf:=SMTX.CollectedFactors(module);
   cf:=List(cf,i->i[1]);
   mat:=SMTX.SpanOfMinimalSubGModules(cf[1],module);
   if Length(cf) = 1 then
     return mat;
   fi;
   for i in [2..Length(cf)] do
     mat:=Concatenation(mat,SMTX_SpanOfMinimalSubGModules(cf[i],module));
   od;
   TriangulizeMat(mat);
   MakeImmutable(mat);
   return mat;
end;
SMTX.BasisSocle:=SMTX_BasisSocle;

SMTX_BasisRadical:=function(module)
local d, bs;
   d:=SMTX.DualModule(module);
   bs:=SMTX.BasisSocle(d);
   return SMTX.DualizedBasis(d,bs);
end;
SMTX.BasisRadical:=SMTX_BasisRadical;

# the following assignement is for profiling
SMTX.funcs:=[SMTX_OrthogonalVector,SMTX_SpinnedBasis,SMTX_SubQuotActions,
  SMTX_SMCoRaEl,SMTX_IrreducibilityTest,SMTX_RandomIrreducibleSubGModule,
  SMTX_GoodElementGModule,SMTX_FrobeniusAction,SMTX_CompleteBasis,
  SMTX_AbsoluteIrreducibilityTest,SMTX_CollectedFactors,SMTX_Distinguish,
  SMTX_MinimalSubGModule,SMTX_IsomorphismComp,SMTX_MatrixSum,
  SMTX_Homomorphisms,SMTX_SortHomGModule,SMTX_MinimalSubGModules,
  SMTX_BasesCompositionSeries,SMTX_BasesSubmodules,SMTX_BasesMinimalSubmodules,
  SMTX_BasesMaximalSubmodules,SMTX_BasesMinimalSupermodules,SMTX_BasisSocle,
  SMTX_BasisRadical];


# The following functions are for finding a basis of an irreducible module
# that is contained in an orbit of the G-action on vectors, and for
# looking for G-invariant bilinear and quadratic forms of the module.
# The special basis is used for finding invariant quadratic forms when
# the characteristic of the field is 2.

SMTX.SetBasisInOrbit:=function(module,b)
  module.BasisInOrbit:=b;
end;

#############################################################################
##
#F  BasisInOrbit ( module ) . . . . 
## 
## Find a basis of the irrecucible GModule module that is contained in
## an orbit of the action of G.
## The code is similar to that of SpinnedBasis.
SMTX_BasisInOrbit:=function ( module  )
   local   v, matrices, ngens, zero,  ans, normedans,
           dim, subdim, leadpos, w, normedw, i, j, k, l, m, F;

   if not SMTX.IsMTXModule(module) or not SMTX.IsIrreducible(module) then
      Error("Argument of BasisInOrbit is not an irreducible module");
   fi;
   if IsBound(module.BasisInOrbit) then return module.BasisInOrbit; fi;

   dim:=SMTX.Dimension(module);
   F:=SMTX.Field(module);
   matrices:=module.generators;
   ngens:=Length(matrices);

   zero:=Zero(F);
   v:=IdentityMat(dim,F)[1];
   ConvertToVectorRep(v,F);
   ans:=[v];
   normedans:=[v];
   subdim:=1;
   leadpos:=SubGModLeadPos(ans,dim,subdim,zero);
     
   i:=1;
   while i <= subdim do
      for l in [1..ngens] do
         m:=matrices[l];
         # apply generator m to submodule generator i
         w:=ans[i] * m;
         normedw:=w;
         # try to express w in terms of existing submodule generators
         j:=1;
         for  j in [1..subdim] do
            k:=normedw[leadpos[j]];
            if k <> zero then
               normedw:=normedw - k * normedans[j];
            fi;
         od;

         j:=1;
         while j <= dim and normedw[j] = zero do j:=j + 1; od;
         if j <= dim then
            #we have found a new generator of the submodule
            subdim:=subdim + 1;
            leadpos[subdim]:=j;
            normedw:=(normedw[j]^-1) * normedw;
            Add ( ans, w );
            Add ( normedans, normedw );
            if subdim = dim then
	       ans:=ImmutableMatrix(F,ans);
               SMTX.SetBasisInOrbit(module,ans);
               return ans;
            fi;
         fi;
      od;
      i:=i + 1;
   od;
end;
SMTX.BasisInOrbit:=SMTX_BasisInOrbit;

SMTX.SetInvariantBilinearForm:=function(module,b)
  module.InvariantBilinearForm:=b;
end;

#############################################################################
##
#F  InvariantBilinearForm ( module ) . . . . 
## 
## Look for an invariant bilinear form of the absolutely irreducible
## GModule module. Return fail, or the matrix of the form.
SMTX_InvariantBilinearForm:=function ( module  )
   local DM, iso;

   if not SMTX.IsMTXModule(module) or
                            not SMTX.IsAbsolutelyIrreducible(module) then
      Error(
 "Argument of InvariantBilinearForm is not an absolutely irreducible module");
   fi;
   if IsBound(module.InvariantBilinearForm) then
     return module.InvariantBilinearForm; 
   fi;
   DM:=SMTX.DualModule(module);
   iso:=MTX.IsomorphismIrred(module,DM);
   if iso = fail then 
       SMTX.SetInvariantBilinearForm(module, fail);
       return fail; 
   fi;
   ConvertToMatrixRep(iso,module.field);
   MakeImmutable(iso);
   SMTX.SetInvariantBilinearForm(module, iso);
   return iso;
end;

SMTX.InvariantBilinearForm:=SMTX_InvariantBilinearForm;

SMTX.MatrixUnderFieldAuto:=function(matrix, r)
# raise every component of matrix to r-th power
  local mat;
  mat:=List( matrix, x -> List(x, y->y^r) );
  ConvertToMatrixRep(mat, GF(r^2));
  MakeImmutable(mat);
  return mat;
end;

SMTX.TwistedDualModule:=function(module)
  local q, r, mats;
  q:=Size(module.field);
  r:=RootInt(q,2);
  if r^2 <> q then
    Error("Size of field of module is not a square"); 
  fi;
  if SMTX.IsZeroGens(module) then
    return GModuleByMats([],module.dimension,SMTX.Field(module));
  else
    mats:=List( SMTX.Generators(module),
          i->SMTX.MatrixUnderFieldAuto(TransposedMat(i)^-1,r) );
    return GModuleByMats( mats, module.dimension, SMTX.Field(module) );
  fi;
end;

SMTX.SetInvariantSesquilinearForm:=function(module,b)
  module.InvariantSesquilinearForm:=b;
end;

#############################################################################
##
#F  InvariantSesquilinearForm ( module ) . . . . 
## 
## Look for an invariant sesquililinear form of the absolutely irreducible
## GModule module. Return fail, or the matrix of the form.
SMTX_InvariantSesquilinearForm:=function ( module  )
   local DM, q, r, iso, isot, l;

   if not SMTX.IsMTXModule(module) or
                            not SMTX.IsAbsolutelyIrreducible(module) then
      Error(
 "Argument of InvariantSesquilinearForm is not an absolutely irreducible module"
   );
   fi;

   if IsBound(module.InvariantSesquilinearForm) then
     return module.InvariantSesquilinearForm; 
   fi;
   DM:=SMTX.TwistedDualModule(module);
   iso:=MTX.IsomorphismIrred(module,DM);
   if iso = fail then 
       SMTX.SetInvariantSesquilinearForm(module, fail);
       return fail; 
   fi;
   #Replace iso by a scalar multiple to get iso twisted symmetric
   q:=Size(module.field);
   r:=RootInt(q,2);
   isot:=List( TransposedMat(iso), x -> List(x, y->y^r) );
   isot:=iso * isot^-1;
   if not IsDiagonalMat(isot) then
     Error("Form does not seem to be of the right kind (non-diagonal)!");
   fi;
   l:=LogFFE(isot[1][1],Z(q));
   if l mod (r-1) <> 0 then
     Error("Form does not seem to be of the right kind (not (q-1)st root)!");
   fi;
   iso:=Z(q)^(l/(r-1)) * iso;
   ConvertToMatrixRep(iso,GF(q));
   MakeImmutable(iso);
   SMTX.SetInvariantSesquilinearForm(module, iso);
   return iso;
end;

SMTX.InvariantSesquilinearForm:=SMTX_InvariantSesquilinearForm;

SMTX.SetInvariantQuadraticForm:=function(module,b)
  module.InvariantQuadraticForm:=b;
end;

#############################################################################
##
#F  InvariantQuadraticForm ( module ) . . . . 
## 
## Look for an invariant quadratic form of the absolutely irreducible
## GModule module. Return fail, or the matrix of the form.
SMTX_InvariantQuadraticForm:=function ( module  )
   local iso, bas, cgens, ciso, dim, f, z, x, i, j, qf, g, id, cqf, fix;

   if not SMTX.IsMTXModule(module) or
                            not SMTX.IsAbsolutelyIrreducible(module) then
      Error(
 "Argument of InvariantQuadraticForm is not an absolutely irreducible module");
   fi;
   if IsBound(module.InvariantQuadraticForm) then
     return module.InvariantQuadraticForm; 
   fi;
   iso:=SMTX.InvariantBilinearForm(module);
   if iso = fail then return fail; fi;
   if Characteristic(module.field) <> 2 then return iso/2; fi;

   #In characteristic two, we change to a basis in orbit.
   #This makes the search for an invariant quadratic form quicker.
   bas:=SMTX.BasisInOrbit(module);
   cgens:=List (module.generators, x->bas*x*bas^-1 );
   ciso:=List(bas * iso * TransposedMat(bas),ShallowCopy);
   dim:=module.dimension;
   f:=module.field;
   z:=Zero(f);

   #Matrix must be symplectic - perhaps it must be?
   for i in [1..dim] do if ciso[i][i] <> z then
     Print("Non-symplectic failure!\n");
     return fail;
   fi; od;

   #If there is an invariant quadratic form, then it will be the lower
   #left hand part of ciso plus a scalar.
   for i in [1..dim-1] do for j in [i+1..dim] do ciso[i][j]:=z; od; od;
   id:=IdentityMat(dim, f);
   for x in f do
     qf:=ciso + x*id;
     fix:=true;
     #Form is preserved if and only if diagonal is.
     for g in cgens do
       cqf:=g * qf * TransposedMat(g);
       for j in [1..dim] do if cqf[j][j] <> x then
         fix:=false;
         break;
       fi; od;
       if not fix then break; fi;
     od;
     if fix then
       qf:=bas^-1 * qf * TransposedMat(bas^-1);
       #switch to lower triangular equivalent
       for i in [1..dim-1] do for j in [i+1..dim] do
         qf[j][i]:=qf[i][j] + qf[j][i];
         qf[i][j]:=z;
       od; od;
       ConvertToMatrixRep(qf,f);
       MakeImmutable(qf);
       SMTX.SetInvariantQuadraticForm(module, qf);
       return qf;
     fi;
   od;
   SMTX.SetInvariantQuadraticForm(module, fail);
   return fail;
end;

SMTX.InvariantQuadraticForm:=SMTX_InvariantQuadraticForm;

#############################################################################
##
#F  OrthogonalSign ( module ) . . . . 
## 
## When an absolutely irreducible G-module has an invariant quadratic
## form, this implies that it embeds in a General Orthogonal group. In
## even dimension there are two non-isomorphic General Orthogonal groups
## "plus" and "minus" type `GeneralOrthogonalGroup(+1,<n>,<q>)' and 
## `GeneralOrthogobalGroup(-1,<n>,<q>)' in GAP terms. This function
## decides which one the module embeds into. 
##
## It returns: 
##  fail if the module is not absolutely irreducible, or
##       does not stabilize a quadratic form.
##  0    otherwise, if the dimension of the module is odd
##  +1 or -1 otherwise, according to which GO the module embeds in
##
## This is an implementation of an algorithm by Jon Thackray

SMTX.SetOrthogonalSign:=function(module,s)
  module.OrthogonalSign:=s;
end;

SMTX_OrthogonalSign:=function(gm)
    local   b,  q,  k,  n,  W,  o,  z,  lo,  lzo,  lines,  l,  w,  p,  
            x,  y,  r,  i;
    if IsBound(gm.OrthogonalSign) then
        return gm.OrthogonalSign;
    fi;
    b:=MTX.InvariantBilinearForm(gm);
    q:=MTX.InvariantQuadraticForm(gm);
    if q = fail then
        return fail;
    fi;
    n:=Length(b);
    if n mod 2 = 1 then
        return 0;
    fi;
    k:=MTX.Field(gm);
    W:=IdentityMat(n,k);
    
    #
    # Assemble the points of projective 3-space
    #
    o:=One(k);
    z:=Zero(k);
    lo:=[o];
    lzo:=[z,o];
    lines:=List(AsSSortedList(FullRowSpace(k,2)),x -> Concatenation(lo,x));
    Append(lines,List(AsSSortedList(k), x-> Concatenation(lzo,[x])));
    Add(lines,[z,z,o]);
    
    #
    # Main loop of Thackray's algorithm, build up a totally isotropic 
    # subspace and restrict it's perp until the gap between is just 2 dimensional
    #
    
    while n > 2 do
        
        #
        # Find an isotropic vector
        #
        for l in lines do
            w:=l*W;
            if w*q*w = z then
                break;
            fi;
        od;
        Assert(1,w*b*w = z);
        p:=PositionNonZero(l);
        #
        # delete it from W (add it to the subspace)
        #
        W{[p..n-1]}:=W{[p+1..n]};
        Unbind(W[n]);
        n:=n-1;
        #
        # find a vector with which it has non-zero inner product
        #
        x:=w*b;
        p:=PositionProperty(W, row -> x*row <> z);
        Assert(1, p <> fail);
        #
        # use it to find the perp of the enlarged subspace
        #
        y:=W[p];
        r:=x*y;
        for i in [p+1..n] do
            AddRowVector(W[i], y, - x*W[i]/r);
            W[i-1]:=W[i];
        od;
        Unbind(W[n]);
        n:=n-1;
        #
        # Now n has gone down by 2 and W is still the "gap" between the
        # subspace and its perp
        #
    od;
    
    #
    # Now we need to see if the span of W contains an isotropic vector
    #
    if W[2]*q*W[2] = z then
        SMTX.SetOrthogonalSign(gm,1);
        return 1;
    else
        for x in k do
            w:=W[1]+x*W[2];
            if w*q*w = z then
                SMTX.SetOrthogonalSign(gm,1);
                return 1;
            fi;
        od;
        SMTX.SetOrthogonalSign(gm,-1);
        return -1;
    fi;
end;
        
<<<<<<< HEAD
SMTX.OrthogonalSign:=SMTX_OrthogonalSign;     

MakeReadOnly(SMTX);
=======
SMTX.OrthogonalSign:=SMTX_OrthogonalSign;
>>>>>>> e2998641
<|MERGE_RESOLUTION|>--- conflicted
+++ resolved
@@ -2849,15 +2849,9 @@
    else
       rels:=TransposedMat (rels);
    fi;
-<<<<<<< HEAD
-   N:=ShallowCopy(NullspaceMat (rels)); # TODO - is this compressed????
+   N:=ShallowCopy(NullspaceMat(rels)); # TODO - is this compressed????
    for k in [1..Length(N)] do
      N[k]:=CopyToVectorRep(N[k],Size(F));
-=======
-   N:=NullspaceMat(rels);
-   for k in N do
-     ConvertToVectorRep(k,F);
->>>>>>> e2998641
    od;
    ans:=[];
    for k in [1..Length (N)] do
@@ -3841,10 +3835,6 @@
     fi;
 end;
         
-<<<<<<< HEAD
 SMTX.OrthogonalSign:=SMTX_OrthogonalSign;     
 
-MakeReadOnly(SMTX);
-=======
-SMTX.OrthogonalSign:=SMTX_OrthogonalSign;
->>>>>>> e2998641
+MakeReadOnly(SMTX);