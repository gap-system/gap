--- conflicted
+++ resolved
@@ -111,17 +111,10 @@
   [IsListLookupDictionary and IsMutable,IsObject],0,
 function(d, key)
   local pos;
-<<<<<<< HEAD
-  pos := PositionFirstComponent(d!.entries, key);
-  if pos <= Length(d!.entries) and d!.entries[pos][1] = key then
-    Remove(d!.entries, pos);
-  fi;;
-=======
   pos := PositionProperty(d!.entries, x->x[1] = key);
   if pos <> fail then
     Remove(d!.entries, pos);
   fi;
->>>>>>> c677a278
 end);
 
 InstallMethod(RemoveDictionary,"for list dictionaries",true,
@@ -403,8 +396,6 @@
       fi;
     end );
 
-<<<<<<< HEAD
-=======
 #############################################################################
 ##
 #M  ViewObj( <dict> ) for dictionaries
@@ -419,7 +410,6 @@
       Print("dictionary>");
     end );
 
->>>>>>> c677a278
 # here starts the hash table bit by Gene and Scott
 
 ##  PERFORMANCE:
@@ -575,11 +565,7 @@
 ##  Default starting hash table size
 ##
 DefaultHashLength := 2^7;
-<<<<<<< HEAD
 MakeThreadLocal("DefaultHashLength");
-=======
-BindGlobal("HASH_RANGE",[0..DefaultHashLength-2]);
->>>>>>> c677a278
 
 #############################################################################
 ##
@@ -589,17 +575,11 @@
 function(arg)
       local Rec,T;
 
-<<<<<<< HEAD
   Rec := rec( KeyArray := ListWithIdenticalEntries( DefaultHashLength, fail ), 
           ValueArray := [], LengthArray := DefaultHashLength, 
           HashRange := DefaultHashLength - 2,
           NumberKeys := 0 );
     
-=======
-  Rec := rec( KeyArray := ListWithIdenticalEntries( DefaultHashLength, fail ),
-          ValueArray := [], LengthArray := DefaultHashLength, NumberKeys := 0 );
-
->>>>>>> c677a278
   if Length(arg)>0 then
     T:=Objectify( DefaultSparseHashWithIKRepType, Rec );
     T!.intKeyFun:=arg[1];
