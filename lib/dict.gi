#############################################################################
##
#W  dict.gi                   GAP Library                      Gene Cooperman
#W                                                               Scott Murray
#W                                                           Alexander Hulpke
##
##
#Y  Copyright (C)  1999,  Lehrstuhl D für Mathematik,  RWTH Aachen,  Germany
#Y  (C) 1999 School Math and Comp. Sci., University of St Andrews, Scotland
#Y  Copyright (C) 2002 The GAP Group
##
##  This file contains the implementations for dictionaries.
##

##
## List and Sort dictionaries
##


BindGlobal("DictionaryByList",function(look)
local d,rep;
  d:=rec();
  if look then
    rep:=IsListLookupDictionary;
    d.entries:=[];
  else
    rep:=IsListDictionary;
    d.list:=[];
  fi;
  Objectify(NewType(DictionariesFamily,rep and IsMutable and IsCopyable),d);
  return d;
end);


BindGlobal("DictionaryBySort",function(look)
local d,rep;
  d:=rec();
  if look then
    rep:=IsSortLookupDictionary;
    d.entries:=[];
  else
    rep:=IsSortDictionary;
    d.list:=[];
  fi;
  Objectify(NewType(DictionariesFamily,rep and IsMutable and IsCopyable),d);
  return d;
end);

#############################################################################
##
#M  ShallowCopy (for list dictionaries)
##


InstallMethod(ShallowCopy, [IsListLookupDictionary and IsCopyable],
        function(dict)
    local   c;
    c := rec( entries := ShallowCopy(dict!.entries) );
    return Objectify( NewType(DictionariesFamily, IsListLookupDictionary and IsMutable), c);
end);

InstallMethod(ShallowCopy, [IsListDictionary and IsCopyable],
        function(dict)
    local   c;
    c := rec( list := ShallowCopy(dict!.list) );
    return Objectify( NewType(DictionariesFamily, IsListDictionary and IsMutable), c);
end);

InstallMethod(ShallowCopy, [IsSortLookupDictionary and IsCopyable],
        function(dict)
    local   c;
    c := rec( entries := ShallowCopy(dict!.entries) );
    return Objectify( NewType(DictionariesFamily, IsSortLookupDictionary and IsMutable), c);
end);

InstallMethod(ShallowCopy, [IsSortDictionary and IsCopyable],
        function(dict)
    local   c;
    c := rec( list := ShallowCopy(dict!.list) );
    return Objectify( NewType(DictionariesFamily, IsSortDictionary and IsMutable), c);
end);



#############################################################################
##
#M  AddDictionary(<dict>,<obj>,<val>)
##
InstallOtherMethod(AddDictionary,"for lookup list dictionaries",true,
  [IsListLookupDictionary and IsMutable,IsObject,IsObject],0,
function(d, x, val)
  x:=[Immutable(x),val];
  MakeImmutable(x); # to be able to store sortedness
  Add(d!.entries,x);
end);

InstallMethod(AddDictionary,"for list dictionaries",true,
  [IsListDictionary and IsMutable,IsObject],0,
function(d, x)
  x:=Immutable(x); # to be able to store sortedness
  Add(d!.list,x);
end);

#############################################################################
##
#M  RemoveDictionary(<dict>,<obj>)
##
InstallOtherMethod(RemoveDictionary,"for lookup list dictionaries",true,
  [IsListLookupDictionary and IsMutable,IsObject],0,
function(d, key)
  local pos;
  pos := PositionFirstComponent(d!.entries, key);
  if pos <= Length(d!.entries) and d!.entries[pos][1] = key then
    Remove(d!.entries, pos);
  fi;;
end);

InstallMethod(RemoveDictionary,"for list dictionaries",true,
  [IsListDictionary and IsMutable,IsObject],0,
function(d, key)
  local pos;
  pos := Position(d!.list, key);
  if pos <= Length(d!.list) and d!.list[pos] = key then
    Remove(d!.list, pos);
  fi;;
end);


#############################################################################
##
#M  AddDictionary(<dict>,<obj>,<val>)
##
InstallOtherMethod(AddDictionary,"for lookup sort dictionaries",true,
        [IsSortLookupDictionary and IsMutable,IsObject,IsObject],0,
        function(d, x, val)
    local pair, p;
    pair:=[Immutable(x),val];
    MakeImmutable(pair); # to be able to store sortedness
    p := PositionSorted(d!.entries,[x]);
    if p <= Length(d!.entries) and d!.entries[p][1] = x then
        d!.entries[p] := pair;
    else
        AddSet(d!.entries, pair);
    fi;
end);

InstallMethod(AddDictionary,"for sort dictionaries",true,
  [IsSortDictionary and IsMutable,IsObject],0,
function(d, x)
  x:=Immutable(x); # to be able to store sortedness
  AddSet(d!.list,x);
end);

#############################################################################
##
#M  KnowsDictionary(<dict>,<obj>)
##
InstallMethod(KnowsDictionary,"for list lookup dictionaries",true,
  [IsListLookupDictionary,IsObject],0,
function(d,x)
    local p;
    for p in d!.entries do
        if p[1] = x then
            return true;
        fi;
    od;
    return false;
end);

InstallMethod(KnowsDictionary,"for list dictionaries",true,
  [IsListDictionary,IsObject],0,
function(d,x)
local p;
    return x in d!.list;
end);

#############################################################################
##
#M  LookupDictionary(<dict>,<obj>)
##
InstallMethod(LookupDictionary,"for list dictionaries",true,
  [IsListLookupDictionary,IsObject],0,
function(d,x)
    local p;
    for p in d!.entries do
        if p[1] = x then
            return p[2];
        fi;
    od;
    return fail;
end);

##
## Position dictionaries
##

InstallGlobalFunction(DictionaryByPosition,
function(domain,look)
local d,rep;
  d:=rec(domain:=domain,blist:=BlistList([1..Length(domain)],[]));
  if look then
    rep:=IsPositionLookupDictionary;
    d.vals:=[];
  else
    rep:=IsPositionDictionary;
  fi;
  Objectify(NewType(DictionariesFamily,rep and IsMutable and IsCopyable),d);
  return d;
end);

InstallMethod(ShallowCopy, [IsPositionDictionary and IsCopyable], 
        function(d)
    local   r;
    r := rec( domain := d!.domain,
              blist := ShallowCopy(d!.blist));
    Objectify(NewType(DictionariesFamily,IsPositionDictionary and IsMutable and IsCopyable),r);
    return r;
end);
        
InstallMethod(ShallowCopy, [IsPositionLookupDictionary and IsCopyable], 
        function(d)
    local   r;
    r := rec( domain := d!.domain,
              blist := ShallowCopy(d!.blist),
              vals := ShallowCopy(d!.vals));
    Objectify(NewType(DictionariesFamily,IsPositionLookupDictionary and IsMutable and IsCopyable),r);
    return r;
end);
        

#############################################################################
##
#M  AddDictionary(<dict>,<obj>,<val>)
##
InstallOtherMethod(AddDictionary,"for lookup position dictionaries",true,
  [IsPositionLookupDictionary and IsMutable,IsObject,IsObject],0,
function(d, x, val)
  x:=PositionCanonical(d!.domain,x);
  d!.blist[x]:=true;
  d!.vals[x]:=val;
end);

InstallMethod(AddDictionary,"for position dictionaries",true,
  [IsPositionDictionary and IsMutable,IsObject],0,
function(d, x)
  x:=PositionCanonical(d!.domain,x);
  d!.blist[x]:=true;
end);

#############################################################################
##
#M  KnowsDictionary(<dict>,<obj>)
##
InstallMethod(KnowsDictionary,"for position dictionaries",true,
  [IsPositionDictionary,IsObject],0,
function(d,x)
  x:=PositionCanonical(d!.domain,x);
  return d!.blist[x];
end);

#############################################################################
##
#M  LookupDictionary(<dict>,<obj>)
##
InstallMethod(LookupDictionary,"for position dictionaries",true,
  [IsPositionLookupDictionary,IsObject],0,
function(d,x)
local p;
  x:=PositionCanonical(d!.domain,x);
  if d!.blist[x] then
    return d!.vals[x];
  else
    return fail;
  fi;
end);


#############################################################################
##
#F  NewDictionary(<objcoll>,<look>)
##
InstallGlobalFunction(NewDictionary,function(arg)
local hashfun,obj,dom,lookup;
  obj:=arg[1];
  lookup:=arg[2];
  if Length(arg)>2 then
    dom:=arg[3];
  else
    dom:=fail;
  fi;

  # if the domain is an enumerator, get rid of it
  if HasUnderlyingCollection(dom) then
    dom:=UnderlyingCollection(dom);
  fi;

  # are we given a domain, which can index very quickly?
  if dom<>fail and IsList(dom) and 
    (IsQuickPositionList(dom) or 
      (not IsMutable(dom) and IsSSortedList(dom) and
       CanEasilySortElements(dom[1]) )  )
       #2^22 plist (for position lookup) is 16MB size
      and Length(dom)<2^22 then
    Info(InfoHash,1,obj," Position dictionary");
    return DictionaryByPosition(dom,lookup);
  elif dom<>fail and IsFreeLeftModule(dom) and
    IsFFECollection(LeftActingDomain(dom)) and
    Size(LeftActingDomain(dom))<=256 
    #2^22 plist (for position lookup) is 16MB size
    and Size(dom)<2^22 then
    # FF vector space: use enumerator for position
    Info(InfoHash,1,obj," Position dictionary for vector space");
    return DictionaryByPosition(Enumerator(dom),lookup);
  fi;

  # can we try hashing? Only if domain is given and not for small perms.
  if dom<>fail and (not IsPerm(obj) or NrMovedPoints(obj)>100000) then
    if IsRecord(dom) and IsBound(dom.hashfun) then
      hashfun:=dom.hashfun;
    else
      hashfun:=SparseIntKey(dom,obj);
    fi;
  else
    hashfun:=fail;
  fi;

  if hashfun<>fail then
    Info(InfoHash,1," Hash dictionary");
    # uncomment the next line to get back the old version.
    #return NaiveHashDictionary(dom,lookup,hashfun);
    return SparseHashTable(hashfun);
  fi;

  # can we sort the elements cheaply?
  if CanEasilySortElements(obj) then
    Info(InfoHash,1,obj," Sort dictionary");
    return DictionaryBySort(lookup);
  fi;

  # Alas, we can't do anything. Go the hard way
  Info(InfoHash,1,obj," ",dom," List dictionary");
  return DictionaryByList(lookup);
end);

#############################################################################
##
#M  Enumerator( <dict> ) for list dictionaries
##
InstallMethod( Enumerator, "for list dictionaries",
    [ IsListDictionary ], 0,
    function( dict )
      if IsListLookupDictionary(dict) then
        return List(dict!.entries, pair -> pair[2]);
      else
        return ShallowCopy(dict!.list);
      fi;
    end );

#############################################################################
##
#M  ListKeyEnumerator( <dict> ) for list dictionaries
##
InstallMethod( ListKeyEnumerator, "for list dictionaries",
    [ IsListDictionary ], 0,
    function( dict )
      if IsListLookupDictionary(dict) then
        return List(dict!.entries, pair -> pair[1]);
      else
        return ShallowCopy(dict!.list);
      fi;
    end );

# here starts the hash table bit by Gene and Scott

##  PERFORMANCE:
##   For perms, IsBound() inside GetHashKey() might cost too much.
##   Try initializing hash!.valueArray to all 'fail' entries.
##   Then just return hash!.valueArray[ LastHashIndex ], and if
##     it's fail, let it be so.
##   How much does this speed up the perm code?
##

#############################################################################
##
#V  MaxHashViewSize
##
##  The maximum size of a hash table for which ViewObj will print the whole 
##  table (default 10).
##
MaxHashViewSize := 10;  

#############################################################################
##
#V  LastHashIndex is used for fast access to the last hash index.
##
LastHashIndex := -1;


#############################################################################
#############################################################################
##
##  Dense hash tables
##
#############################################################################
#############################################################################

#############################################################################
##
#F  DenseHashTable( )
##
InstallGlobalFunction( DenseHashTable, 
    function( )
        local Type, Rec;

        Type := NewType( DictionariesFamily, IsDenseHashRep and IsMutable );
        Rec := rec( KeyArray := [], ValueArray := [] );
        return Objectify( Type, Rec );
    end );

#############################################################################
##
#M  ViewObj( <hash> ) for dense hash tables
##
InstallMethod( ViewObj, "for dense hash tables", true,
    [ IsDenseHashRep ], 0,
    function( hash )
        if Size( hash ) > MaxHashViewSize then
            Print("< dense hash table of size ", Size( hash ), " >");
        else
            PrintHashWithNames( hash, "Keys", "Values" );
        fi;
    end );

#############################################################################
##
#M  PrintHashWithNames( <hash>, <keyName>, <valueName> )
#M      for dense hash tables
##
InstallMethod( PrintHashWithNames, "for dense hash tables", true,
    [ IsDenseHashRep, IsString, IsString ], 0,
    function( hash, keyName, valueName )
        local key;
        Print(keyName, ": ", hash!.KeyArray, "\n");
        Print(valueName, ": ", List( hash!.KeyArray, 
               key -> hash!.ValueArray[key] ));
    end );

#############################################################################
##
#M  PrintObj( <hash> ) for dense hash tables
##
InstallMethod( PrintObj, "for dense hash tables", true,
    [ IsDenseHashRep ], 0,
    function( hash )
        PrintHashWithNames( hash, "Keys", "Values" ); Print("\n");
    end );

#############################################################################
##
#M  Size( <hash> ) for dense hash tables
##
InstallMethod( Size, "for dense hash tables", true,
    [ IsDenseHashRep ], 0,
    function( hash )
        return Length( hash!.KeyArray );
    end );

#############################################################################
##
#M  Enumerator( <hash> ) for dense hash tables
##
InstallMethod( Enumerator, "for dense hash tables", true,
    [ IsDenseHashRep ], 0,
    function( hash )
        return List( hash!.KeyArray, key -> GetHashEntry( hash, key ) );
    end );

#############################################################################
##
#M  HashKeyEnumerator( <hash> ) for dense hash tables
##
InstallMethod( HashKeyEnumerator, "for dense hash tables", true,
    [ IsDenseHashRep ], 0,
    function( hash )
        return hash!.KeyArray;
    end );

#############################################################################
##
#M  Random( <hash> ) for dense hash tables
##
##  Returns a random value.
##
InstallMethod( Random, "for dense hash tables", true,
    [ IsHash and IsDenseHashRep ], 100,    
    function( hash ) 
        return GetHashEntry( hash, RandomHashKey( hash ) );
    end );
        
#############################################################################
##
#M  RandomHashKey( <hash> ) for dense hash tables
##
##  Returns a random key.
##
InstallMethod( RandomHashKey, "for dense hash tables", true,
    [ IsHash and IsDenseHashRep ], 100,    
    function( hash ) 
        return Random(hash!.KeyArray);
    end );


#############################################################################
#############################################################################
##
##  Sparse hash tables
##
#############################################################################
#############################################################################

#############################################################################
##
#V  DefaultHashLength
##
##  Default starting hash table size
##
<<<<<<< HEAD
DefaultHashLength := 2^7;
MakeThreadLocal("DefaultHashLength");

=======
DefaultHashLength := 2^7; 
BindGlobal("HASH_RANGE",`[0..DefaultHashLength-2]);
>>>>>>> b47fff33

#############################################################################
##
#F  SparseHashTable( )
##
InstallGlobalFunction( SparseHashTable, 
function(arg)
      local Rec,T;

  Rec := rec( KeyArray := ListWithIdenticalEntries( DefaultHashLength, fail ), 
          ValueArray := [], LengthArray := DefaultHashLength, 
          HashRange := DefaultHashLength - 2,
          NumberKeys := 0 );
    
  if Length(arg)>0 then
    T:=Objectify( DefaultSparseHashWithIKRepType, Rec );
    T!.intKeyFun:=arg[1];
  else
    T:=Objectify( DefaultSparseHashRepType, Rec );
  fi;
  T!.LengthArrayHalf := QuoInt(T!.LengthArray,2);

  return T;
end );

#############################################################################
##
#M  ShallowCopy( <hash> ) for sparse hash table
##


InstallMethod(ShallowCopy, [IsSparseHashRep and IsCopyable],
        function(t)
    local r;
    r := rec( KeyArray := ShallowCopy(t!.KeyArray),
              ValueArray := ShallowCopy(t!.ValueArray),
              LengthArray := t!.LengthArray,
              NumberKeys := t!.NumberKeys,
              LengthArrayHalf := t!.LengthArrayHalf);
    return Objectify( DefaultSparseHashRepType and IsMutable, r);
end);

InstallMethod(ShallowCopy, [IsSparseHashRep and TableHasIntKeyFun and IsCopyable],
        function(t)
    local r;
    r := rec( KeyArray := ShallowCopy(t!.KeyArray),
              ValueArray := ShallowCopy(t!.ValueArray),
              LengthArray := t!.LengthArray,
              NumberKeys := t!.NumberKeys,
              intKeyFun := t!.intKeyFun,
              LengthArrayHalf := t!.LengthArrayHalf);
    return Objectify( DefaultSparseHashWithIKRepType and IsMutable, r);
end);




#############################################################################
##
#M  ViewObj( <hash> ) for sparse hash table
##
InstallMethod( ViewObj, "for sparse hash tables", true,
    [ IsSparseHashRep ], 0,
    function( hash )
        if Size( hash ) > MaxHashViewSize then
            Print("< sparse hash table of size ", Size( hash ), " >");
        else
            PrintHashWithNames( hash, "Keys", "Values" );
        fi;
    end );

#############################################################################
##
#M  PrintHashWithNames( <hash>, <keyName>, <valueName> ) 
##      for sparse hash table
##
InstallMethod( PrintHashWithNames, "for sparse hash tables", true,
    [ IsSparseHashRep, IsString, IsString ], 0,
    function( hash, keyName, valueName )
        local key;
        Print(keyName, ": ", HashKeyEnumerator( hash ), "\n");
        Print(valueName, ": ", Enumerator( hash ));
    end );

#############################################################################
##
#M  PrintObj( <hash> ) for sparse hash table
##
InstallMethod( PrintObj, "for sparse hash tables", true,
    [ IsSparseHashRep ], 0,
    function( hash )
        PrintHashWithNames(hash, "Keys", "Values" ); Print("\n");
    end );

#############################################################################
##
#M  Size( <hash> ) for sparse hash table
##
InstallMethod( Size, "for sparse hash tables", true,
    [ IsHash and IsSparseHashRep ], 0,
    hash -> hash!.NumberKeys );

#############################################################################
##
#M  Enumerator( <hash> ) for sparse hash table
##
InstallMethod( Enumerator, "for sparse hash tables", true,
    [ IsHash and IsSparseHashRep ], 0,
    hash -> List( Filtered( hash!.KeyArray, x -> x <> fail ), 
                  key -> GetHashEntry( hash, key ) ) );

#############################################################################
##
#M  HashKeyEnumerator( <hash> ) for sparse hash table
##
InstallMethod( HashKeyEnumerator, "for sparse hash tables", true,
    [ IsHash and IsSparseHashRep ], 0,
    hash -> Filtered( hash!.KeyArray, x -> x <> fail ) );

#############################################################################
##
#M  Random( <hash> ) for sparse hash tables
##
##  Returns a random key.
##
InstallMethod( Random, "for sparse hash tables", true,
    [ IsHash and IsSparseHashRep ], 100,
    function( hash )        
        return GetHashEntry( hash, RandomHashKey( hash ) );
    end );

#############################################################################
##
#M  RandomHashKey( <hash> ) for sparse hash tables
##
##  Returns a random key.
##
InstallMethod( RandomHashKey, "for sparse hash tables", true,
    [ IsHash and IsSparseHashRep ], 100,    
    function( hash ) 
        local i;
    
        if Size( hash ) = 0 then return fail; fi; 
        repeat
            i := Random( [1..hash!.LengthArray] );
        until hash!.KeyArray[i] <> fail;
        return hash!.KeyArray[i];
    end );


#############################################################################
#############################################################################
##
##  Hash functions
##
#############################################################################
#############################################################################

#############################################################################
##
#F  IntegerHashFunction( <key>, <i>, <size> )
##
InstallGlobalFunction( IntegerHashFunction,
    function( key, i, size )
        # return ( (1+key) + i*(1+2*(key mod size/2)) ) mod size;
        return 1+( (1+key) + i*(1+2*(key mod QuoInt(size,2))) ) mod size;
        #return 1 + ( key + i * (1 + (key mod 2) + (key mod size)) ) mod size;
        #return 1 + ( key + (i-1) * (QuoInt(size,17))) mod size;
    end );

BindGlobal("HashClashFct",function(intkey,i,len)
  return 1+((intkey+i) mod len);
  #return 1+(intkey mod (len-i));
end);


# old obsolete code
# #############################################################################
# ##
# #M  GetHashEntryAtLastIndex( <hash> )
# ##
# InstallMethod( GetHashEntryAtLastIndex, "for hash table", true,
#     [ IsHash ], 0, 
#     function( hash )
#         if IsBound( hash!.ValueArray[ LastHashIndex ] ) then
#             return( hash!.ValueArray[ LastHashIndex ] );
#       else 
#           return fail;
#       fi;
#     end );
# 
# #############################################################################
# ##
# #M  SetHashEntry( <hash>, <key>, <value> )
# ##
# InstallMethod( SetHashEntry, "for hash table", true,
#     [ IsHash and IsMutable, IsObject, IsObject ], 0,
# function( hash, intkey, value )
# local index, i;
#   for i in [0..hash!.HashRange] do
#     index := IntegerHashFunction( intkey, i, hash!.LengthArray );
#     if hash!.KeyArray[index] = fail then
#       hash!.ValueArray[ LastHashIndex ] := value;
#       return value;
#     fi;
#   od;
#   Error("hash table in infinite loop");
# end );
# 
# #############################################################################
# ##
# #M  SetHashEntryAtLastIndex( <hash>, <newValue> )
# ##
# InstallMethod( SetHashEntryAtLastIndex, "for hash table", true,
#     [ IsHash and IsMutable, IsObject ], 0, 
#     function( hash, newvalue )
#       hash!.ValueArray[ LastHashIndex ] := newvalue;
#         return newvalue;
#     end );

# dictionary type interface for hash tables. As we want these to be really
# fast, the code has been stripped down.

#MAXCLASH:=0;

#############################################################################
##
#M  AddDictionary(<dict>,<key>,<val>)
##
BindGlobal("HashDictAddDictionary",function(hash,key,value)
local index,intkey,i,cnt;
  intkey := hash!.intKeyFun(key);
#  cnt:=0;
  repeat
    for i in [0..hash!.HashRange] do
      index:=HashClashFct(intkey,i,hash!.LengthArray);
      # Print(intkey,":",i,":",hash!.LengthArray);
      if hash!.KeyArray[index] = fail then
#if cnt>MAXCLASH then MAXCLASH:=cnt;
#Print("found after ",cnt," clashes, ", Length(Set(
#  List([0..i-1],x->hash!.intKeyFun(hash!.KeyArray[HashClashFct(intkey,x,hash!.LengthArray)]))   )), " different keys\n");
#fi;
        hash!.KeyArray[ index ] := key;
        hash!.ValueArray[ index ] := value;
        hash!.NumberKeys := hash!.NumberKeys + 1;
        # was: if 2 * hash!.NumberKeys > Length( hash!.KeyArray ) then
        # The length of the key array is just hash!.lengthArray. Thus
        # this looks like an unnecessary multiplication.
        if hash!.NumberKeys > hash!.LengthArrayHalf then
          DoubleHashDictSize( hash );
        fi;
        return;
      fi;
#      cnt:=cnt+1;
    od;
    # failed: Double size
<<<<<<< HEAD
    #Error("Failed/double ",intkey," ",key," ",Maximum(hash!.HashRange),"\n");
    hash!.HashRange := hash!.HashRange * 2;
=======
    #Error("Failed/double ",intkey," ",key," ",Maximum(HASH_RANGE),"\n");
    MakeReadWriteGlobal("HASH_RANGE");
    HASH_RANGE:=`[1..2*Maximum(HASH_RANGE)];
    MakeReadOnlyGlobal("HASH_RANGE");
>>>>>>> b47fff33
    DoubleHashDictSize( hash );
  until false;
end );

InstallOtherMethod(AddDictionary,"for hash tables",true,
  [IsHash and IsSparseHashRep and TableHasIntKeyFun and IsMutable,
   IsObject,IsObject],0,HashDictAddDictionary);

InstallOtherMethod(AddDictionary,"for hash tables",true,
  [IsHash and IsSparseHashRep and IsMutable,
   IsObject,IsObject],0,
function(hash,key,value)
local index,intkey,i;
  intkey := SparseIntKey( false,key )(key);
  for i in [0..hash!.HashRange] do
    index:=HashClashFct(intkey,i,hash!.LengthArray);

    if hash!.KeyArray[index] = fail then
      hash!.KeyArray[ index ] := key;
      hash!.ValueArray[ index ] := value;
      hash!.NumberKeys := hash!.NumberKeys + 1;
      # was: if 2 * hash!.NumberKeys > Length( hash!.KeyArray ) then
      # The length of the key array is just hash!.lengthArray. Thus
      # this looks like an unnecessary multiplication.
      if hash!.NumberKeys > hash!.LengthArrayHalf then
        DoubleHashDictSize( hash );
      fi;
      return;
    fi;
  od;
  Error("hash table in infinite loop");
end );

InstallGlobalFunction(DoubleHashDictSize,
function( hash )
  local oldKeyArray, oldValueArray, i,j,l;

  #Print("Double from ",hash!.LengthArray,"\n");
  oldKeyArray := hash!.KeyArray;
  oldValueArray := hash!.ValueArray;
  # compact
  l:=Length(oldKeyArray);
  i:=1; # read 
  j:=1; # write
  while i<=l do
    if oldKeyArray[i]<>fail then
      if i>j then
        oldKeyArray[j]:=oldKeyArray[i];
        oldValueArray[j]:=oldValueArray[i];
      fi;
      j:=j+1;
    fi;
    i:=i+1;
  od;
  for i in [l,l-1..j] do
    Unbind(oldKeyArray[i]);
    Unbind(oldValueArray[i]);
  od;

  hash!.LengthArray := NextPrimeInt(hash!.LengthArray * 2);
  hash!.LengthArrayHalf := QuoInt(hash!.LengthArray,2);
  hash!.KeyArray:=0; # old one away
  hash!.KeyArray := ListWithIdenticalEntries( hash!.LengthArray, fail );
  hash!.ValueArray := [];
  hash!.NumberKeys := 0;
  l:=Length(oldKeyArray);
  if IsBound(hash!.intKeyFun) then
    for i in [l,l-1..1] do
      if oldKeyArray[i] <> fail then
        HashDictAddDictionary( hash, oldKeyArray[i], oldValueArray[i] );
      fi;
      Unbind(oldKeyArray[i]);
      Unbind(oldValueArray[i]);
    od;
  else
    for i in [l,l-1..1] do
      if oldKeyArray[i] <> fail then
        AddDictionary( hash, oldKeyArray[i], oldValueArray[i] );
      fi;
      Unbind(oldKeyArray[i]);
      Unbind(oldValueArray[i]);
    od;
  fi;
end );

#############################################################################
##
#M  AddDictionary(<dict>,<key>)
##
InstallOtherMethod(AddDictionary,"for hash tables, no value given",true,
  [IsHash and IsMutable,IsObject],0,
function(ht, x)
  AddDictionary(ht,x,true); 
end);

#############################################################################
##
#M  KnowsDictionary(<dict>,<key>)
##
InstallMethod(KnowsDictionary,"for hash tables",true,
  [IsHash,IsObject],0,
function(ht,x)
  return LookupDictionary(ht,x)<>fail;
end);

############################################################################
##
#M  LookupDictionary(<dict>,<key>)
##
InstallMethod(LookupDictionary,"for hash tables that know their int key",true,
  [IsHash and IsSparseHashRep and TableHasIntKeyFun,IsObject],0,
function( hash, key )
local index,intkey,i,cnt;
  intkey := hash!.intKeyFun(key);
  for i in [0..hash!.HashRange] do
    index:=HashClashFct(intkey,i,hash!.LengthArray);
    if hash!.KeyArray[index] = key then
      #LastHashIndex := index;
      return hash!.ValueArray[ index ]; 
    elif hash!.KeyArray[index] = fail then
      return fail;
    fi;
  od;
  # the entry could not have been added, as we would have found it by now
  return fail;
end );

############################################################################
##
#M  LookupDictionary(<dict>,<key>)
##
InstallMethod(LookupDictionary,"for hash tables",true,
  [IsHash and IsSparseHashRep,IsObject],0,
function( hash, key )
local index,intkey,i;
  intkey := SparseIntKey( false,key )(key);
  for i in [0..hash!.HashRange] do
    index:=HashClashFct(intkey,i,hash!.LengthArray);
    if hash!.KeyArray[index] = key then
        #LastHashIndex := index;
        return hash!.ValueArray[ index ]; 
    elif hash!.KeyArray[index] = fail then
      return fail;
    fi;
  od;
  Error("hash table in infinite loop");
end );

#
# some hash functions
#

#############################################################################
##
#M  DenseIntKey(<objcol>)
##
InstallMethod(DenseIntKey,"default fail",true,[IsObject,IsObject],
  0,ReturnFail);

InstallMethod(SparseIntKey,"defaults to DenseIntKey",true,[IsObject,IsObject],
  0,DenseIntKey);

InstallMethod(SparseIntKey,"for finite Gaussian row spaces",true,
    [ IsFFECollColl and IsGaussianRowSpace,IsObject ], 0,
function(m,v)
local f,n,bytelen,data,qq,i;
  f:=LeftActingDomain(m);
  n:=Size(f);
  if n=2 then
    bytelen:=QuoInt(Length(v),8);
    if bytelen<=8 then
      # short GF2
      return x->NumberFFVector(x,2);
    else
      # long GF2
      data:=[2*GAPInfo.BytesPerVariable,bytelen];
      return function(x)
             if not IsGF2VectorRep(x) then
                 Info(InfoWarning,1,"uncompressed vector");
                 x:=COPY_GF2VEC(x);
               fi;
               return HashKeyBag(x,101,data[1],data[2]);
             end;
    fi;
  elif n < 256 then
    qq:=n; # log
    i:=0;
    while qq<=256 do
        qq:=qq*n;
        i:=i+1;
    od;
    # i is now the number of field elements per byte
    bytelen := QuoInt(Length(v),i);
    if bytelen<=8 then
      # short 8-bit
      return x->NumberFFVector(x,n);
    else
      # long 8 bit
      data:=[3*GAPInfo.BytesPerVariable,bytelen];
      # must check type
      #return x->HashKeyBag(x,101,data[1],data[2]); 
      return function(x)
             if not Is8BitVectorRep(x) or
	       Q_VEC8BIT(x)<>n then
                 Info(InfoWarning,1,"un- or miscompressed vector");
                 x:=ShallowCopy(x);
                 ConvertToVectorRep(x,n);
               fi;
               return HashKeyBag(x,101,data[1],data[2]);
             end;

    fi;
  else
    # large field -- vector represented as plist.
    f:=AsSSortedList(f);
    return function(v)
           local x,sy,p;
              sy := 0;
              for x in v do
                p := Position(f, x);
# want to be quick: Assume no failures
#               if p = fail then
#                   Error("NumberFFVector: Vector not over specified field");
#               fi;
                sy := n*sy + (p-1);
              od;
            return sy;
           end;
  fi;
end);

SparseIntKeyVecListAndMatrix:=function(d,m)
local f,n,pow,fct;
  if IsList(d) and Length(d)>0 and IsMatrix(d[1]) then
    f:=DefaultScalarDomainOfMatrixList(d);
  else
    f:=DefaultScalarDomainOfMatrixList([m]);
  fi;

  fct:=SparseIntKey(f^Length(m[1]),m[1]);

  n:=Minimum(Size(f),11)^Minimum(12,QuoInt(Length(m[1]),2));
  #pow:=n^Length(m[1]);
  pow:=NextPrimeInt(n); # otherwise we produce huge numbers which take time
  return function(x)
          local i,gsy;
            gsy:=0;
            for i in x do
              gsy:=pow*gsy+fct(i);
            od;
            return gsy;
          end;
end;

InstallMethod(SparseIntKey,"for lists of vectors",true,
    [ IsFFECollColl,IsObject ], 0,
function(m,v)
local f,n;
if not (IsList(m) and IS_PLIST_REP(m) and ForAll(m,i->IsRowVector(i))) then
    TryNextMethod();
  fi;
  f:=DefaultFieldOfMatrix(m);
  return SparseIntKey(f^Length(v),v);
end);

InstallMethod(SparseIntKey,
  "for matrices over finite field vector spaces",true,
  [IsObject,IsFFECollColl and IsMatrix],0,
SparseIntKeyVecListAndMatrix);

InstallMethod(SparseIntKey,
  "for vector listsover finite field vector spaces",true,
  [IsObject,IsFFECollColl and IsList],0,
SparseIntKeyVecListAndMatrix);

#############################################################################
##
#M  SparseIntKey( <dom>, <key> ) for row spaces over finite fields
##
InstallMethod( SparseIntKey, "for row spaces over finite fields", true,
    [ IsObject,IsVectorSpace and IsRowSpace], 0,
function( key, dom )
  return function(key)
    local sz, n, ret, k,d;

    d:=LeftActingDomain( key );
    sz := Size(d);
    key := BasisVectors( CanonicalBasis( key ) );
    n := sz ^ Length( key[1] );
    ret := 1;
    for k in key do
        ret := ret * n + NumberFFVector( k, sz );
    od;
    return ret;
  end;
end );


InstallMethod(DenseIntKey,"integers",true,
  [IsObject,IsPosInt],0,
function(d,i)
  #T this function might cause problems if there are nonpositive integers
  #T used densly.
  return IdFunc;
end);

InstallMethod(SparseIntKey,"permutations, arbitrary domain",true,
  [IsObject,IsInternalRep and IsPerm],0,
function(d,pe)
  return function(p)
         local l;
           l:=LARGEST_MOVED_POINT_PERM(p);
           if IsPerm4Rep(p) then
             # is it a proper 4byte perm?
             if l>65536 then
               return HashKeyBag(p,255,0,4*l);
             else
               # the permutation does not require 4 bytes. Trim in two
               # byte representation (we need to do this to get consistent
               # hash keys, regardless of representation.)
               TRIM_PERM(p,l);
             fi;
            fi;
            # now we have a Perm2Rep:
            return HashKeyBag(p,255,0,2*l);
          end;
end);

#T Still to do: Permutation values based on base images: Method if the
#T domain given is a permgroup.

InstallMethod(SparseIntKey,"kernel pc group elements",true,
  [IsObject,
    IsElementFinitePolycyclicGroup and IsDataObjectRep and IsNBitsPcWordRep],0,
function(d,e)
local l,p;
  # we want to use an small shift to avoid cancellation due to similar bit
  # patterns in many bytes (the exponent values in most cases are very
  # small). The pcgs length is a reasonable small value-- otherwise we get
  # already overlap for the generators alone.
  p:=FamilyObj(e)!.DefiningPcgs;
  l:=NextPrimeInt(Length(p)+1);
  p:=Product(RelativeOrders(p));
  while Gcd(l,p)>1 do
    l:=NextPrimeInt(l);
  od;
  return e->HashKeyBag(e,l,DOUBLE_OBJLEN,-1);
end);

InstallMethod(SparseIntKey,"pcgs element lists: i.e. pcgs",true,
  [IsObject,IsElementFinitePolycyclicGroupCollection and IsList],0,
function(d,p)
local o,e;

  if IsPcgs(p) then
    o:=OneOfPcgs(p);
  else
    o:=One(p[1]);
  fi;

  e:=SparseIntKey(false,o); # element hash fun
  o:=DefiningPcgs(FamilyObj(o));
  o:=Product(RelativeOrders(o)); # order of group
  return function(x)
         local i,h;
           h:=0;
           for i in x do
             h:=h*o+e(i);
           od;
           return h;
         end;
end);

InstallMethod(SparseIntKey, "for an object and transformation", 
[IsObject, IsTransformation],
function(d, t)
  return x-> NumberTransformation(t, DegreeOfTransformation(t)); 
end);
<|MERGE_RESOLUTION|>--- conflicted
+++ resolved
@@ -524,14 +524,8 @@
 ##
 ##  Default starting hash table size
 ##
-<<<<<<< HEAD
 DefaultHashLength := 2^7;
 MakeThreadLocal("DefaultHashLength");
-
-=======
-DefaultHashLength := 2^7; 
-BindGlobal("HASH_RANGE",`[0..DefaultHashLength-2]);
->>>>>>> b47fff33
 
 #############################################################################
 ##
@@ -788,15 +782,8 @@
 #      cnt:=cnt+1;
     od;
     # failed: Double size
-<<<<<<< HEAD
     #Error("Failed/double ",intkey," ",key," ",Maximum(hash!.HashRange),"\n");
     hash!.HashRange := hash!.HashRange * 2;
-=======
-    #Error("Failed/double ",intkey," ",key," ",Maximum(HASH_RANGE),"\n");
-    MakeReadWriteGlobal("HASH_RANGE");
-    HASH_RANGE:=`[1..2*Maximum(HASH_RANGE)];
-    MakeReadOnlyGlobal("HASH_RANGE");
->>>>>>> b47fff33
     DoubleHashDictSize( hash );
   until false;
 end );
