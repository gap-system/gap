#############################################################################
##
#W  grplatt.gi                GAP library                   Martin Schönert,
#W                                                          Alexander Hulpke
##
##
#Y  Copyright (C)  1996,  Lehrstuhl D für Mathematik,  RWTH Aachen,  Germany
#Y  (C) 1998 School Math and Comp. Sci., University of St Andrews, Scotland
#Y  Copyright (C) 2002 The GAP Group
##
##  This  file  contains declarations for subgroup latices
##

#############################################################################
##
#F  Zuppos(<G>) .  set of generators for cyclic subgroups of prime power size
##
InstallMethod(Zuppos,"group",true,[IsGroup],0,
function (G)
local   zuppos,            # set of zuppos,result
	c,                 # a representative of a class of elements
	o,                 # its order
	N,                 # normalizer of < c >
	t;                 # loop variable

  # compute the zuppos
  zuppos:=[One(G)];
  for c in List(ConjugacyClasses(G),Representative)  do
    o:=Order(c);
    if IsPrimePowerInt(o)  then
      if ForAll([2..o],i -> Gcd(o,i) <> 1 or not c^i in zuppos) then
	N:=Normalizer(G,Subgroup(G,[c]));
	for t in RightTransversal(G,N)  do
	  Add(zuppos,c^t);
	od;
      fi;
    fi;
  od;

  # return the set of zuppos
  Sort(zuppos);
  return zuppos;
end);

#############################################################################
##
#F  Zuppos(<G>) .  set of generators for cyclic subgroups of prime power size
##
InstallOtherMethod(Zuppos,"group with condition",true,[IsGroup,IsFunction],0,
function (G,func)
local   zuppos,            # set of zuppos,result
	c,                 # a representative of a class of elements
	o,                 # its order
	N,                 # normalizer of < c >
	t;                 # loop variable

  # compute the zuppos
  zuppos:=[One(G)];
  for c in List(ConjugacyClasses(G),Representative)  do
    o:=Order(c);
    if func(Group(c)) and IsPrimePowerInt(o)  then
      if ForAll([2..o],i -> Gcd(o,i) <> 1 or not c^i in zuppos) then
	N:=Normalizer(G,Subgroup(G,[c]));
	for t in RightTransversal(G,N)  do
	  Add(zuppos,c^t);
	od;
      fi;
    fi;
  od;

  # return the set of zuppos
  Sort(zuppos);
  return zuppos;
end);


#############################################################################
##
#M  ConjugacyClassSubgroups(<G>,<g>)  . . . . . . . . . . . .  constructor
##
InstallMethod(ConjugacyClassSubgroups,IsIdenticalObj,[IsGroup,IsGroup],0,
function(G,U)
local filter,cl;

    if CanComputeSizeAnySubgroup(G) then
      filter:=IsConjugacyClassSubgroupsByStabilizerRep;
    else
      filter:=IsConjugacyClassSubgroupsRep;
    fi;
    cl:=Objectify(NewType(CollectionsFamily(FamilyObj(G)),
      filter),rec());
    SetActingDomain(cl,G);
    SetRepresentative(cl,U);
    SetFunctionAction(cl,OnPoints);
    return cl;
end);

#############################################################################
##
#M  \^( <H>, <G> ) . . . . . . . . . conjugacy class of a subgroup of a group
##
InstallOtherMethod( \^, "conjugacy class of a subgroup of a group",
                    IsIdenticalObj, [ IsGroup, IsGroup ], 0,

  function ( H, G )
    if IsSubgroup(G,H) then return ConjugacyClassSubgroups(G,H);
                       else TryNextMethod(); fi;
  end );

#############################################################################
##
#M  <clasa> = <clasb> . . . . . . . . . . . . . . . . . . by conjugacy test
##
InstallMethod( \=, IsIdenticalObj, [ IsConjugacyClassSubgroupsRep,
  IsConjugacyClassSubgroupsRep ], 0,
function( clasa, clasb )
  if not IsIdenticalObj(ActingDomain(clasa),ActingDomain(clasb))
    then TryNextMethod();
  fi;
  return RepresentativeAction(ActingDomain(clasa),Representative(clasa),
		 Representative(clasb))<>fail;
end);


#############################################################################
##
#M  <G> in <clas> . . . . . . . . . . . . . . . . . . by conjugacy test
##
InstallMethod( \in, IsElmsColls, [ IsGroup,IsConjugacyClassSubgroupsRep], 0,
function( G, clas )
  return RepresentativeAction(ActingDomain(clas),Representative(clas),G)
		 <>fail;
end);

#############################################################################
##
#M  AsList(<cls>)
##
InstallOtherMethod(AsList, "for classes of subgroups",
  true, [ IsConjugacyClassSubgroupsRep],0,
function(c)
local rep;
  rep:=Representative(c);
  if not IsBound(c!.normalizerTransversal) then
    c!.normalizerTransversal:=
      RightTransversal(ActingDomain(c),StabilizerOfExternalSet(c));
  fi;
  if HasParent(rep) and IsSubset(Parent(rep),ActingDomain(c)) then
    return List(c!.normalizerTransversal,i->ConjugateSubgroup(rep,i));
  else
    return List(c!.normalizerTransversal,i->ConjugateGroup(rep,i));
  fi;
end);

#############################################################################
##
#M  ClassElementLattice
##
InstallMethod(ClassElementLattice, "for classes of subgroups",
  true, [ IsConjugacyClassSubgroupsRep, IsPosInt],0,
function(c,nr)
local rep;
  rep:=Representative(c);
  if not IsBound(c!.normalizerTransversal) then
    c!.normalizerTransversal:=
      RightTransversal(ActingDomain(c),StabilizerOfExternalSet(c));
  fi;
  return ConjugateSubgroup(rep,c!.normalizerTransversal[nr]);
end);

InstallOtherMethod( \[\], "for classes of subgroups",
  true, [ IsConjugacyClassSubgroupsRep, IsPosInt],0,ClassElementLattice );

InstallMethod( StabilizerOfExternalSet, true, [ IsConjugacyClassSubgroupsRep ], 
    # override potential pc method
    10,
function(xset)
  return Normalizer(ActingDomain(xset),Representative(xset));
end);

InstallOtherMethod( NormalizerOp, true, [ IsConjugacyClassSubgroupsRep ], 0,
    StabilizerOfExternalSet );


#############################################################################
##
#M  PrintObj(<cl>)  . . . . . . . . . . . . . . . . . . . .  print function
##
InstallMethod(PrintObj,true,[IsConjugacyClassSubgroupsRep],0,
function(cl)
    Print("ConjugacyClassSubgroups(",ActingDomain(cl),",",
           Representative(cl),")");
end);


#############################################################################
##
#M  ConjugacyClassesSubgroups(<G>) . classes of subgroups of a group
##
InstallMethod(ConjugacyClassesSubgroups,"group",true,[IsGroup],0,
function(G)
  return ConjugacyClassesSubgroups(LatticeSubgroups(G));
end);

InstallOtherMethod(ConjugacyClassesSubgroups,"lattice",true,
  [IsLatticeSubgroupsRep],0,
function(L)
  return L!.conjugacyClassesSubgroups;
end);

BindGlobal("LatticeFromClasses",function(G,classes)
local lattice;
  # sort the classes
  Sort(classes,
	function (c,d)
	  return Size(Representative(c)) < Size(Representative(d))
	    or (Size(Representative(c)) = Size(Representative(d))
		and Size(c) < Size(d));
	end);

  # create the lattice
  lattice:=Objectify(NewType(FamilyObj(classes),IsLatticeSubgroupsRep),
    rec(conjugacyClassesSubgroups:=classes,
        group:=G));

  # return the lattice
  return lattice;
end );

#############################################################################
##
#F  LatticeByCyclicExtension(<G>[,<func>[,<noperf>]])  Lattice of subgroups
##
##  computes the lattice of <G> using the cyclic extension algorithm. If the
##  function <func> is given, the algorithm will discard all subgroups not
##  fulfilling <func> (and will also not extend them), returning a partial
##  lattice. If <func> is a list of length 2, the first entry is such a
##  function, the second a function for selecting zuppos.
##  This can be useful to compute only subgroups with certain
##  properties. Note however that this will *not* necessarily yield all
##  subgroups that fulfill <func>, but the subgroups whose subgroups used
##  for the construction also fulfill <func> as well.
##

# the following functions are declared only later
SOLVABILITY_IMPLYING_FUNCTIONS:=
  [IsSolvableGroup,IsNilpotentGroup,IsPGroup,IsCyclic];

InstallGlobalFunction( LatticeByCyclicExtension, function(arg)
local   G,		   # group
	func,		   # test function
	zuppofunc,         # test fct for zuppos
	noperf,		   # discard perfect groups
        lattice,           # lattice (result)
	factors,           # factorization of <G>'s size
	zuppos,            # generators of prime power order
	zupposPrime,       # corresponding prime
	zupposPower,       # index of power of generator
	ZupposSubgroup,    # function to compute zuppos for subgroup
	zuperms,	   # permutation of zuppos by group
	Gimg,		   # grp image under zuperms
	nrClasses,         # number of classes
	classes,           # list of all classes
	classesZups,       # zuppos blist of classes
	classesExts,       # extend-by blist of classes
	perfect,           # classes of perfect subgroups of <G>
	perfectNew,        # this class of perfect subgroups is new
	perfectZups,       # zuppos blist of perfect subgroups
	layerb,            # begin of previous layer
	layere,            # end of previous layer
	H,                 # representative of a class
	Hzups,             # zuppos blist of <H>
	Hexts,             # extend blist of <H>
	C,                 # class of <I>
	I,                 # new subgroup found
	Ielms,             # elements of <I>
	Izups,             # zuppos blist of <I>
	N,                 # normalizer of <I>
	Nzups,             # zuppos blist of <N>
	Jzups,             # zuppos of a conjugate of <I>
	Kzups,             # zuppos of a representative in <classes>
	reps,              # transversal of <N> in <G>
	ac,
	transv,
	factored,
	mapped,
	expandmem,
	h,i,k,l,ri,rl,r;      # loop variables

    G:=arg[1];
    noperf:=false;
    zuppofunc:=false;
    if Length(arg)>1 and IsFunction(arg[2]) then
      func:=arg[2];
      Info(InfoLattice,1,"lattice discarding function active!");
      if IsList(func) then
	zuppofunc:=func[2];
	func:=func[1];
      fi;
      if Length(arg)>2 and IsBool(arg[3]) then
	noperf:=arg[3];
      fi;
    else
      func:=false;
    fi;

    expandmem:=ValueOption("Expand")=true;

  # if store is true, an element list will be kept in `Ielms' if possible
  ZupposSubgroup:=function(U,store)
  local elms,zups;
    if Size(U)=Size(G) then
      if store then Ielms:=fail;fi;
      zups:=BlistList([1..Length(zuppos)],[1..Length(zuppos)]);
    elif Size(U)>10^4 then
      # the group is very big - test the zuppos with `in'
      Info(InfoLattice,3,"testing zuppos with `in'");
      if store then Ielms:=fail;fi;
      zups:=List(zuppos,i->i in U);
      IsBlist(zups);
    else
      elms:=AsSSortedListNonstored(U);
      if store then Ielms:=elms;fi;
      zups:=BlistList(zuppos,elms);
    fi;
    return zups;
  end;

    # compute the factorized size of <G>
    factors:=Factors(Size(G));

    # compute a system of generators for the cyclic sgr. of prime power size
    if zuppofunc<>false then
      zuppos:=Zuppos(G,zuppofunc);
    else
      zuppos:=Zuppos(G);
    fi;

    Info(InfoLattice,1,"<G> has ",Length(zuppos)," zuppos");

    # compute zuppo permutation
    if IsPermGroup(G) then
      zuppos:=List(zuppos,SmallestGeneratorPerm);
      zuppos:=AsSSortedList(zuppos);
      zuperms:=List(GeneratorsOfGroup(G),
		i->Permutation(i,zuppos,function(x,a)
		                          return SmallestGeneratorPerm(x^a);
					end));
      if NrMovedPoints(zuperms)<200*NrMovedPoints(G) then
	zuperms:=GroupHomomorphismByImagesNC(G,Group(zuperms),
		  GeneratorsOfGroup(G),zuperms);
	# force kernel, also enforces injective setting
	Gimg:=Image(zuperms);
	if Size(KernelOfMultiplicativeGeneralMapping(zuperms))=1 then
	  SetSize(Gimg,Size(G));
	fi;
      else
	zuperms:=fail;
      fi;
    else
      zuppos:=AsSSortedList(zuppos);
      zuperms:=fail;
    fi;

    # compute the prime corresponding to each zuppo and the index of power
    zupposPrime:=[];
    zupposPower:=[];
    for r  in zuppos  do
      i:=SmallestRootInt(Order(r));
      Add(zupposPrime,i);
      k:=0;
      while k <> false  do
	k:=k + 1;
	if GcdInt(i,k) = 1  then
	  l:=Position(zuppos,r^(i*k));
	  if l <> fail  then
	    Add(zupposPower,l);
	    k:=false;
	  fi;
	fi;
      od;
    od;
    Info(InfoLattice,1,"powers computed");

    if func<>false and 
      (noperf or func in SOLVABILITY_IMPLYING_FUNCTIONS) then
      Info(InfoLattice,1,"Ignoring perfect subgroups");
      perfect:=[];
    else
      if IsPermGroup(G) then
	# trigger potentially better methods
	IsNaturalSymmetricGroup(G);
	IsNaturalAlternatingGroup(G);
      fi;
      perfect:=RepresentativesPerfectSubgroups(G);
      perfect:=Filtered(perfect,i->Size(i)>1 and Size(i)<Size(G));
      if func<>false then
	perfect:=Filtered(perfect,func);
      fi;
      perfect:=List(perfect,i->AsSubgroup(Parent(G),i));
    fi;

    perfectZups:=[];
    perfectNew :=[];
    for i  in [1..Length(perfect)]  do
        I:=perfect[i];
        #perfectZups[i]:=BlistList(zuppos,AsSSortedListNonstored(I));
        perfectZups[i]:=ZupposSubgroup(I,false);
        perfectNew[i]:=true;
    od;
    Info(InfoLattice,1,"<G> has ",Length(perfect),
                  " representatives of perfect subgroups");

    # initialize the classes list
    nrClasses:=1;
    classes:=ConjugacyClassSubgroups(G,TrivialSubgroup(G));
    SetSize(classes,1);
    classes:=[classes];
    classesZups:=[BlistList(zuppos,[One(G)])];
    classesExts:=[DifferenceBlist(BlistList(zuppos,zuppos),classesZups[1])];
    layerb:=1;
    layere:=1;

    # loop over the layers of group (except the group itself)
    for l  in [1..Length(factors)-1]  do
      Info(InfoLattice,1,"doing layer ",l,",",
		    "previous layer has ",layere-layerb+1," classes");

      # extend representatives of the classes of the previous layer
      for h  in [layerb..layere]  do

	# get the representative,its zuppos blist and extend-by blist
	H:=Representative(classes[h]);
	Hzups:=classesZups[h];
	Hexts:=classesExts[h];
	Info(InfoLattice,2,"extending subgroup ",h,", size = ",Size(H));

	# loop over the zuppos whose <p>-th power lies in <H>
	for i  in [1..Length(zuppos)]  do

	    if Hexts[i] and Hzups[zupposPower[i]]  then

	      # make the new subgroup <I>
	      # NC is safe -- all groups are subgroups of Parent(H)
	      I:=ClosureSubgroupNC(H,zuppos[i]);
	      #Subgroup(Parent(G),Concatenation(GeneratorsOfGroup(H),
	      #			   [zuppos[i]]));
	      if func=false or func(I) then

		SetSize(I,Size(H) * zupposPrime[i]);

		# compute the zuppos blist of <I>
		#Ielms:=AsSSortedListNonstored(I);
		#Izups:=BlistList(zuppos,Ielms);
		if zuperms=fail then
		  Izups:=ZupposSubgroup(I,true);
		else
		  Izups:=ZupposSubgroup(I,false);
		fi;

		# compute the normalizer of <I>
		N:=Normalizer(G,I);
		#AH 'NormalizerInParent' attribute ?
		Info(InfoLattice,2,"found new class ",nrClasses+1,
		      ", size = ",Size(I)," length = ",Size(G)/Size(N));

		# make the new conjugacy class
		C:=ConjugacyClassSubgroups(G,I);
		SetSize(C,Size(G) / Size(N));
		SetStabilizerOfExternalSet(C,N);
		nrClasses:=nrClasses + 1;
		classes[nrClasses]:=C;

		# store the extend by list
		if l < Length(factors)-1  then
		  classesZups[nrClasses]:=Izups;
		  #Nzups:=BlistList(zuppos,AsSSortedListNonstored(N));
		  Nzups:=ZupposSubgroup(N,false);
		  SubtractBlist(Nzups,Izups);
		  classesExts[nrClasses]:=Nzups;
		fi;

		# compute the right transversal
		# (but don't store it in the parent)
		if expandmem and zuperms<>fail then
		  if Index(G,N)>400 then
		    ac:=AscendingChainOp(G,N); # do not store
		    while Length(ac)>2 and Index(ac[3],ac[1])<100 do
		      ac:=Concatenation([ac[1]],ac{[3..Length(ac)]});
		    od;
		    if Length(ac)>2 and
		      Maximum(List([3..Length(ac)],x->Index(ac[x],ac[x-1])))<500
		     then

		      # mapped factorized transversal
		      Info(InfoLattice,3,"factorized transversal ",
		             List([2..Length(ac)],x->Index(ac[x],ac[x-1])));
		      transv:=[];
		      ac[Length(ac)]:=Gimg;
		      for ri in [Length(ac)-1,Length(ac)-2..1] do
			ac[ri]:=Image(zuperms,ac[ri]);
			if ri=1 then
			  transv[ri]:=List(RightTransversalOp(ac[ri+1],ac[ri]),
			                   i->Permuted(Izups,i));
			else
			  transv[ri]:=AsList(RightTransversalOp(ac[ri+1],ac[ri]));
			fi;
		      od;
		      mapped:=true;
		      factored:=true;
		      reps:=Cartesian(transv);
		      Unbind(ac);
		      Unbind(transv);
		    else
		      reps:=RightTransversalOp(Gimg,Image(zuperms,N));
		      mapped:=true;
		      factored:=false;
		    fi;
		  else
		    reps:=RightTransversalOp(G,N);
		    mapped:=false;
		    factored:=false;
		  fi;
		else
		  reps:=RightTransversalOp(G,N);
		  mapped:=false;
		  factored:=false;
		fi;

		# loop over the conjugates of <I>
		for ri in [1..Length(reps)] do
		  CompletionBar(InfoLattice,3,"Coset loop: ",ri/Length(reps));
		  r:=reps[ri];

		  # compute the zuppos blist of the conjugate
		  if zuperms<>fail then
		    # we know the permutation of zuppos by the group
		    if mapped then
		      if factored then
			Jzups:=r[1];
			for rl in [2..Length(r)] do
			  Jzups:=Permuted(Jzups,r[rl]);
			od;
		      else
			Jzups:=Permuted(Izups,r);
		      fi;
		    else
		      if factored then
			Error("factored");
		      else
			Jzups:=Image(zuperms,r);
			Jzups:=Permuted(Izups,Jzups);
		      fi;
		    fi;
		  elif r = One(G)  then
		    Jzups:=Izups;
		  elif Ielms<>fail then
		    Jzups:=BlistList(zuppos,OnTuples(Ielms,r));
		  else
		    Jzups:=ZupposSubgroup(I^r,false);
		  fi;

		  # loop over the already found classes
		  for k  in [h..layere]  do
		    Kzups:=classesZups[k];

		    # test if the <K> is a subgroup of <J>
		    if IsSubsetBlist(Jzups,Kzups)  then
		      # don't extend <K> by the elements of <J>
		      SubtractBlist(classesExts[k],Jzups);
		    fi;

		  od;

		od;
		CompletionBar(InfoLattice,3,"Coset loop: ",false);

		# now we are done with the new class
		Unbind(Ielms);
		Unbind(reps);
		Info(InfoLattice,2,"tested inclusions");

	      else
		Info(InfoLattice,1,"discarded!");
	      fi; # if condition fulfilled

	    fi; # if Hexts[i] and Hzups[zupposPower[i]]  then ...
	  od; # for i  in [1..Length(zuppos)]  do ...

	  # remove the stuff we don't need any more
	  Unbind(classesZups[h]);
	  Unbind(classesExts[h]);
        od; # for h  in [layerb..layere]  do ...

        # add the classes of perfect subgroups
        for i  in [1..Length(perfect)]  do
	  if    perfectNew[i]
	    and IsPerfectGroup(perfect[i])
	    and Length(Factors(Size(perfect[i]))) = l
	  then

	    # make the new subgroup <I>
	    I:=perfect[i];

	    # compute the zuppos blist of <I>
	    #Ielms:=AsSSortedListNonstored(I);
	    #Izups:=BlistList(zuppos,Ielms);
	    if zuperms=fail then
	      Izups:=ZupposSubgroup(I,true);
	    else
	      Izups:=ZupposSubgroup(I,false);
	    fi;

	    # compute the normalizer of <I>
	    N:=Normalizer(G,I);
	    # AH: NormalizerInParent ?
	    Info(InfoLattice,2,"found perfect class ",nrClasses+1,
		  " size = ",Size(I),", length = ",Size(G)/Size(N));

	    # make the new conjugacy class
	    C:=ConjugacyClassSubgroups(G,I);
	    SetSize(C,Size(G)/Size(N));
	    SetStabilizerOfExternalSet(C,N);
	    nrClasses:=nrClasses + 1;
	    classes[nrClasses]:=C;

	    # store the extend by list
	    if l < Length(factors)-1  then
	      classesZups[nrClasses]:=Izups;
	      #Nzups:=BlistList(zuppos,AsSSortedListNonstored(N));
	      Nzups:=ZupposSubgroup(N,false);
	      SubtractBlist(Nzups,Izups);
	      classesExts[nrClasses]:=Nzups;
	    fi;

	    # compute the right transversal
	    # (but don't store it in the parent)
	    reps:=RightTransversalOp(G,N);

	    # loop over the conjugates of <I>
	    for r  in reps  do

	      # compute the zuppos blist of the conjugate
	      if zuperms<>fail then
		# we know the permutation of zuppos by the group
		Jzups:=Image(zuperms,r);
		Jzups:=Permuted(Izups,Jzups);
	      elif r = One(G)  then
		Jzups:=Izups;
	      elif Ielms<>fail then
		Jzups:=BlistList(zuppos,OnTuples(Ielms,r));
	      else
		Jzups:=ZupposSubgroup(I^r,false);
	      fi;

	      # loop over the perfect classes
	      for k  in [i+1..Length(perfect)]  do
		Kzups:=perfectZups[k];

		# throw away classes that appear twice in perfect
		if Jzups = Kzups  then
		  perfectNew[k]:=false;
		  perfectZups[k]:=[];
		fi;

	      od;

	    od;

	    # now we are done with the new class
	    Unbind(Ielms);
	    Unbind(reps);
	    Info(InfoLattice,2,"tested equalities");

	    # unbind the stuff we dont need any more
	    perfectZups[i]:=[];

	  fi; 
	  # if IsPerfectGroup(I) and Length(Factors(Size(I))) = layer the...
        od; # for i  in [1..Length(perfect)]  do

        # on to the next layer
        layerb:=layere+1;
        layere:=nrClasses;

    od; # for l  in [1..Length(factors)-1]  do ...

    # add the whole group to the list of classes
    Info(InfoLattice,1,"doing layer ",Length(factors),",",
                  " previous layer has ",layere-layerb+1," classes");
    if Size(G)>1 and (func=false or func(G)) then
      Info(InfoLattice,2,"found whole group, size = ",Size(G),",","length = 1");
      C:=ConjugacyClassSubgroups(G,G);
      SetSize(C,1);
      nrClasses:=nrClasses + 1;
      classes[nrClasses]:=C;
    fi;

    # return the list of classes
    Info(InfoLattice,1,"<G> has ",nrClasses," classes,",
                  " and ",Sum(classes,Size)," subgroups");

  lattice:=LatticeFromClasses(G,classes);
  if func<>false then
    lattice!.func:=func;
  fi;
  return lattice;
end);

BindGlobal("VectorspaceComplementOrbitsLattice",function(n,a,c,ker)
local s, m, dim, p, field, one, bas, I, l, avoid, li, gens, act, actfun,
      rep, max, baselist, ve, new, lb, newbase, e, orb, stb, tr, di,
      cont, j, img, idx, stabilizer, i, base, d, gn;
  m:=ModuloPcgs(a,ker);
  dim:=Length(m);
  p:=RelativeOrders(m)[1];
  field:=GF(p);
  one:=One(field);
  bas:=List(GeneratorsOfGroup(c),i->ExponentsOfPcElement(m,i)*one);
  TriangulizeMat(bas);
  bas:=Filtered(bas,i->not IsZero(i));
  I := IdentityMat(dim, field);
  l:=BaseSteinitzVectors(I,bas);
  avoid:=Length(l.subspace);
  l:=Concatenation(l.factorspace,l.subspace);
  l:=ImmutableMatrix(field,l);
  li:=l^-1;
  gens:=GeneratorsOfGroup(n);
  act:=LinearActionLayer(n,m);
  act:=List(act,i->l*i*li);
  if p=2 then
    actfun:=OnSubspacesByCanonicalBasisGF2;
  else
    actfun:=OnSubspacesByCanonicalBasis;
  fi;
  rep:=[];
  max:=dim-avoid;
  baselist := [[]];
  ve:=AsList(field);
  for i in [1..dim] do
    Info(InfoLattice,5,"starting dim :",i," bases found :",Length(baselist));
    new := [];
    for base in baselist do

      #subspaces of equal dimension
      lb:=Length(base);
      for d in [0..p^lb-1] do
	if d=0 then
	  # special case for subspace of higher dimension
	  if Length(base) < max and i<=max then
	    newbase:=Concatenation(List(base,ShallowCopy), [I[i]]);
	  else
	    newbase:=[];
	  fi;
	else
	  # possible extension number d
	  newbase := List(base,ShallowCopy);
	  e:=d;
	  for j in [1..lb] do
	    newbase[j][i]:=ve[(e mod p)+1];
	    e:=QuoInt(e,p);
	  od;
	  #for j in [1..Length(vec)] do
	  #  newbase[j][i] := vec[j];
	  #od;
	fi;
	if i<dim and Length(newbase)>0 then
	  # we will need the space for the next level
	  Add(new, newbase);
	fi;

	if Length(newbase)=max then
	  # compute orbit
	  orb:=[newbase];
	  stb:=a;
	  tr:=[One(a)];
	  di:=NewDictionary(newbase,true,
			# fake entry to simulate a ``grassmannian'' object
	                    1);
	  AddDictionary(di,newbase,1);
	  cont:=true;
	  j:=1;
	  while cont and j<=Length(orb) do
	    for gn in [1..Length(gens)] do
	      img:=actfun(orb[j],act[gn]);
	      idx:=LookupDictionary(di,img);
	      if idx=fail then
		if img<newbase then
		  # element is not minimal -- discard
		  cont:=false;
		fi;
		Add(orb,img);
		AddDictionary(di,img,Length(orb));
		Add(tr,tr[j]*gens[gn]);
	      else
		idx:=tr[j]*gens[gn]/tr[idx];
		stb:=ClosureGroup(stb,idx);
	      fi;
	    od;
	    j:=j+1;
	  od;

	  if cont then
	    Info(InfoLattice,5,"orbitlength=",Length(orb));
	    newbase:=List(newbase*l,i->PcElementByExponents(m,i));
	    s:=Group(Concatenation(GeneratorsOfGroup(ker),newbase));
	    SetSize(s,Size(ker)*p^Length(newbase));
	    j:=Size(stb);
	    if IsAbelian(stb) and
	      p^Length(GeneratorsOfGroup(stb))=j then
	      # don't waste too much time
	      stb:=Group(GeneratorsOfGroup(stb),One(stb));
	    else
	      stb:=Group(SmallGeneratingSet(stb),One(stb));
	    fi;
	    SetSize(stb,j);
	    Add(rep,rec(representative:=s,normalizer:=stb));
	  fi;
	fi;
      od;
    od;

    # book keeping for the next level
    Append(baselist, new);

  od;
  return rep;
end);


#############################################################################
##
#M  LatticeViaRadical(<G>[,<H>])  . . . . . . . . . .  lattice of subgroups
##
InstallGlobalFunction(LatticeViaRadical,function(arg)
  local G,H,HN,HNI,ser, pcgs, u, hom, f, c, nu, nn, nf, a, k, ohom, mpcgs, gf,
  act, nts, orbs, n, ns, nim, fphom, as, p, isn, isns, lmpc, npcgs, ocr, v,
  com, cg, i, j, w, ii,first,cgs,cs,presmpcgs,select,fselect,
  makesubgroupclasses,cefastersize;

  #group order below which cyclic extension is usually faster
  if IsPackageMarkedForLoading("tomlib","")=true then
    cefastersize:=1; 
  else
    cefastersize:=40000; 
  fi;

  makesubgroupclasses:=function(g,l)
  local i,m,c;
    m:=[];
    for i in l do
      c:=ConjugacyClassSubgroups(g,i);
      if IsBound(i!.GNormalizer) then
	SetStabilizerOfExternalSet(c,i!.GNormalizer);
	Unbind(i!.GNormalizer);
      fi;
      Add(m,c);
    od;
    return m;
  end;

  G:=arg[1];
  H:=fail;
  select:=fail;
  if Length(arg)>1 then
    if IsGroup(arg[2]) then
      H:=arg[2];
      if not (IsSubgroup(G,H) and IsNormal(G,H)) then
	Error("H must be normal in G");
      fi;
    elif IsFunction(arg[2]) then
      select:=arg[2];

    fi;
  fi;

  ser:=PermliftSeries(G:limit:=300); # do not form too large spaces as they
                                     # clog up memory
  pcgs:=ser[2];
  ser:=ser[1];
  if Index(G,ser[1])=1 then
    Info(InfoWarning,1,"group is solvable");
    hom:=NaturalHomomorphismByNormalSubgroup(G,G);
    hom:=hom*IsomorphismFpGroup(Image(hom));
    u:=[[G],[G],[hom]];
  elif Size(ser[1])=1 then
    if H<>fail then
      return LatticeByCyclicExtension(G,[u->IsSubset(H,u),u->IsSubset(H,u)]);
    elif select<>fail then
      return LatticeByCyclicExtension(G,select);
    elif (HasIsSimpleGroup(G) and IsSimpleGroup(G)) 
      or Size(G)<=cefastersize then
      # in the simple case we cannot go back into trivial fitting case
      # or cyclic extension is faster as group is small
      if IsSimpleGroup(G) then
	c:=TomDataSubgroupsAlmostSimple(G);
	if c<>fail then
	  c:=makesubgroupclasses(G,c);
	  return LatticeFromClasses(G,c);
	fi;
      fi;

      return LatticeByCyclicExtension(G);
    else
      c:=SubgroupsTrivialFitting(G);
      c:=makesubgroupclasses(G,c);
      u:=[List(c,Representative),List(c,StabilizerOfExternalSet)];
      #return LatticeByCyclicExtension(G);
    fi;
  else
    hom:=NaturalHomomorphismByNormalSubgroupNC(G,ser[1]);
    f:=Image(hom,G);
    fselect:=fail;
    if H<>fail then
      HN:=Image(hom,H);
      c:=LatticeByCyclicExtension(f,
	  [u->IsSubset(HN,u),u->IsSubset(HN,u)])!.conjugacyClassesSubgroups;
    elif select<>fail and (select=IsPerfectGroup  or select=IsSimpleGroup) then
      c:=ConjugacyClassesPerfectSubgroups(f);
      c:=Filtered(c,x->Size(Representative(x))>1);
      fselect:=U->not IsSolvableGroup(U);
    elif select<>fail then
      c:=LatticeByCyclicExtension(f,select)!.conjugacyClassesSubgroups;
    elif Size(f)<=cefastersize then
      c:=LatticeByCyclicExtension(f)!.conjugacyClassesSubgroups;
    else
      c:=SubgroupsTrivialFitting(f);
      c:=makesubgroupclasses(f,c);
    fi;
    if select<>fail then
      nu:=Filtered(c,i->select(Representative(i)));
      Info(InfoLattice,1,"Selection reduced ",Length(c)," to ",Length(nu));
      c:=nu;
    fi;
    nu:=[];
    nn:=[];
    nf:=[];
    for i in c do
      a:=Representative(i);
      k:=PreImage(hom,a);
      Add(nu,k);
      Add(nn,PreImage(hom,Stabilizer(i)));
      Add(nf,RestrictedMapping(hom,k)*IsomorphismFpGroup(a));
    od;
    u:=[nu,nn,nf];
  fi;
  for i in [2..Length(ser)] do
    Info(InfoLattice,1,"Step ",i," : ",Index(ser[i-1],ser[i]));
    #ohom:=hom;
    #hom:=NaturalHomomorphismByNormalSubgroupNC(G,ser[i]);
    if H<>fail then
      HN:=ClosureGroup(H,ser[i]);
      HNI:=Intersection(ClosureGroup(H,ser[i]),ser[i-1]);
#      if pcgs=false then
	mpcgs:=ModuloPcgs(HNI,ser[i]);
#      else
#	mpcgs:=pcgs[i-1] mod pcgs[i];
#      fi;
      presmpcgs:=ModuloPcgs(ser[i-1],ser[i]);
    else
      if pcgs=false then
	mpcgs:=ModuloPcgs(ser[i-1],ser[i]);
      else
	mpcgs:=pcgs[i-1] mod pcgs[i];
      fi;
      presmpcgs:=mpcgs;
    fi;

    if Length(mpcgs)>0 then
      gf:=GF(RelativeOrders(mpcgs)[1]);
      if select=IsPerfectGroup then
	# the only normal subgroups are those that are normal under any
	# subgroup so far.

	# minimal of the subgroups so far
	nu:=Filtered(u[1],x->not ForAny(u[1],y->Size(y)<Size(x)
                     and IsSubgroup(x,y)));
        nts:=[];
	#T: Use invariant subgroups here
	for j in nu do
	  for k in Filtered(NormalSubgroups(j),y->IsSubset(ser[i-1],y)
	      and IsSubset(y,ser[i])) do
            if not k in nts then Add(nts,k);fi;
	  od;
	od;
	# by setting up `act' as fail, we force a different selection later
	act:=[nts,fail];

      elif select=IsSimpleGroup then
	# simple -> no extensions, only the trivial subgroup is valid.
	act:=[[ser[i]],GroupHomomorphismByImagesNC(G,Group(()),
	    GeneratorsOfGroup(G),
	    List(GeneratorsOfGroup(G),i->()))];
      else
	act:=ActionSubspacesElementaryAbelianGroup(G,mpcgs);
      fi;
    else
      gf:=GF(Factors(Index(ser[i-1],ser[i]))[1]);
      act:=[[ser[i]],GroupHomomorphismByImagesNC(G,Group(()),
           GeneratorsOfGroup(G),
           List(GeneratorsOfGroup(G),i->()))];
    fi;
    nts:=act[1];
    act:=act[2];
    nu:=[];
    nn:=[];
    nf:=[];
    # Determine which ones we need and keep old ones
    orbs:=[];
    for j in [1..Length(u[1])] do
      a:=u[1][j];
#if ForAny(GeneratorsOfGroup(a),i->SIZE_OBJ(i)>maxsz) then Error("1");fi;
      n:=u[2][j];
#if ForAny(GeneratorsOfGroup(n),i->SIZE_OBJ(i)>maxsz) then Error("2");fi;

      # find indices of subgroups normal under a and form orbits under the
      # normalizer
      if act<>fail then
	ns:=Difference([1..Length(nts)],MovedPoints(Image(act,a)));
	nim:=Image(act,n);
	ns:=Orbits(nim,ns);
      else
	nim:=Filtered([1..Length(nts)],x->IsNormal(a,nts[x]));
	ns:=[];
	for k in [1..Length(nim)] do
	  if not ForAny(ns,x->nim[k] in x) then
	    p:=Orbit(n,nts[k]);
	    p:=List(p,x->Position(nts,x));
	    p:=Filtered(p,x->x<>fail and x in nim);
	    Add(ns,p);
	  fi;
	od;
      fi;
      if Size(a)>Size(ser[i-1]) then
	# keep old groups
	if H=fail or IsSubset(HN,a) then
	  Add(nu,a);Add(nn,n);
	  if Size(ser[i])>1 then
	    fphom:=LiftFactorFpHom(u[3][j],a,ser[i-1],ser[i],presmpcgs);
	    Add(nf,fphom);
	  fi;
	fi;
	orbs[j]:=ns;
      else # here a is the trivial subgroup in the factor. (This will never
	   # happen if we look for perfect or simple groups!)
	orbs[j]:=[];
	# previous kernel -- there the orbits are classes of subgroups in G
	for k in ns do
	  Add(nu,nts[k[1]]);
	  Add(nn,PreImage(act,Stabilizer(nim,k[1])));
	  if Size(ser[i])>1 then
	    fphom:=IsomorphismFpGroupByChiefSeriesFactor(nts[k[1]],"x",ser[i]);
	    Add(nf,fphom);
	  fi;
	od;
      fi;
    od;

    # run through nontrivial subspaces (greedy test whether they are needed)
    for j in [1..Length(nts)] do
      if Size(nts[j])<Size(ser[i-1]) then
	as:=[];
	for k in [1..Length(orbs)] do
	  p:=PositionProperty(orbs[k],z->j in z);
	  if p<>fail then
	    # remove orbit
	    orbs[k]:=orbs[k]{Difference([1..Length(orbs[k])],[p])};
	    Add(as,k);
	  fi;
	od;
	if Length(as)>0 then
	  Info(InfoLattice,2,"Normal subgroup ",j,", ",Length(as),
	       " subgroups to consider");
	  # there are subgroups that will complement with this kernel.
	  # Construct the modulo pcgs and the action of the largest subgroup
	  # (which must be the normalizer)
	  isn:=fail;
	  isns:=1;
	  for k in as do
	    if Size(u[1][k])>isns then
	      isns:=Size(u[1][k]);
	      isn:=k;
	    fi;
	  od;

	  if pcgs=false then
	    lmpc:=ModuloPcgs(ser[i-1],nts[j]);
	    npcgs:=ModuloPcgs(nts[j],ser[i]);
	  else
	    if IsTrivial(nts[j]) then
	      lmpc:=pcgs[i-1];
	      npcgs:="not used";
	    else
	      c:=InducedPcgs(pcgs[i-1],nts[j]);
	      lmpc:=pcgs[i-1] mod c;
	      npcgs:=c mod pcgs[i];
	    fi;
	  fi;

	  for k in as do
	    a:=u[1][k];
	    if IsNormal(u[2][k],nts[j]) then
	      n:=u[2][k];
	    else
	      n:=Normalizer(u[2][k],nts[j]);
#if ForAny(GeneratorsOfGroup(n),i->SIZE_OBJ(i)>maxsz) then Error("2a");fi;
	    fi;
	    if Length(GeneratorsOfGroup(n))>3 then
	      w:=Size(n);
	      n:=Group(SmallGeneratingSet(n));
	      SetSize(n,w);
	    fi;
	    ocr:=rec(group:=a,
		    modulePcgs:=lmpc);
	    #fphom:=RestrictedMapping(ohom,a)*IsomorphismFpGroup(Image(ohom,a));
	    #ocr.factorfphom:=fphom;
	    ocr.factorfphom:=u[3][k];
	    OCOneCocycles(ocr,true);
	    if IsBound(ocr.complement) then
#if ForAny(ocr.complementGens,i->SIZE_OBJ(i)>maxsz) then Error("3");fi;
	      v:=BaseSteinitzVectors(
		BasisVectors(Basis(ocr.oneCocycles)),
		BasisVectors(Basis(ocr.oneCoboundaries)));
	      v:=VectorSpace(gf,v.factorspace,Zero(ocr.oneCocycles));
	      com:=[];
	      cgs:=[];
	      first:=false;
	      if Size(v)>100 and Size(ser[i])=1
		 and HasElementaryAbelianFactorGroup(a,nts[j]) then
		com:=VectorspaceComplementOrbitsLattice(n,a,ser[i-1],nts[j]);
		Info(InfoLattice,4,"Subgroup ",Position(as,k),"/",Length(as),
		      ", ",Size(v)," local complements, ",Length(com)," orbits");
		for c in com do
		  if H=fail or IsSubset(HN,c.representative) then
		    Add(nu,c.representative);
		    Add(nn,c.normalizer);
		  fi;
		od;
	      else
		for w in Enumerator(v) do
		  cg:=ocr.cocycleToList(w);
  #if ForAny(cg,i->SIZE_OBJ(i)>maxsz) then Error("3");fi;
		  for ii in [1..Length(cg)] do
		    cg[ii]:=ocr.complementGens[ii]*cg[ii];
		  od;
		  if first then
		    # this is clearly kept -- so calculate a stabchain
		    c:=ClosureSubgroup(nts[j],cg);
		  first:=false;
		  else
		    c:=SubgroupNC(G,Concatenation(SmallGeneratingSet(nts[j]),cg));
		  fi;
		  Assert(1,Size(c)=Index(a,ser[i-1])*Size(nts[j]));
		  if H=fail or IsSubset(HN,c) then
		    SetSize(c,Index(a,ser[i-1])*Size(nts[j]));
		    Add(cgs,cg);
		    #c!.comgens:=cg;
		    Add(com,c);
		  fi;
		od;
		w:=Length(com);
		com:=SubgroupsOrbitsAndNormalizers(n,com,false:savemem:=true);
		Info(InfoLattice,3,"Subgroup ",Position(as,k),"/",Length(as),
		      ", ",w," local complements, ",Length(com)," orbits");
		for w in com do
		  c:=w.representative;
		  if fselect=fail or fselect(c) then
		    Add(nu,c);
		    Add(nn,w.normalizer);
		    if Size(ser[i])>1 then
		      # need to lift presentation
		      fphom:=ComplementFactorFpHom(ocr.factorfphom,
		      a,ser[i-1],nts[j],c,
		      ocr.generators,cgs[w.pos]);

		      Assert(1,KernelOfMultiplicativeGeneralMapping(fphom)=nts[j]);
		      if Size(nts[j])>Size(ser[i]) then
			fphom:=LiftFactorFpHom(fphom,c,nts[j],ser[i],npcgs);
			Assert(1,
			  KernelOfMultiplicativeGeneralMapping(fphom)=ser[i]);
		      fi;
		      Add(nf,fphom);
		    fi;
		  fi;

		od;
	      fi;

	      ocr:=false;
	      cgs:=false;
	      com:=false;
	    fi;
	  od;
	fi;
      fi;
    od;

    u:=[nu,nn,nf];

  od;
  nn:=[];
  for i in [1..Length(u[1])] do
    a:=ConjugacyClassSubgroups(G,u[1][i]);
    n:=u[2][i];
    SetSize(a,Size(G)/Size(n));
    SetStabilizerOfExternalSet(a,n);
    Add(nn,a);
  od;

  # some `select'ions remove the trivial subgroup
  if select<>fail and not ForAny(u[1],x->Size(x)=1) 
    and select(TrivialSubgroup(G)) then
    Add(nn,ConjugacyClassSubgroups(G,TrivialSubgroup(G)));
  fi;
  return LatticeFromClasses(G,nn);
end);


#############################################################################
##
#M  LatticeSubgroups(<G>)  . . . . . . . . . .  lattice of subgroups
##
InstallMethod(LatticeSubgroups,"via radical",true,[IsGroup],0,
  LatticeViaRadical);

#############################################################################
##
#M  Print for lattice
##
InstallMethod(ViewObj,"lattice",true,[IsLatticeSubgroupsRep],0,
function(l)
  Print("<subgroup lattice of ");
  ViewObj(l!.group);
  Print(", ", Length(l!.conjugacyClassesSubgroups)," classes, ",
    Sum(l!.conjugacyClassesSubgroups,Size)," subgroups");
  if IsBound(l!.func) then
    Print(", restricted under further condition l!.func");
  fi;
  Print(">");
end);

InstallMethod(PrintObj,"lattice",true,[IsLatticeSubgroupsRep],0,
function(l)
  Print("LatticeSubgroups(",l!.group);
  if IsBound(l!.func) then
    Print("),# under further condition l!.func\n");
  else
    Print(")");
  fi;
end);

#############################################################################
##
#M  ConjugacyClassesPerfectSubgroups 
##
InstallMethod(ConjugacyClassesPerfectSubgroups,"generic",true,[IsGroup],0,
function(G)
  return
    List(RepresentativesPerfectSubgroups(G),i->ConjugacyClassSubgroups(G,i));
end);

#############################################################################
##
#M  PerfectResiduum
##
InstallMethod(PerfectResiduum,"for groups",true,
  [IsGroup],0,
function(G)
  G := DerivedSeriesOfGroup(G);
  G := G[Length(G)];
  SetIsPerfectGroup(G, true);
  return G;
end);

InstallMethod(PerfectResiduum,"for perfect groups",true,
  [IsPerfectGroup],0,
function(G)
  return G;
end);

InstallMethod(PerfectResiduum,"for solvable groups",true,
  [IsSolvableGroup],0,
function(G)
  return TrivialSubgroup(G);
end);

#############################################################################
##
#M  RepresentativesPerfectSubgroups  solvable
##
InstallMethod(RepresentativesPerfectSubgroups,"solvable",true,
  [IsSolvableGroup],0,
function(G)
  return [TrivialSubgroup(G)];
end);

#############################################################################
##
#M  RepresentativesPerfectSubgroups
##

BindGlobal("RepsPerfSimpSub",function(G,simple)
local badsizes,n,un,cl,r,i,l,u,bw,cnt,gens,go,imgs,bg,bi,emb,nu,k,j,
      D,params,might,bo;
  if IsSolvableGroup(G) then
    return [TrivialSubgroup(G)];
  elif Size(RadicalGroup(G))>1 then
    D:=LatticeViaRadical(G,IsPerfectGroup);
    D:=List(D!.conjugacyClassesSubgroups,Representative);
    if simple then
      D:=Filtered(D,IsSimpleGroup);
    else
      D:=Filtered(D,IsPerfectGroup);
    fi;
    return D;
  else
    PerfGrpLoad(0);
    badsizes := Union(PERFRec.notAvailable,PERFRec.notKnown);
    D:=G;
    D:=PerfectResiduum(D);
    n:=Size(D);
    Info(InfoLattice,1,"The perfect residuum has size ",n);

    # sizes of possible perfect subgroups
    un:=Filtered(DivisorsInt(n),i->i>1
		 # index <=4 would lead to solvable factor
		 and i<n/4);

    # if D is simple, we can limit indices further
    if IsSimpleGroup(D) then
      k:=4;
      l:=120;
      while l<n do
        k:=k+1;
	l:=l*(k+1);
      od;
      # now k is maximal such that k!<Size(D). Thus subgroups of D must have
      # index more than k
      k:=Int(n/k);
      un:=Filtered(un,i->i<=k);
    fi;
    Info(InfoLattice,1,"Searching perfect groups up to size ",Maximum(un));

    if ForAny(un,i->i>10^6) then
      Error("the perfect residuum is too large");
    fi;

    un:=Filtered(un,i->i in PERFRec.sizes);
    if Length(Intersection(badsizes,un))>0 then
      Error(
        "failed due to incomplete information in the Holt/Plesken library");
    fi;
    cl:=Filtered(ConjugacyClasses(G),i->Representative(i) in D);
    Info(InfoLattice,2,Length(cl)," classes of ",
         Length(ConjugacyClasses(G))," to consider");

    r:=[];
    for i in un do

      l:=NumberPerfectGroups(i);
      if l>0 then
	for j in [1..l] do
	  u:=PerfectGroup(IsPermGroup,i,j);
	  Info(InfoLattice,1,"trying group ",i,",",j,": ",u);

	  # test whether there is a chance to embed
	  might:=simple=false or IsSimpleGroup(u);
	  cnt:=0;
	  while might and cnt<20 do
	    bg:=Order(Random(u));
	    might:=ForAny(cl,i->Order(Representative(i))=bg);
	    cnt:=cnt+1;
	  od;

	  if might then
	    # find a suitable generating system
	    bw:=infinity;
	    bo:=[0,0];
	    cnt:=0;
	    repeat
	      if cnt=0 then
		# first the small gen syst.
		gens:=SmallGeneratingSet(u);
	      else
		# then something random
		repeat
		  if Length(gens)>2 and Random([1,2])=1 then
		    # try to get down to 2 gens
		    gens:=List([1,2],i->Random(u));
		  else
		    gens:=List([1..Random([2..Length(SmallGeneratingSet(u))])],
		      i->Random(u));
		  fi;
                  # try to get small orders
		  for k in [1..Length(gens)] do
		    go:=Order(gens[k]);
		    # try a p-element
		    if Random([1..2*Length(gens)])=1 then
		      gens[k]:=gens[k]^(go/(Random(Factors(go))));
		    fi;
		  od;

	        until Index(u,SubgroupNC(u,gens))=1;
	      fi;
	      go:=List(gens,Order);
	      imgs:=List(go,i->Filtered(cl,j->Order(Representative(j))=i));
	      Info(InfoLattice,3,go,":",Product(imgs,i->Sum(i,Size)));
	      if Product(imgs,i->Sum(i,Size))<bw then
		bg:=gens;
		bo:=go;
		bi:=imgs;
		bw:=Product(imgs,i->Sum(i,Size));
	      elif Set(go)=Set(bo) then
		# we hit the orders again -> sign that we can't be
		# completely off track
	        cnt:=cnt+Int(bw/Size(G)*3);
	      fi;
	      cnt:=cnt+1;
	    until bw/Size(G)*6<cnt;

	    if bw>0 then
	      Info(InfoLattice,2,"find ",bw," from ",cnt);
	      # find all embeddings
	      params:=rec(gens:=bg,from:=u);
	      emb:=MorClassLoop(G,bi,params,
		# all injective homs = 1+2+8
	        11); 
	      #emb:=MorClassLoop(G,bi,rec(type:=2,what:=3,gens:=bg,from:=u,
	      #		elms:=false,size:=Size(u)));
	      Info(InfoLattice,2,Length(emb)," embeddings");
	      nu:=[];
	      for k in emb do
		k:=Image(k,u);
		if not ForAny(nu,i->RepresentativeAction(G,i,k)<>fail) then
		  Add(nu,k);
		  k!.perfectType:=[i,j];
		fi;
	      od;
	      Info(InfoLattice,1,Length(nu)," classes");
	      r:=Concatenation(r,nu);
	    fi;
	  else
	    Info(InfoLattice,2,"cannot embed");
	  fi;
	od;
      fi;
    od;
    # add the two obvious ones
    Add(r,D);
    Add(r,TrivialSubgroup(G));
    return r;
  fi;
end);

InstallMethod(RepresentativesPerfectSubgroups,"using Holt/Plesken library",
  true,[IsGroup],0,G->RepsPerfSimpSub(G,false));

InstallMethod(RepresentativesSimpleSubgroups,"using Holt/Plesken library",
  true,[IsGroup],0,G->RepsPerfSimpSub(G,true));

InstallMethod(RepresentativesSimpleSubgroups,"if perfect subs are known",
  true,[IsGroup and HasRepresentativesPerfectSubgroups],0,
  G->Filtered(RepresentativesPerfectSubgroups(G),IsSimpleGroup));

#############################################################################
##
#M  MaximalSubgroupsLattice
##
InstallMethod(MaximalSubgroupsLattice,"cyclic extension",true,
  [IsLatticeSubgroupsRep],0,
function (L)
    local   maximals,          # maximals as pair <class>,<conj> (result)
            maximalsConjs,     # corresponding conjugator element inverses
            cnt,               # count for information messages
            classes,           # list of all classes
            I,                 # representative of a class
            Ielms,             # elements of <I>
            Izups,             # zuppos blist of <I>
            N,                 # normalizer of <I>
            Jgens,             # zuppos of a conjugate of <I>
            Kgroup,             # zuppos of a representative in <classes>
            reps,              # transversal of <N> in <G>
	    grp,	       # the group
	    lcl,	       # length(lcasses);
	    clsz,
	    notinmax,
	    maxsz,
	    mkk,
	    ppow,
	    primes,
	    notperm,
	    dom,
	    orbs,
	    Iorbs,Jorbs,
            i,k,kk,r;         # loop variables

    if IsBound(L!.func) then
      Error("cannot compute maximality inclusions for partial lattice");
    fi;

    grp:=L!.group;
    # relevant prime powers
    primes:=Set(Factors(Size(grp)));
    ppow:=Collected(Factors(Size(grp)));
    ppow:=Union(List(ppow,i->List([1..i[2]],j->i[1]^j)));

    # compute the lattice,fetch the classes,and representatives
    classes:=L!.conjugacyClassesSubgroups;
    lcl:=Length(classes);
    clsz:=List(classes,i->Size(Representative(i)));
    if IsPermGroup(grp) then
      notperm:=false;
      dom:=[1..LargestMovedPoint(grp)];
      orbs:=List(classes,i->Set(List(Orbits(Representative(i),dom),Set)));
      orbs:=List(orbs,i->List([1..Maximum(dom)],p->Length(First(i,j->p in j))));
    else
      notperm:=true;
    fi;

    # compute a system of generators for the cyclic sgr. of prime power size

    # initialize the maximals list
    Info(InfoLattice,1,"computing maximal relationship");
    maximals:=List(classes,c -> []);
    maximalsConjs:=List(classes,c -> []);
    maxsz:=[];
    if IsSolvableGroup(grp) then
      # maxes of grp
      maxsz[lcl]:=Set(List(MaximalSubgroupClassReps(grp),Size));
    else
      maxsz[lcl]:=fail; # don't know about group
    fi;

    # find the minimal supergroups of the whole group
    Info(InfoLattice,2,"testing class ",lcl,", size = ",
         Size(grp),", length = 1, included in 0 minimal subs");

    # loop over all classes
    for i  in [lcl-1,lcl-2..1]  do

        # take the subgroup <I>
        I:=Representative(classes[i]);
	if not notperm then
	  Iorbs:=orbs[i];
	fi;
        Info(InfoLattice,2," testing class ",i);

	if IsSolvableGroup(I) then
	  maxsz[i]:=Set(List(MaximalSubgroupClassReps(I),Size));
	else
	  maxsz[i]:=fail;
	fi;

        # compute the normalizer of <I>
        N:=StabilizerOfExternalSet(classes[i]);

	# compute the right transversal (but don't store it in the parent)
	reps:=RightTransversalOp(grp,N);

        # initialize the counter
        cnt:=0;

        # loop over the conjugates of <I>
        for r  in [1..Length(reps)]  do

            # compute the generators of the conjugate
            if reps[r] = One(grp)  then
                Jgens:=SmallGeneratingSet(I);
		if not notperm then
		  Jorbs:=Iorbs;
		fi;
            else
                Jgens:=OnTuples(SmallGeneratingSet(I),reps[r]);
		if not notperm then
		  Jorbs:=Permuted(Iorbs,reps[r]);
		fi;
            fi;

            # loop over all other (larger) classes
            for k  in [i+1..lcl]  do
	      Kgroup:=Representative(classes[k]);
	      kk:=clsz[k]/clsz[i];
	      if IsInt(kk) and kk>1 and
		# maximal sizes known?
		(maxsz[k]=fail or clsz[i] in maxsz[k]) and
		(notperm or ForAll(dom,x->Jorbs[x]<=orbs[k][x])) then
                # test if the <K> is a minimal supergroup of <J>
                if  ForAll(Jgens,i->i in Kgroup) then
		  # at this point we know all maximals of k of larger order
		  notinmax:=true;
		  kk:=1;
		  while notinmax and kk<=Length(maximals[k]) do
		    mkk:=maximals[k][kk];
		    if IsInt(clsz[mkk[1]]/clsz[i]) # could be in by order
	             and ForAll(Jgens,i->i^maximalsConjs[k][kk] in
				    Representative(classes[mkk[1]])) then
                      notinmax:=false;
		    fi;
                    kk:=kk+1;
		  od;

		  if notinmax then
                    Add(maximals[k],[i,r]);
		    # rep of x-th class ^r is contained in k-th class rep,
		    # so to remove nonmax inclusions we need to test whether
		    # conjugate of putative max by r^-1 is rep of x-th
		    # class.
		    Add(maximalsConjs[k],reps[r]^-1);
                    cnt:=cnt + 1;
		  fi;
                fi;
	      fi;

            od;
        od;

        Unbind(reps);
        # inform about the count
        Info(InfoLattice,2,"size = ",Size(I),", length = ",
	  Size(grp) / Size(N),", included in ",cnt," minimal sups");

    od;

    return maximals;
end);

#############################################################################
##
#M  MinimalSupergroupsLattice
##
InstallMethod(MinimalSupergroupsLattice,"cyclic extension",true,
  [IsLatticeSubgroupsRep],0,
function (L)
    local   minimals,          # minimals as pair <class>,<conj> (result)
            minimalsZups,      # their zuppos blist
            cnt,               # count for information messages
            zuppos,            # generators of prime power order
            classes,           # list of all classes
            classesZups,       # zuppos blist of classes
            I,                 # representative of a class
            Ielms,             # elements of <I>
            Izups,             # zuppos blist of <I>
            N,                 # normalizer of <I>
            Jzups,             # zuppos of a conjugate of <I>
            Kzups,             # zuppos of a representative in <classes>
            reps,              # transversal of <N> in <G>
	    grp,	       # the group
            i,k,r;         # loop variables

    if IsBound(L!.func) then
      Error("cannot compute maximality inclusions for partial lattice");
    fi;

    grp:=L!.group;
    # compute the lattice,fetch the classes,zuppos,and representatives
    classes:=L!.conjugacyClassesSubgroups;
    classesZups:=[];

    # compute a system of generators for the cyclic sgr. of prime power size
    zuppos:=Zuppos(grp);

    # initialize the minimals list
    Info(InfoLattice,1,"computing minimal relationship");
    minimals:=List(classes,c -> []);
    minimalsZups:=List(classes,c -> []);

    # loop over all classes
    for i  in [1..Length(classes)-1]  do

        # take the subgroup <I>
        I:=Representative(classes[i]);

        # compute the zuppos blist of <I>
        Ielms:=AsSSortedListNonstored(I);
        Izups:=BlistList(zuppos,Ielms);
        classesZups[i]:=Izups;

        # compute the normalizer of <I>
        N:=StabilizerOfExternalSet(classes[i]);

        # compute the right transversal (but don't store it in the parent)
        reps:=RightTransversalOp(grp,N);

        # initialize the counter
        cnt:=0;

        # loop over the conjugates of <I>
        for r  in [1..Length(reps)]  do

            # compute the zuppos blist of the conjugate
            if reps[r] = One(grp)  then
                Jzups:=Izups;
            else
                Jzups:=BlistList(zuppos,OnTuples(Ielms,reps[r]));
            fi;

            # loop over all other (smaller classes)
            for k  in [1..i-1]  do
                Kzups:=classesZups[k];

                # test if the <K> is a maximal subgroup of <J>
                if    IsSubsetBlist(Jzups,Kzups)
                  and ForAll(minimalsZups[k],
                              zups -> not IsSubsetBlist(Jzups,zups))
                then
                    Add(minimals[k],[ i,r ]);
                    Add(minimalsZups[k],Jzups);
                    cnt:=cnt + 1;
                fi;

            od;

        od;

        # inform about the count
        Unbind(Ielms);
        Unbind(reps);
        Info(InfoLattice,2,"testing class ",i,", size = ",Size(I),
	     ", length = ",Size(grp) / Size(N),", includes ",cnt,
	     " maximal subs");

    od;

    # find the maximal subgroups of the whole group
    cnt:=0;
    for k  in [1..Length(classes)-1]  do
        if minimals[k] = []  then
            Add(minimals[k],[ Length(classes),1 ]);
            cnt:=cnt + 1;
        fi;
    od;
    Info(InfoLattice,2,"testing class ",Length(classes),", size = ",
        Size(grp),", length = 1, includes ",cnt," maximal subs");

    return minimals;
end);

#############################################################################
##
#F  MaximalSubgroupClassReps(<G>) . . . . reps of conjugacy classes of
#F                                                          maximal subgroups
##
InstallMethod(MaximalSubgroupClassReps,"using lattice",true,[IsGroup],0,
function (G)
    local   maxs,lat;

    #AH special AG treatment
    if not HasIsSolvableGroup(G) and IsSolvableGroup(G) then
      return MaximalSubgroupClassReps(G);
    fi;
    # simply compute all conjugacy classes and take the maximals
    lat:=LatticeSubgroups(G);
    maxs:=MaximalSubgroupsLattice(lat)[Length(lat!.conjugacyClassesSubgroups)];
    maxs:=List(lat!.conjugacyClassesSubgroups{
       Set(maxs{[1..Length(maxs)]}[1])},Representative);
    return maxs;
end);

#############################################################################
##
#F  ConjugacyClassesMaximalSubgroups(<G>)
##
InstallMethod(ConjugacyClassesMaximalSubgroups,
 "use MaximalSubgroupClassReps",true,[IsGroup],0,
function(G)
  return List(MaximalSubgroupClassReps(G),i->ConjugacyClassSubgroups(G,i));
end);

#############################################################################
##
#F  MaximalSubgroups(<G>)
##
InstallMethod(MaximalSubgroups,
 "expand list",true,[IsGroup],0,
function(G)
  return Concatenation(List(ConjugacyClassesMaximalSubgroups(G),AsList));
end);

#############################################################################
##
#F  NormalSubgroupsCalc(<G>[,<onlysimple>]) normal subs for pc or perm groups
##
NormalSubgroupsCalc := function (arg)
local G,	# group
      onlysimple,  # determine only subgroups with simple composition factors
      nt,nnt,	# normal subgroups
      cs,	# comp. series
      M,N,	# nt . in series
      mpcgs,	# modulo pcgs
      p,	# prime
      ocr,	# 1-cohomology record
      l,	# list
      vs,	# vector space
      hom,	# homomorphism
      jg,	# generator images
      auts,	# factor automorphisms
      comp,
      firsts,
      still,
      ab,
      idx,
      opr,
      zim,
      mat,
      eig,
      qhom,affm,vsb,
      T,S,C,A,ji,orb,orbi,cllen,r,o,c,inv,cnt,
      ii,i,j,k;	# loop

  G:=arg[1];
  onlysimple:=false;
  if Length(arg)>1 and arg[2]=true then
    onlysimple:=true;
  fi;
  if IsElementaryAbelian(G) then
    # we need to do this separately as the inductive process misses its
    # start if the chies series has only one step
    return InvariantSubgroupsElementaryAbelianGroup(G,[]);
  fi;

  #cs:=ChiefSeriesTF(G);
  cs:=ChiefSeries(G);
  G!.lattfpres:=IsomorphismFpGroupByChiefSeriesFactor(G,"x",G);
  nt:=[G];


  for i in [2..Length(cs)] do
    still:=i<Length(cs);
    # we assume that nt contains all normal subgroups above cs[i-1]
    # we want to lift to G/cs[i]
    M:=cs[i-1];
    N:=cs[i];
    ab:=HasAbelianFactorGroup(M,N);

    # the normal subgroups already known
    if (not onlysimple) or (not ab) then
      nnt:=ShallowCopy(nt);
    else
      nnt:=[];
    fi;
    firsts:=Length(nnt);

    Info(InfoLattice,1,i,":",Index(M,N)," ",ab);
    if ab then
      # the modulo pcgs
      mpcgs:=ModuloPcgs(M,N);

      p:=RelativeOrderOfPcElement(mpcgs,mpcgs[1]);

      for j in Filtered(nt,i->Size(i)>Size(M)) do
	# test centrality
	if ForAll(GeneratorsOfGroup(j),
	          i->ForAll(mpcgs,j->Comm(i,j) in N)) then

	  Info(InfoLattice,2,"factorsize=",Index(j,N),"/",Index(M,N));

	  # reasons not to go complements
	  if (HasAbelianFactorGroup(j,N) and
	    p^(Length(mpcgs)*LogInt(Index(j,M),p))>100)
	    then
            Info(InfoLattice,3,"Set l to fail");
	    l:=fail;  # we will compute the subgroups later
	  else

	    ocr:=rec(
		   group:=j,
		   modulePcgs:=mpcgs
		 );
            if not IsBound(j!.lattfpres) then
	      Info(InfoLattice,2,"Compute new factorfp");
	      j!.lattfpres:=IsomorphismFpGroupByChiefSeriesFactor(j,"x",M);
	    fi;
	    ocr.factorfphom:=j!.lattfpres;
	    Assert(3,KernelOfMultiplicativeGeneralMapping(ocr.factorfphom)=M);

	    # we want only normal complements. Therefore the 1-Coboundaries must
	    # be trivial. We compute these first.
	    if Dimension(OCOneCoboundaries(ocr))=0 then
	      l:=[];
	      OCOneCocycles(ocr,true);
	      if IsBound(ocr.complement) then
		if Length(BasisVectors(Basis(ocr.oneCoboundaries)))>0 then
		  Error("nontrivial coboundaries basis!");
		fi;
		vs:=ocr.oneCocycles;
		Info(InfoLattice,2,Size(vs)," cocycles");

		# get affine action on cocycles that represents conjugation
		if Size(vs)>10 then

		  if IsModuloPcgs(ocr.generators) then
		    # cohomology by pcgs -- factorfphom was not used
		    k:=PcGroupWithPcgs(ocr.generators);
		    k:=Image(IsomorphismFpGroup(k));

		    qhom:=GroupHomomorphismByImagesNC(ocr.group,k,
			    Concatenation(ocr.generators,
			      ocr.modulePcgs,
			      GeneratorsOfGroup(M)),
			    Concatenation(GeneratorsOfGroup(k),
			      List(ocr.modulePcgs,x->One(k)),
			      List(GeneratorsOfGroup(M),x->One(k)) ));

		  else 
                    # generators should correspond to factorfphom
		    # comment out as homomorphism is different
		    # Assert(1,List(ocr.generators,
		    #  x->ImagesRepresentative(ocr.factorfphom,x))
		    #  =GeneratorsOfGroup(Range(ocr.factorfphom)));

		    qhom:=GroupHomomorphismByImagesNC(ocr.group,
			    Range(ocr.factorfphom),
			    Concatenation(
			      MappingGeneratorsImages(ocr.factorfphom)[1],
			      GeneratorsOfGroup(M)),
			    Concatenation(
			      MappingGeneratorsImages(ocr.factorfphom)[2],
			      List(GeneratorsOfGroup(M),
				x->One(Range(ocr.factorfphom)))));

		  fi;
		  Assert(2,GroupHomomorphismByImages(Source(qhom),Range(qhom),
		    MappingGeneratorsImages(qhom)[1],
		    MappingGeneratorsImages(qhom)[2])<>fail);

		  opr:=function(cyc,elm)
		  local l,i,lc,lw;
		    l:=ocr.cocycleToList(cyc);
		    for i in [1..Length(l)] do
		      l[i]:=ocr.complementGens[i]*l[i];
		    od;

		    # inverse conjugation will give us words that undo the
		    # action on the factor
		    lc:=[];
		    for i in [1..Length(l)] do
		      lc[i]:=ImagesRepresentative(qhom,l[i]^(elm^-1));
		      l[i]:=l[i]^elm;
		    od;
		    # other generators for same complement, these should be
		    # nice ones.
		    lw:=List(lc,x->MappedWord(x,GeneratorsOfGroup(Range(qhom)),l));

		    lc:=List([1..Length(lc)],x->LeftQuotient(ocr.complementGens[x],lw[x]));
		    Assert(1,ForAll(lc,x->x in M));

		    return ocr.listToCocycle(lc);

		  end;
		  affm:=[];
		  vsb:=Basis(vs);
		  for k in SmallGeneratingSet(G) do
		    zim:=Coefficients(vsb,opr(Zero(vs),k));
		    mat:=List(BasisVectors(vsb),x->
	    Concatenation(Coefficients(vsb,opr(x,k))-zim,[Zero(ocr.field)]));
	            Add(mat,Concatenation(zim,[One(ocr.field)]));
		    Add(affm,mat);
		  od;

		  # ensure the action is OK
		  Assert(1,GroupHomomorphismByImages(G,Group(affm),
		    SmallGeneratingSet(G),affm)<>fail);

		  #eve:=ExtendedVectors(ocr.field^Length(vsb));
		  #ooo:=Orbits(Group(affm),eve);
		  #Info(InfoLattice,2,"orblens=",Collected(List(ooo,Length)));

		  # common eigenspaces for eigenvalue 1:
		  eig:=List(affm,x->NullspaceMat(x-x^0));
		  mat:=eig[1];
		  for k in [2..Length(eig)] do
		    mat:=SumIntersectionMat(mat,eig[k])[2];
		  od;
		  Info(InfoLattice,2,"eigenspace 1=",Length(mat));
		  # take only vectors with last entry one
		  vs:=[];
		  if Length(mat)>0 then
		    for k in Elements(VectorSpace(ocr.field,mat)) do
		      if IsOne(k[Length(k)]) then
			Add(vs,k{[1..Length(vsb)]}*vsb);
		      fi;
		    od;
		  fi;
		  Info(InfoLattice,2,"vectors=",Length(vs));
		fi;
	        

		# try to catch some solvable cases that look awful
		if Size(vs)>1000 and Length(Set(Factors(Index(j,N))))<=2
		  then
		  l:=fail;
		else
		  l:=[];
		  for k in vs do
		    comp:=ocr.cocycleToList(k);
		    for ii in [1..Length(comp)] do
		      comp[ii]:=ocr.complementGens[ii]*comp[ii];
		    od;
		    k:=ClosureGroup(N,comp);
		    if IsNormal(G,k) then
		      if still then
			# transfer a known presentation
			if not IsPcGroup(k) then
			  k!.lattfpres:=ComplementFactorFpHom(
			    ocr.factorfphom,l,M,N,k,ocr.generators,comp);
	    Assert(3,KernelOfMultiplicativeGeneralMapping(k!.lattfpres)=N);
			fi;
                        k!.obtain:="compl";
		      fi;
		      Add(l,k);
		    fi;
		  od;

		  Info(InfoLattice,2," -> ",Length(l)," normal complements");
		  nnt:=Concatenation(nnt,l);
	        fi;
	      fi;
	    fi;
          fi;
	  Info(InfoLattice,3,"Set l to ",l);

          if l=fail then
	    if onlysimple then
	      # all groups obtained will have a solvable factor
	      l:=[];
	    else
	      Info(InfoLattice,1,"using invariant subgroups");
	      idx:=Index(j,M);
	      # the factor is abelian, we therefore find this homomorphism
	      # quick.
	      hom:=NaturalHomomorphismByNormalSubgroup(j,N);
	      r:=Image(hom,j);
	      jg:=List(GeneratorsOfGroup(j),i->Image(hom,i));
	      # construct the automorphisms
	      auts:=List(GeneratorsOfGroup(G),
		i->GroupHomomorphismByImagesNC(r,r,jg,
		  List(GeneratorsOfGroup(j),k->Image(hom,k^i))));
	      C:=Image(hom,M);
	      C:=Group(SmallGeneratingSet(C));
	      l:=SubgroupsSolvableGroup(r,rec(
		  actions:=auts,
		  funcnorm:=r,
		  consider:=function(c,a,n,b,m)
			    local cs;
			      cs:=Size(a)/Size(n)*Size(b);
			      return IsInt(cs*Size(m)/idx)
				      and not cs>idx
				      and (Size(m)>1 
				          or Size(Intersection(C,b))=1);
			      end,
		  normal:=true));
	      Info(InfoLattice,2,"found ",Length(l)," invariant subgroups");
	      l:=Filtered(l,i->Size(i)=idx and Size(Intersection(i,C))=1);
	      l:=List(l,i->PreImage(hom,i));
	      l:=Filtered(l,i->IsNormal(G,i));
	      Info(InfoLattice,1,Length(l)," of these normal");

	      nnt:=Concatenation(nnt,l);
	    fi;
          fi;

        fi;

      od;
      
    else
      # nonabelian factor.
      if still then
	# fp isom for decomposition
	mpcgs:=IsomorphismFpGroupByChiefSeriesFactor(M,"x",N);
      fi;

      # 1) compute the action for the factor

      # first, we obtain the simple factors T_i/N.
      # we get these as intersections of the conjugates of the subnormal
      # subgroup
      if HasCompositionSeries(M) then
	T:=CompositionSeries(M)[2]; # stored attribute
      else
        T:=false;
      fi;
      if not (T<>false and IsSubgroup(T,N)) then
        # we did not get the right T: must compute
	hom:=NaturalHomomorphismByNormalSubgroup(M,N);
	T:=CompositionSeries(Image(hom))[2];
	T:=PreImage(hom,T);
      fi;

      hom:=NaturalHomomorphismByNormalSubgroup(M,T);
      A:=Image(hom,M);

      Info(InfoLattice,2,"Search involution");

      # find involution in M/T
      repeat
	repeat
	  inv:=Random(M);
	until (Order(inv) mod 2 =0) and not inv in T;
	o:=First([2..Order(inv)],i->inv^i in T);
      until (o mod 2 =0);
      Info(InfoLattice,2,"Element of order ",o);
      inv:=inv^(o/2); # this is an involution in the factor
      Assert(1,inv^2 in T and not inv in T);

      S:=Normalizer(G,T); # stabilize first component

      orb:=[inv]; # class representatives in A by preimages in G
      orbi:=[Image(hom,inv)];
      cllen:=Index(A,Centralizer(A,orbi[1]));
      C:=T; #starting centralizer
      cnt:=1;

      # we have to find at least 1 centralizing element
      repeat

	# find element that centralizes inv modulo T
	repeat
	  r:=Random(S);
	  c:=Comm(inv,r);
	  o:=First([1..Order(c)],i->c^i in T);
	  c:=c^QuoInt(o-1,2);
	  if o mod 2=1 then
	    c:=r*c;
	  else
	    c:=inv^r*c;
	  fi;

	  # take care of potential class fusion
	  if not c in T and c in C then
	    cnt:=cnt+1;
	    if cnt=10 then

	      # if we have 10 true centralizing elements that did not
	      # yield anything new, we assume that classes get fused.
	      # So we have to test, how much fusion takes place.
	      # We do this with an orbit algorithm on classes of A

	      for j in orb do
		for k in SmallGeneratingSet(S) do
		  j:=j^k;
		  ji:=Image(hom,j);
		  if ForAll(orbi,l->RepresentativeAction(A,l,ji)=fail) then
		    Add(orb,j);
		    Add(orbi,ji);
		  fi;
		od;
	      od;

	      # now we have the length
	      cllen:=cllen*Length(orb);
	      Info(InfoLattice,1,Length(orb)," classes fuse");

	    fi;
	  fi;

	until not c in C or Index(S,C)=cllen;

	C:=ClosureGroup(C,c);
	Info(InfoLattice,2,"New centralizing element of order ",o,
			   ", Index=",Index(S,C));

      until Index(S,C)<=cllen;

      C:=Core(G,C); #the true centralizer is the core of the involution
		    # centralizer

      if Size(C)>Size(N) then
	for j in Filtered(nt,i->Size(i)>Size(M)) do
	  j:=Intersection(C,j);
	  if Size(j)>Size(N) and not j in nnt then
	    j!.obtain:="nonab";
	    Add(nnt,j);
	  fi;
	od;
      fi;

    fi; # else nonabelian

    # the kernel itself
    N!.lattfpres:=IsomorphismFpGroupByChiefSeriesFactor(N,"x",N);
    N!.obtain:="kernel";
    Add(nnt,N);
    if onlysimple then
      c:=Length(nnt);
      nnt:=Filtered(nnt,j->Size(ClosureGroup(N,DerivedSubgroup(j)))=Size(j) );
      Info(InfoLattice,2,"removed ",c-Length(nnt)," nonperfect groups");
    fi;

    Info(InfoLattice,1,Length(nnt)-Length(nt),
          " new normal subgroups (",Length(nnt)," total)");
    nt:=nnt;

    # modify hohomorphisms
    if still then
      for i in [1..firsts] do
	l:=nt[i];
	if IsBound(l!.lattfpres) then
	  Assert(3,KernelOfMultiplicativeGeneralMapping(l!.lattfpres)=M);
	  # lift presentation
	  # note: if notabelian mpcgs is an fp hom
	  l!.lattfpres:=LiftFactorFpHom(l!.lattfpres,l,M,N,mpcgs);
	  l!.obtain:="lift";
	fi;
      od;
    fi;

  od;

  # remove partial presentation info
  for i in nt do
    Unbind(i!.lattfpres);
  od;

  return Reversed(nt); # to stay ascending
end;

#############################################################################
##
#M  NormalSubgroups(<G>)
##
InstallMethod(NormalSubgroups,"homomorphism principle pc groups",true,
  [IsPcGroup],0,NormalSubgroupsCalc);

InstallMethod(NormalSubgroups,"homomorphism principle perm groups",true,
  [IsPermGroup],0,NormalSubgroupsCalc);

#############################################################################
##
#M  Socle(<G>)
##
InstallMethod(Socle,"from normal subgroups",true,[IsGroup],0,
function(G)
local n,i,s;
  if Size(G)=1 then return G;fi;
  # deal with lareg EA socle factor for fitting free

  # this could be a bit shorter.
  if Size(RadicalGroup(G))=1 then
    n:=NormalSubgroups(PerfectResiduum(G));
    n:=Filtered(n,x->IsNormal(G,x));
  else
    n:=NormalSubgroups(G);
  fi;
  
  n:=Filtered(n,i->2=Number(n,j->IsSubset(i,j)));
  s:=n[1];
  for i in [2..Length(n)] do
    s:=ClosureGroup(s,n[i]);
  od;
  return s;
end);

#############################################################################
##
#M  IntermediateSubgroups(<G>,<U>)
##
InstallMethod(IntermediateSubgroups,"blocks for coset operation",
  IsIdenticalObj, [IsGroup,IsGroup],0,
function(G,U)
local rt,op,a,l,i,j,u,max,subs;
  if Length(GeneratorsOfGroup(G))>2 then
    a:=SmallGeneratingSet(G);
    if Length(a)<Length(GeneratorsOfGroup(G)) then
      G:=Subgroup(Parent(G),a);
    fi;
  fi;
  rt:=RightTransversal(G,U);
  op:=Action(G,rt,OnRight); # use the special trick for right transversals
  a:=ShallowCopy(AllBlocks(op));
  l:=Length(a);

  if l = 0 then return rec( inclusions := [ [0,1] ], subgroups := [] ); fi;

  # compute inclusion information among sets
  Sort(a,function(x,y)return Length(x)<Length(y);end);
  # this is n^2 but I hope will not dominate everything.
  subs:=List([1..l],i->Filtered([1..i-1],j->IsSubset(a[i],a[j])));
      # List the sets we know to be contained in each set

  max:=Set(List(Difference([1..l],Union(subs)), # sets which are
						# contained in no other
      i->[i,l+1]));

  for i in [1..l] do
    #take all subsets
    if Length(subs[i])=0 then
      # is minimal
      AddSet(max,[0,i]);
    else
      u:=ShallowCopy(subs[i]);
      #and remove those which come via other ones
      for j in u do
	u:=Difference(u,subs[j]);
      od;
      for j in u do
	#remainder is maximal
	AddSet(max,[j,i]);
      od;
    fi;
  od;

  return rec(subgroups:=List(a,i->ClosureGroup(U,rt{i})),inclusions:=max);
end);

InstallMethod(IntermediateSubgroups,"normal case",
  IsIdenticalObj, [IsGroup,IsGroup],
  1,# better than the previous method
function(G,N)
local hom,F,cl,cls,lcl,sub,sel,unsel,i,j,rmNonMax;
  if not IsNormal(G,N) then
    TryNextMethod();
  fi;
  hom:=NaturalHomomorphismByNormalSubgroup(G,N);
  F:=Image(hom,G);
  unsel:=[1,Size(F)];
  cl:=Filtered(ConjugacyClassesSubgroups(F),
               i->not Size(Representative(i)) in unsel);
  Sort(cl,function(a,b)
            return Size(Representative(a))<Size(Representative(b));
	  end);
  cl:=Concatenation(List(cl,AsList));
  lcl:=Length(cl);
  cls:=List(cl,Size);
  sub:=List(cl,i->[]);
  sub[lcl+1]:=[0..Length(cl)];
  rmNonMax := function(j) if j > 0 then UniteSet( unsel, sub[j] ); Perform( sub[j], rmNonMax ); fi; end;
  # now build a list of contained maximal subgroups
  for i in [1..lcl] do
    sel:=Filtered([1..i-1],j->IsInt(cls[i]/cls[j]) and cls[j]<cls[i]);
    # now run through the subgroups in reversed order:
    sel:=Reversed(sel);
    unsel:=[];
    for j in sel do
      if not j in unsel then
	if IsSubset(cl[i],cl[j]) then
	  AddSet(sub[i],j);
	  rmNonMax(j);
	  RemoveSet(sub[lcl+1],j); # j is not maximal in whole
	fi;
      fi;
    od;
    if Length(sub[i])=0 then
      sub[i]:=[0]; # minimal subgroup
      RemoveSet(sub[lcl+1],0);
    fi;
  od;
  sel:=[];
  for i in [1..Length(sub)] do
    for j in sub[i] do
      Add(sel,[j,i]);
    od;
  od;
  return rec(subgroups:=List(cl,i->PreImage(hom,i)),inclusions:=sel);
end);

#############################################################################
##
#F  DotFileLatticeSubgroups(<L>,<file>)
##
InstallGlobalFunction(DotFileLatticeSubgroups,function(L,file)
local cls, len, sz, max, rep, z, t, i, j, k;
  cls:=ConjugacyClassesSubgroups(L);
  len:=[];
  sz:=[];
  for i in cls do
    Add(len,Size(i));
    AddSet(sz,Size(Representative(i)));
  od;

  PrintTo(file,"digraph lattice {\nsize = \"6,6\";\n");
  # sizes and arrangement
  for i in sz do
    AppendTo(file,"\"s",i,"\" [label=\"",i,"\", color=white];\n");
  od;
  sz:=Reversed(sz);
  for i in [2..Length(sz)] do
    AppendTo(file,"\"s",sz[i-1],"\"->\"s",sz[i],
      "\" [color=white,arrowhead=none];\n");
  od;

  # subgroup nodes, also acccording to size
  for i in [1..Length(cls)] do
    for j in [1..len[i]] do
      if len[i]=1 then
	AppendTo(file,"\"",i,"x",j,"\" [label=\"",i,"\", shape=box];\n");
      else
	AppendTo(file,"\"",i,"x",j,"\" [label=\"",i,"-",j,"\", shape=circle];\n");
      fi;
    od;
    AppendTo(file,"{ rank=same; \"s",Size(Representative(cls[i])),"\"");
    for j in [1..len[i]] do
      AppendTo(file," \"",i,"x",j,"\"");
    od;
    AppendTo(file,";}\n");
  od;

  max:=MaximalSubgroupsLattice(L);
  for i in [1..Length(cls)] do
    for j in max[i] do
      rep:=ClassElementLattice(cls[i],1);
      for k in [1..len[i]] do
	if k=1 then
	  z:=j[2];
	else
	  t:=cls[i]!.normalizerTransversal[k];
	  z:=ClassElementLattice(cls[j[1]],1); # force computation of transv.
	  z:=cls[j[1]]!.normalizerTransversal[j[2]]*t;
	  z:=PositionCanonical(cls[j[1]]!.normalizerTransversal,z);
	fi;
	AppendTo(file,"\"",i,"x",k,"\" -> \"",j[1],"x",z,
	         "\" [arrowhead=none];\n");
      od;
    od;
  od;
  AppendTo(file,"}\n");
end);

InstallGlobalFunction("ExtendSubgroupsOfNormal",function(G,N,Bs)
local l,mark,i,b,M,no,cnt,j,q,As,a,hom,c,p,ap,prea,prestab,new,sz,k,h;
  l:=[]; # list of subgroups
  mark:=BlistList([1..Length(Bs)],[]); # mark off conjugates
  for i in [1..Length(Bs)] do
    if not mark[i] then
      Info(InfoLattice,1,"extending ",i);
      mark[i]:=true;
      b:=Bs[i];
      Add(l,b);
      M:=Normalizer(G,b);
      b!.GNormalizer:=M;
      no:=Intersection(M,N); # normalizer in N
      if Index(G,M)>Index(N,no) then
        # there are further conjugates
	cnt:=Index(G,M)/Index(N,no)-1;
	for j in RightTransversal(G,ClosureGroup(N,M)) do
	  if cnt>0 and not IsOne(j) then
	    a:=b^j;
	    p:=First([i..Length(Bs)],x->
	      RepresentativeAction(N,a,Bs[x])<>fail);
    #if Size(b)=2 then Error("WWW");fi;
	    if p<>fail and not mark[p] then
	      # mark conjugate subgroup off as used
	      mark[p]:=true;
	      cnt:=cnt-1;
	    fi;
	  fi;
	od;
	if cnt<>0 then Info(InfoLattice,3,"cnt=",cnt);fi;
      fi;

      q:=NaturalHomomorphismByNormalSubgroup(M,no);
      As:=ConjugacyClassesSubgroups(Image(q));
      for ap in [1..Length(As)] do
	Info(InfoLattice,2,"extending ",ap," of ",Length(As));
	a:=As[ap];
	if Size(Representative(a))>1 then # no complement of trivial
	  # complement to no/b in a/b

	  prea:=PreImage(q,Representative(a));
	  prestab:=PreImage(q,Stabilizer(a));
	  hom:=NaturalHomomorphismByNormalSubgroup(prea,b);
	  if IsPermGroup(Range(hom)) and NrMovedPoints(Range(hom))>Index(prea,b)/LogInt(Index(prea,b),2)^2 then
	    hom:=hom*SmallerDegreePermutationRepresentation(Image(hom));
	    Info(InfoLattice,3,"Reducedegee!!");
	  fi;

	  #AAA:=[Image(hom),Image(hom,no)];
	  c:=ComplementClassesRepresentatives(Image(hom),Image(hom,no));
	  c:=List(c,x->PreImage(hom,x));
	  #oc:=c;
	  c:=PermPreConjtestGroups(prestab,c);
	  #c:=[[prestab,c]];
	  for j in c do
	    new:=List(SubgroupsOrbitsAndNormalizers(j[1],j[2],false),
	                   x->x.representative);
            for k in new do
	      sz:=Size(k);
	      h:=Group(SmallGeneratingSet(k));
	      SetSize(h,sz);
	      Add(l,h);
	    od;
	    Info(InfoLattice,1,"now found ",Length(l)," subgroups");
	  od;
	  #if
	  #  Length(new)<>Length(SubgroupsOrbitsAndNormalizers(prestab,oc,false))
	  #  then
          #  Error("hier");
	  #fi;

	  #fi;
	fi;
      od;

    fi;
  od;

  # finally subgroups of G/N
  #q:=NaturalHomomorphismByNormalSubgroup(G,N);
  #for a in ConjugacyClassesSubgroups(Image(q)) do
  #  if Size(Representative(a))>1 then # no complement of trivial
  #    Add(l,PreImage(q,Representative(a)));
  #  fi;
  #od;
  return l;

end);


InstallGlobalFunction("SubdirectSubgroups",function(D)
local fgi,inducedfactorautos,projs,psubs,info,n,l,nl,proj,emb,u,pos,
      subs,s,t,i,j,k,myid,myfgi,iso,dc,f,no,ind,g,hom;

  fgi:=function(gp,nor)
  local idx,hom,l,f;
    idx:=Index(gp,nor);
    hom:=NaturalHomomorphismByNormalSubgroup(gp,nor);
    if idx>1000 or idx=512 then
      l:=[idx,fail];
    else
      l:=ShallowCopy(IdGroup(gp/nor));
    fi;
    f:=Image(hom,gp);
    Add(l,hom);
    Add(l,f);
    Add(l,AutomorphismGroup(f));
    return l;
  end;

  inducedfactorautos:=function(n,f,hom)
  local gens,auts,aut,i;
    gens:=GeneratorsOfGroup(f);
    auts:=[];
    for i in GeneratorsOfGroup(n) do
      aut:=GroupHomomorphismByImages(f,f,gens,List(gens,x->
	    Image(hom,PreImagesRepresentative(hom,x)^i)));
      SetIsBijective(aut,true);
      Add(auts,aut);
    od;
    return auts;
  end;

  projs:=[];
  psubs:=[];
  info:=DirectProductInfo(D);
  n:=Length(info.groups);
  # previous embedding is all trivial
  l:=[[TrivialSubgroup(D),D]];
  for i in [1..n] do
    proj:=Projection(D,i);
    emb:=Embedding(D,i);

    u:=info.groups[i];
    pos:=Position(projs,u);
    if pos=fail then
      subs:=[];
      for j in ConjugacyClassesSubgroups(u) do
	s:=[Representative(j),Stabilizer(j)];
	no:=SubgroupsOrbitsAndNormalizers(s[2],NormalSubgroups(s[1]),false);
	nl:=[];
	for k in no do
	  myfgi:=fgi(s[1],k.representative);
	  Add(myfgi,Subgroup(myfgi[5],
	     inducedfactorautos(k.normalizer,myfgi[4],myfgi[3])));
	     Add(nl,Concatenation([k.representative,k.normalizer],myfgi));
	od;
        Add(s,nl);
        Add(subs,s);
      od;
      Add(projs,u);
      Add(psubs,subs);
      pos:=Length(projs);
    else
      subs:=psubs[pos];
    fi;

    if i=1 then
      l:=[];
      for j in subs do
	g:=Image(emb,j[1]);
	Add(l,[g,Normalizer(D,g)]);
      od;
    else # i>1. Proper subdirect products
      nl:=[];
      for j in l do
	no:=NormalSubgroups(j[1]);
	no:=SubgroupsOrbitsAndNormalizers(j[2],no,false);
  #Print("Try",j," ",Length(no),"\n");
	for k in no do
	  hom:=NaturalHomomorphismByNormalSubgroup(j[1],k.representative);
	  f:=Image(hom);
	  if Size(f)<1000 and Size(f)<>512 then
	    myid:=ShallowCopy(IdGroup(f));
	  else
	    myid:=[Size(f),fail];
	  fi;
	  for s in subs do
	    for t in s[3] do # look over normals of subgroup
      #Print(t,"\n");
	      if t{[3,4]}=myid then
		if false and myid=[1,1] then
		  #Print("direct\n");
		  g:=Subgroup(D,Concatenation(GeneratorsOfGroup(j[1]),List(GeneratorsOfGroup(s[1]),x->Image(emb,x))));
		  Add(nl,[g,Normalizer(D,g)]);
		else
		  iso:=IsomorphismGroups(f,t[6]);
		  if iso<>fail then
		    #Found isomorphic factor groups
		    iso:=hom*iso;
		    ind:=Subgroup(t[7],inducedfactorautos(k.normalizer,t[6],iso));
		    for dc in DoubleCosetRepsAndSizes(t[7],ind,t[8]) do
		      # form the subdirect product
		      g:=List(GeneratorsOfGroup(j[1]),
			    x->x*Image(emb,PreImagesRepresentative(t[5],
			      Image(dc[1],Image(iso,x))) ));
		      Append(g,List(GeneratorsOfGroup(t[1]),x->Image(emb,x)));
		      g:=Subgroup(D,g);
if Size(g)<>Size(j[1])*Size(s[1])/Size(f) then Error("sudi\n");fi;
		      Add(nl,[g,Normalizer(D,g)]);
		    od;
		  fi;

		fi;
	      fi;
	    od;
	  od;
	od;
      od;

      l:=nl;
    fi;



    Info(InfoLattice,1,"subdirect level ",i," got ",Length(l));
  od;
  return l;

end);

InstallGlobalFunction("SubgroupsTrivialFitting",function(G)
  local s,a,n,fac,iso,types,t,p,i,map,go,gold,nf,tom,sub,len;

  n:=DirectFactorsFittingFreeSocle(G);
  s:=Socle(G);

  a:=TrivialSubgroup(G);
  fac:=[];
  nf:=[];
  types:=[];
  gold:=[];
  iso:=[];
  for i in n do
    if not IsSubgroup(a,i) then
      a:=ClosureGroup(a,i);
      if not IsSimpleGroup(i) then
	TryNextMethod();
      fi;
      t:=ClassicalIsomorphismTypeFiniteSimpleGroup(i);
      p:=Position(types,t);
      if p=fail then
	Add(types,t);

	# fetch subgroup data from tom library, if possible
	tom:=TomDataAlmostSimpleRecognition(i);
	if tom<>fail then
	  go:=ImagesSource(tom[1]);
	  tom:=tom[2];
	  if tom<>fail then
	    Info(InfoLattice,1, "Fetching subgroups of simple ",
	      Identifier(tom)," from table of marks");
	    len:=LengthsTom(tom);
	    sub:=List([1..Length(len)],x->RepresentativeTom(tom,x));
	    sub:=List(sub,x->ConjugacyClassSubgroups(go,x));
	    SetConjugacyClassesSubgroups(go,sub);
	  fi;
	fi;

	if tom=fail then
	  go:=SimpleGroup(t);
	fi;
	Add(gold,go);


	p:=Length(types);
      fi;
      Add(iso,IsomorphismGroups(i,gold[p]));
      Add(fac,gold[p]);
      Add(nf,i);
    fi;
  od;

  if a<>s then
    TryNextMethod();
  fi;

  Info(InfoLattice,1,"socle index ",Index(G,s)," has ",
       Length(fac)," factors from ",Length(types)," types");

  if Length(fac)=1 then
    map:=iso[1];
    a:=ConjugacyClassesSubgroups(gold[1]);
    a:=List(a,x->PreImage(map,Representative(x)));
  else
    n:=DirectProduct(fac);

    # map to direct product
    a:=[];
    map:=[];
    for i in [1..Length(fac)] do
      Append(a,GeneratorsOfGroup(nf[i]));
      Append(map,List(GeneratorsOfGroup(nf[i]),
	x->Image(Embedding(n,i),Image(iso[i],x))));
    od;
    map:=GroupHomomorphismByImages(s,n,a,map);

    a:=SubdirectSubgroups(n);
    a:=List(a,x->PreImage(map,x[1]));
  fi;
  Info(InfoLattice,1,"socle has ",Length(a)," classes of subgroups");
  s:=ExtendSubgroupsOfNormal(G,s,a);
  Info(InfoLattice,1,"Overall ",Length(s)," subgroups");
  return s;
end);

## transfer of Tom Library information

InstallMethod(TomDataAlmostSimpleRecognition,"alt",true,
  [IsNaturalAlternatingGroup],0,
function(G)
local dom,n,t,map;
  dom:=Set(MovedPoints(G));
  n:=Length(dom);
  if dom=[1..n] then
    map:=IdentityMapping(G);
  else
    map:=MappingPermListList(dom,[1..n]);
    map:=ConjugatorIsomorphism(G,map);
  fi;

  if IsPackageMarkedForLoading("tomlib","")<>true then
    return fail; # no tomlib available
  fi;
  t:=TableOfMarks(Concatenation("A",String(n)));
  if t=fail then
    return fail;
  fi;
  return [map,t];
end);

InstallMethod(TomDataAlmostSimpleRecognition,"generic",true,
  [IsGroup],0,
function(G)
local T,t,hom,inf,nam,i,aut;
  T:=PerfectResiduum(G);
  inf:=DataAboutSimpleGroup(T);
  Info(InfoLattice,1,"Simple type: ",inf.idSimple.name);
  # missing?
  if inf=fail then return fail;fi;

<<<<<<< HEAD
  if LoadPackage("tomlib")<>true then # force tomlib load
    return fail;
=======
  if IsPackageMarkedForLoading("tomlib","")<>true then # force tomlib load
    return fail; # no tomlib available
>>>>>>> b146ca8e
  fi;

  nam:=inf.tomName;

  # simple group
  if Index(G,T)=1 then
    t:=TableOfMarks(nam);
    if not HasUnderlyingGroup(t) then
      Info(InfoLattice,2,"Table of marks has no group");
      return fail;
    fi;
    Info(InfoLattice,3,"Trying Isomorphism");
    hom:=IsomorphismGroups(G,UnderlyingGroup(t));
    if hom=fail then
      Error("could not find isomorphism");
    fi;
    Info(InfoLattice,1,"Found isomorphism ",Identifier(t));
    return [hom,t];
  fi;

  #extension
  inf:=Filtered(inf.allExtensions,i->i[1]=Index(G,T));
  for i in inf do
    t:=TableOfMarks(Concatenation(nam,".",i[2]));
    if t<>fail and HasUnderlyingGroup(t) then
      Info(InfoLattice,3,"Trying Isomorphism");
      hom:=IsomorphismGroups(G,UnderlyingGroup(t));
      if hom<>fail then
	Info(InfoLattice,1,"Found isomorphism ",Identifier(t));
	return [hom,t];
      fi;
      Info(InfoLattice,2,Identifier(t)," not isomorphic");
    fi;
  od;
  Info(InfoLattice,1,"Recognition failed");
  return fail;
end);

InstallGlobalFunction(TomDataMaxesAlmostSimple,function(G)
local recog,m;
  recog:=TomDataAlmostSimpleRecognition(G);
  if recog=fail then return fail; fi;
  m:=List(MaximalSubgroupsTom(recog[2])[1],i->RepresentativeTom(recog[2],i));
  Info(InfoLattice,1,"Recognition found ",Length(m)," classes");
  m:=List(m,i->PreImage(recog[1],i));
  return m;
end);

InstallGlobalFunction(TomDataSubgroupsAlmostSimple,function(G)
local recog,m,len;
  recog:=TomDataAlmostSimpleRecognition(G);
  if recog=fail then return fail; fi;
  len:=LengthsTom(recog[2]);
  m:=List([1..Length(len)],i->RepresentativeTom(recog[2],i));
  Info(InfoLattice,1,"Recognition found ",Length(m)," classes");
  m:=List(m,i->PreImage(recog[1],i));
  return m;
end);
<|MERGE_RESOLUTION|>--- conflicted
+++ resolved
@@ -2757,13 +2757,8 @@
   # missing?
   if inf=fail then return fail;fi;
 
-<<<<<<< HEAD
-  if LoadPackage("tomlib")<>true then # force tomlib load
-    return fail;
-=======
   if IsPackageMarkedForLoading("tomlib","")<>true then # force tomlib load
     return fail; # no tomlib available
->>>>>>> b146ca8e
   fi;
 
   nam:=inf.tomName;
