--- conflicted
+++ resolved
@@ -310,22 +310,9 @@
 #F  LowercaseString( <string> ) . . . string consisting of lower case letters
 ##
 
-<<<<<<< HEAD
-LOWERCASETRANSTABLE := List([0..255], CHAR_INT);
-LOWERCASETRANSTABLE{1+[65..90]} := LOWERCASETRANSTABLE{1+[97..122]};
-LOWERCASETRANSTABLE{1+[192..214]} := LOWERCASETRANSTABLE{33+[192..214]};
-LOWERCASETRANSTABLE{1+[216..221]} := LOWERCASETRANSTABLE{33+[216..221]};
-MakeImmutable(LOWERCASETRANSTABLE);
-
-InstallGlobalFunction(LowercaseString , function( str )
-  local res;
-  # initialize translation table before first use
-  # now delegate to kernels TranslateString
-=======
 InstallGlobalFunction(LowercaseString , function( str )
   local res;
   # delegate to kernels TranslateString
->>>>>>> e2998641
   res := ShallowCopy(str);
   TranslateString(res, LOWERCASETRANSTABLE);
   return res;
@@ -339,23 +326,10 @@
 ##
 #F  UppercaseString( <string> ) . . . string consisting of upper case letters
 ##
-<<<<<<< HEAD
-UPPERCASETRANSTABLE := List([0..255], CHAR_INT);
-UPPERCASETRANSTABLE{1+[97..122]} := UPPERCASETRANSTABLE{1+[65..90]};
-UPPERCASETRANSTABLE{33+[192..214]} := UPPERCASETRANSTABLE{1+[192..214]};
-UPPERCASETRANSTABLE{33+[216..221]} := UPPERCASETRANSTABLE{1+[216..221]};
-MakeImmutable(UPPERCASETRANSTABLE);
-
-InstallGlobalFunction(UppercaseString , function( str )
-  local res;
-  # initialize translation table before first use
-  # now delegate to kernels TranslateString
-=======
 
 InstallGlobalFunction(UppercaseString , function( str )
   local res;
   # delegate to kernels TranslateString
->>>>>>> e2998641
   res := ShallowCopy(str);
   TranslateString(res, UPPERCASETRANSTABLE);
   return res;
