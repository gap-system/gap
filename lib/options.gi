--- conflicted
+++ resolved
@@ -78,24 +78,6 @@
 
 #############################################################################
 ##
-<<<<<<< HEAD
-#F  OnQuit( )                                   currently removes all options
-##
-Unbind(OnQuit);         # OnQuit is called from the kernel so we take great
-BIND_GLOBAL( "OnQuit",  # care to ensure it always has a definition. - GG
-        function()
-    if not IsEmpty(ThreadVar.OptionsStack) then
-      repeat
-        PopOptions();
-      until IsEmpty(ThreadVar.OptionsStack);
-      Info(InfoWarning,1,"Options stack has been reset");
-    fi;
-end);
-
-#############################################################################
-##
-=======
->>>>>>> 1d7361e2
 #F  ValueOption( <opt> )                                       access options
 ##
 ##  Basic access function. This could get very slow if the stack gets deep
