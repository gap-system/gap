--- conflicted
+++ resolved
@@ -68,20 +68,16 @@
 end);
 
 InstallGlobalFunction( "DefaultInfoHandler", function( infoclass, level, list )
-<<<<<<< HEAD
-    local cl, out, fun, s;
-    atomic readonly InfoData do
-    cl := InfoData.LastClass![1];
-    if IsBound(InfoData.Output[cl]) then
-        out := InfoData.Output[cl];
-=======
   local cl, out, fun, s;
+  atomic readonly InfoData do
   cl := InfoData.LastClass![1];
   if IsBound(InfoData.Output[cl]) then
     out := InfoData.Output[cl];
   else
     out := DefaultInfoOutput;
   fi;
+  od;
+
   if out = "*Print*" then
     if IsBoundGlobal( "PrintFormattedString" ) then
       fun := function(s)
@@ -94,27 +90,9 @@
           Print(s);
         fi;
       end;
->>>>>>> e2998641
     else
-        out := DefaultInfoOutput;
-    fi;
-    od;
-
-    if out = "*Print*" then
-        if IsBoundGlobal( "PrintFormattedString" ) then
-            fun := function(s)
-                if (IsString(s) and Length(s) > 0) or IsStringRep(s) and
-            #XXX this is a temporary hack, we would need a 
-            # IsInstalledGlobal instead of IsBoundGlobal here
-                   NARG_FUNC(ValueGlobal("PrintFormattedString")) <> -1 then
-                    ValueGlobal( "PrintFormattedString" )(s); 
-                else
-                    Print(s);
-                fi;
-            end;
-        else
-            fun := Print;
-        fi;
+      fun := Print;
+    fi;
     fun("#I  ");
     for s in list do
       fun(s);
