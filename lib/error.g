#############################################################################
##
#W  error.g                    GAP library                 Steve Linton
##
##
#Y  Copyright (C) 2007 The GAP Group
##
##  Error handling, break loop, etc. Now in GAP
##


CallAndInstallPostRestore( function()
    ASS_GVAR( "ERROR_COUNT", 0 );
    ASS_GVAR( "ErrorLevel", 0 );
    MakeThreadLocal("ErrorLevel");
    ASS_GVAR( "QUITTING", false );
end);


#############################################################################
##
#F  OnQuit( )                                   currently removes all options
##
Unbind(OnQuit);         # OnQuit is called from the kernel so we take great
BIND_GLOBAL( "OnQuit",  # care to ensure it always has a definition. - GG
        function()
    if not IsEmpty(ThreadVar.OptionsStack) then
      repeat
        PopOptions();
      until IsEmpty(ThreadVar.OptionsStack);
      Info(InfoWarning,1,"Options stack has been reset");
    fi;
end);


BIND_GLOBAL("AncestorLVars", function(lv, depth)
    local i;
    for i in [1..depth] do
        lv := ParentLVars(lv);
    od;
    return lv;
end);

ErrorLVars := fail;

BIND_GLOBAL("WHERE", function( context, depth, outercontext)
    local   bottom,  lastcontext,  f;
    if depth <= 0 then
        return;
    fi;
    bottom := GetBottomLVars();
    lastcontext := outercontext;
    while depth > 0  and context <> bottom do
        PRINT_CURRENT_STATEMENT(context);
        Print(" called from\n");
        lastcontext := context;
        context := ParentLVars(context);
        depth := depth-1;
    od;
    if depth = 0 then 
        Print("...  ");
    else
        f := ContentsLVars(lastcontext).func;
        Print("<function \"",NAME_FUNC(f)
              ,"\">( <arguments> )\n called from read-eval loop ");
    fi;
end);


BIND_GLOBAL("Where", function(arg)
    local   depth;
    if LEN_LIST(arg) = 0 then
        depth := 5;
    else
        depth := arg[1];
    fi;
    
    if ErrorLVars = fail or ErrorLVars = GetBottomLVars() then
        Print("not in any function ");
    else
        WHERE(ParentLVars(ErrorLVars),depth, ErrorLVars);
    fi;
    Print("at ",INPUT_FILENAME(),":",INPUT_LINENUMBER(),"\n");
end);

OnBreak := Where;

#OnBreak := function() 
#    if IsLVarsBag(ErrorLVars) then
#        if ErrorLVars <> BottomLVars then
#            WHERE(ParentLVars(ErrorLVars),5); 
#        else
#            Print("<function><argume
#    else
#        WHERE(ParentLVars(GetCurrentLVars()),5);
#   fi;
#end;

BIND_GLOBAL("ErrorCount", function()
    return ERROR_COUNT;
end);


#
# ErrorInner(context, justQuit, mayReturnVoid, mayReturnObj, lateMessage, .....)
# 
#

Unbind(ErrorInner);

BIND_GLOBAL("ErrorInner",
        function( arg )
    local   context, mayReturnVoid,  mayReturnObj,  lateMessage,  earlyMessage,  
            x,  prompt,  res, errorLVars, justQuit, printThisStatement, timeout,
            location;

    timeout := STOP_TIMEOUT();
	context := arg[1].context;
    if not IsLVarsBag(context) then
        PrintTo("*errout*", "ErrorInner:   option context must be a local variables bag\n");
        LEAVE_ALL_NAMESPACES();
        JUMP_TO_CATCH(1);
    fi; 
        
    if IsBound(arg[1].justQuit) then
        justQuit := arg[1].justQuit;
        if not justQuit in [false, true] then
            PrintTo("*errout*", "ErrorInner: option justQuit must be true or false\n");
            LEAVE_ALL_NAMESPACES();
            JUMP_TO_CATCH(1);
        fi;
    else
        justQuit := false;
    fi;
        
    if IsBound(arg[1].mayReturnVoid) then
        mayReturnVoid := arg[1].mayReturnVoid;
        if not mayReturnVoid in [false, true] then
            PrintTo("*errout*", "ErrorInner: option mayReturnVoid must be true or false\n");
            LEAVE_ALL_NAMESPACES();
            JUMP_TO_CATCH(1);
        fi;
    else
        mayReturnVoid := false;
    fi;
        
    if IsBound(arg[1].mayReturnObj) then
        mayReturnObj := arg[1].mayReturnObj;
        if not mayReturnObj in [false, true] then
            PrintTo("*errout*", "ErrorInner: option mayReturnObj must be true or false\n");
            LEAVE_ALL_NAMESPACES();
            JUMP_TO_CATCH(1);
        fi;
    else
        mayReturnObj := false;
    fi;
     
    if IsBound(arg[1].printThisStatement) then
        printThisStatement := arg[1].printThisStatement;
        if not printThisStatement in [false, true] then
            PrintTo("*errout*", "ErrorInner: option printThisStatement must be true or false\n");
            LEAVE_ALL_NAMESPACES();
            JUMP_TO_CATCH(1);
        fi;
    else
        printThisStatement := true;
    fi;
        
    if IsBound(arg[1].lateMessage) then
        lateMessage := arg[1].lateMessage;
        if not lateMessage in [false, true] and not IsString(lateMessage) then
            PrintTo("*errout*", "ErrorInner: option lateMessage must be a string or false\n");
            LEAVE_ALL_NAMESPACES();
            JUMP_TO_CATCH(1);
        fi;
    else
        lateMessage := "";
    fi;
        
    earlyMessage := arg[2];
    if Length(arg) <> 2 then
        PrintTo("*errout*","ErrorInner: new format takes exactly two arguments\n");
        LEAVE_ALL_NAMESPACES();
        JUMP_TO_CATCH(1);
    fi;
        
    ErrorLevel := ErrorLevel+1;
    ERROR_COUNT := ERROR_COUNT+1;
    errorLVars := ErrorLVars;
    ErrorLVars := context;
    if QUITTING or not BreakOnError then
        if not SilentErrors then
	  PrintTo("*errout*","Error, ");
	  for x in earlyMessage do
	      PrintTo("*errout*",x);
	  od;
	  PrintTo("*errout*","\n");
	fi;
	LastErrorMessage := "";
	for x in earlyMessage do
	  Append(LastErrorMessage, x);
	od;
	MakeImmutable(LastErrorMessage);
        ErrorLevel := ErrorLevel-1;
        ErrorLVars := errorLVars;
        if ErrorLevel = 0 then LEAVE_ALL_NAMESPACES(); fi;
        JUMP_TO_CATCH(0);
    fi;
    PrintTo("*errout*","Error, ");
    for x in earlyMessage do
        PrintTo("*errout*",x);
    od;
    if printThisStatement then 
        if context <> GetBottomLVars() then
            PrintTo("*errout*"," in\n  \c");
            PRINT_CURRENT_STATEMENT(context);
            Print("\c");
            PrintTo("*errout*"," called from \n");
        else
            PrintTo("*errout*","\c\n");
        fi;
    else
        location := CURRENT_STATEMENT_LOCATION(context);
        if location <> fail then          PrintTo("*errout*", " at ", location[1], ":", location[2]);
        fi;
        PrintTo("*errout*"," called from\c\n");
    fi;
    if IsBound(OnBreak) and IsFunction(OnBreak) then
        OnBreak();
    fi;
    if IsString(lateMessage) then
        PrintTo("*errout*",lateMessage,"\n");
    elif lateMessage then
        if IsBound(OnBreakMessage) and IsFunction(OnBreakMessage) then
            OnBreakMessage();
        fi;
    fi;
    if ErrorLevel > 1 then
        prompt := Concatenation("brk_",String(ErrorLevel),"> ");
    else
        prompt := "brk> ";
    fi;
    if not justQuit then
	if HaveMultiThreadedUI then
          res := SHELL(context,mayReturnVoid,mayReturnObj,1,false,prompt,false,"*defin*","*defout*",false);
	else
          res := SHELL(context,mayReturnVoid,mayReturnObj,1,false,prompt,false,"*errin*","*errout*",false);
	fi;
    else
        res := fail;
    fi;
    ErrorLevel := ErrorLevel-1;
    ErrorLVars := errorLVars;
    if res = fail then
        if IsBound(OnQuit) and IsFunction(OnQuit) then
            OnQuit();
        fi;
	if ErrorLevel = 0 then LEAVE_ALL_NAMESPACES(); fi;
        if not justQuit then
	   # dont try and do anything else after this before the longjump 	
            SetUserHasQuit(1);	
        fi;
        JUMP_TO_CATCH(3);
    fi;
    if timeout <> fail then
       RESUME_TIMEOUT(timeout);
    fi;
    if Length(res) > 0 then
        return res[1];
    else
        return;
    fi;
end);

Unbind(Error);

BIND_GLOBAL("Error",
        function(arg)
    ErrorInner(rec( context := ParentLVars(GetCurrentLVars()),
                               mayReturnVoid := true,
                               lateMessage := true,
                               printThisStatement := false),
                               arg);
end);

<<<<<<< HEAD
=======
Unbind(ErrorNoReturn);

>>>>>>> e2998641
BIND_GLOBAL("ErrorNoReturn",
       function ( arg )
    ErrorInner( rec(
         context := ParentLVars( GetCurrentLVars(  ) ),
         mayReturnVoid := false, mayReturnObj := false,
         lateMessage := "type 'quit;' to quit to outer loop",
         printThisStatement := false), arg);
end);<|MERGE_RESOLUTION|>--- conflicted
+++ resolved
@@ -283,11 +283,8 @@
                                arg);
 end);
 
-<<<<<<< HEAD
-=======
 Unbind(ErrorNoReturn);
 
->>>>>>> e2998641
 BIND_GLOBAL("ErrorNoReturn",
        function ( arg )
     ErrorInner( rec(
