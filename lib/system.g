#############################################################################
##
#W  system.g                   GAP Library                   Alexander Hulpke
##
##
#Y  Copyright (C)  1996,  Lehrstuhl D für Mathematik,  RWTH Aachen,  Germany
#Y  (C) 1998 School Math and Comp. Sci., University of St Andrews, Scotland
#Y  Copyright (C) 2002 The GAP Group
##
##  This file contains functions that are architecture dependent,
##  and the record `GAPInfo', which collects global variables that are needed
##  internally.
##
##  `GAPInfo' is initialized when GAP is started without a workspace,
##  and various components are added and modified later on.
##  When GAP is started with a workspace, the value of `GAPInfo' is kept,
##  just some dedicated components are modified via the
##  ``post restore functions'' mechanism.
##

BIND_GLOBAL( "GAPInfo", AtomicRecord(rec(

# do not edit the following three lines. Occurences of `4.dev' and `today'
# will be replaced by string matching by distribution wrapping scripts.
    Version := `"4.dev",
    Date := `"today",
    NeedKernelVersion := `"4.dev",

# Without the needed packages, GAP does not start.
    Dependencies := rec(
      NeededOtherPackages := `[
        [ "gapdoc", ">= 1.2" ],
      ],
    ),

    HasReadGAPRC:= false,

    # list of all reserved keywords
    Keywords:=MakeImmutable(ALL_KEYWORDS()),

    # the maximal number of arguments a method can have
    MaxNrArgsMethod:= 6,

    # caches of functions that are needed also with a workspace
    AtExitFuncs:= AtomicList([]),
    PostRestoreFuncs:= AtomicList([]),

    TestData:= ThreadLocalRecord( rec() ),

    # admissible command line options
    # (name of the option, default value, descr. strings for help page;
    # if no help string appears then option is not advertised in the help)
<<<<<<< HEAD
    CommandLineOptionData := `[
      [ "h", false, "print this help and exit" ],
      [ "b", false, "disable/enable the banner" ],
      [ "q", false, "enable/disable quiet mode" ],
      [ "e", false, "disable/enable quitting on <ctr>-D" ],
      [ "f", false, "force line editing" ],
      [ "n", false, "prevent line editing" ],
      [ "S", false, "disable/enable multi-threaded interface" ],
      [ "P", "0","<num>", "set number of logical processors" ],
      [ "G", "0","<num>", "set number of GC threads" ],
      [ "Z", false, "enforce ordering of region locks" ],
      [ "E", true, "disable/enable use of readline library (if possible)" ],
      [ "x", "", "<num>", "set line width" ],
      [ "y", "", "<num>", "set number of lines" ],
=======
    # These options must be kept in sync with those in system.c, so the help output
    # for those options is correct
    CommandLineOptionData := [
      rec( short:= "h", long := "help", default := false, help := ["print this help and exit"] ),
      rec( short:= "b", long := "banner", default := false, help := ["disable/enable the banner"] ),
      rec( short:= "q", long := "quiet", default := false, help := ["enable/disable quiet mode"] ),
      rec( short:= "e", default := false, help := ["disable/enable quitting on <ctr>-D"] ),
      rec( short:= "f", default := false, help := ["force line editing"] ),
      rec( short:= "n", default := false, help := ["prevent line editing"] ),
      rec( short:= "E", long := "readline", default := true,
           help := ["disable/enable use of readline library (if", "possible)"] ),
      rec( short:= "x", long := "width", default := "", arg := "<num>", help := ["set line width"] ),
      rec( short:= "y", long := "lines", default := "", arg := "<num>", help := ["set number of lines"] ),
>>>>>>> 9b83f219
      ,
      rec( short:= "g", long := "gasinfo", default := 0,
           help := ["show GASMAN messages (full/all/no garbage","collections)"] ),
      rec( short:= "m", long := "minworkspace", default := "128m", arg := "<mem>",
           help := ["set the initial workspace size"] ),
      rec( short:= "o", long := "maxworkspace", default := "2g", arg := "<mem>",
           help := [ "set hint for maximal workspace size (GAP may", "allocate more)"] ),
      rec( short:= "K", long := "limitworkspace", default := "0", arg := "<mem>",
           help := [ "set maximal workspace size (GAP never", "allocates more)"] ),
      rec( short:= "c", default := "0", arg := "<mem>", help := [ "set the cache size value"] ),
      rec( short:= "s", default := "4g", arg := "<mem", help := [ "set the initially mapped virtual memory" ] ),
      rec( short:= "a", default := "0",  arg := "<mem>",help := [ "set amount to pre-malloc-ate",
             "postfix 'k' = *1024, 'm' = *1024*1024,", "'g' = *1024*1024*1024"] ),
      ,
      rec( short:= "l", long := "roots", default := [], arg := "<paths>",
           help := [ "set the GAP root paths",
                     "Directories are separated using ';'.",
                     "Putting ';' on the start/end of list appends",
                     "directories to the end/start of existing list",
                     "of root paths" ] ),
      rec( short:= "r", default := false, help := ["disable/enable user GAP root dir", "GAPInfo.UserGapRoot"] ),
      rec( short:= "A", default := false, help := ["disable/enable autoloading of suggested", "GAP packages"] ),
      rec( short:= "B", default := "",    arg := "<name>", help := [ "current architecture"] ),
      rec( short:= "D", default := false, help := ["enable/disable debugging the loading of files"] ),
      rec( short:= "M", default := false, help := ["disable/enable loading of compiled modules"] ),
      rec( short:= "N", default := false, help := ["unused, for backward compatibility only"] ),
      rec( short:= "O", default := false, help := ["disable/enable loading of obsolete files"] ),
      rec( short:= "X", default := false, help := ["enable/disable CRC checking for compiled modules"] ),
      rec( short:= "T", default := false, help := ["disable/enable break loop"] ),
      rec( short:= "i", default := "", arg := "<file>", help := [ "change the name of the init file"] ),
      ,
      rec( short:= "L", default := "", arg := "<file>", help := [ "restore a saved workspace"] ),
      rec( short:= "R", default := false, help := ["prevent restoring of workspace (ignoring -L)"] ),
      ,
      rec( short:= "p", default := false, help := ["enable/disable package output mode"] ),
      rec( short := "E", default :=false ),
      rec( short := "U", default := "" ),     # -C -U undocumented options to the compiler
      rec( short := "s", default := "4g" ),
      rec( short := "z", default := "20" ),
      rec( long := "prof", default := "", arg := "<file>",
           help := [ "Run ProfileLineByLine(<filename>) on GAP start"] ),
      rec( long := "cover", default := "", arg := "<file>",
           help := [ "Run CoverageLineByLine(<filename>) on GAP start"] ),
          ],
<<<<<<< HEAD
    ) ));
  
=======
    ) );

>>>>>>> 9b83f219

#############################################################################
##
#V  GAPInfo.BytesPerVariable
#V  DOUBLE_OBJLEN
##
##  <ManSection>
##  <Var Name="GAPInfo.BytesPerVariable"/>
##  <Var Name="DOUBLE_OBJLEN"/>
##
##  <Description>
##  <Ref Var="GAPInfo.BytesPerVariable"/> is the number of bytes used for one
##  <C>Obj</C> variable.
##  </Description>
##  </ManSection>
##
##  These variables need not be recomputed when a workspace is loaded.
##
GAPInfo.BytesPerVariable := 4;
# are we a 64 (or more) bit system?
while TNUM_OBJ( 2^((GAPInfo.BytesPerVariable-1)*8) )
    = TNUM_OBJ( 2^((GAPInfo.BytesPerVariable+1)*8) ) do
  GAPInfo.BytesPerVariable:= GAPInfo.BytesPerVariable + 4;
od;
BIND_GLOBAL( "DOUBLE_OBJLEN", 2*GAPInfo.BytesPerVariable );


#############################################################################
##
#F  CallAndInstallPostRestore( <func> )
##
##  The argument <func> must be a function with no argument.
##  This function is called,
##  and it is added to the global list `GAPInfo.PostRestoreFuncs'.
##  The effect of the latter is that the function will be called
##  when GAP is started with a workspace (option `-L').
##
BIND_GLOBAL( "CallAndInstallPostRestore", function( func )
    if not IS_FUNCTION( func )  then
      Error( "<func> must be a function" );
    elif CHECK_INSTALL_METHOD and not NARG_FUNC( func ) in [ -1, 0 ] then
      Error( "<func> must accept zero arguments" );
    fi;

    func();

    ADD_LIST( GAPInfo.PostRestoreFuncs, func );
end );


#############################################################################
##
#F  InstallAndCallPostRestore( <func> )
##
##  The argument <func> must be a function with no argument.
##  This function is added to the global list `GAPInfo.PostRestoreFuncs',
##  and afterwards it is called.
##  The effect of the former is that the function will be called
##  when GAP is started with a workspace (option `-L').
##
BIND_GLOBAL( "InstallAndCallPostRestore", function( func )
    if not IS_FUNCTION( func )  then
      Error( "<func> must be a function" );
    elif CHECK_INSTALL_METHOD and not NARG_FUNC( func ) in [ -1, 0 ] then
      Error( "<func> must accept zero arguments" );
    fi;

    ADD_LIST( GAPInfo.PostRestoreFuncs, func );

    func();
end );


#########################################################################
# For backwards compatability, we make the canonical version of an option
# its short version if it exists.
#
# Set up a map to tell us the canonical name of any command line option
GAPInfo.CommandLineOptionCanonicalName := rec();
CallAndInstallPostRestore( function()
  local option;
  for option in GAPInfo.CommandLineOptionData do
    if IsBound(option.short) then
      GAPInfo.CommandLineOptionCanonicalName.(option.short) := option.short;
      if IsBound(option.long) then
        GAPInfo.CommandLineOptionCanonicalName.(option.long) := option.short;
      fi;
    else
        GAPInfo.CommandLineOptionCanonicalName.(option.long) := option.long;
    fi;
  od;
end);

#############################################################################
##
##  - Set/adjust the kernel specific components.
##  - Compute `GAPInfo.DirectoriesSystemPrograms' from
##    `GAPInfo.SystemEnvironment.PATH'.
##  - Scan the command line.
##    In case of `-h' print a help screen and exit.
##
CallAndInstallPostRestore( function()
<<<<<<< HEAD
    local j, i, CommandLineOptions, CommandLineOptionData,
          opt, InitFiles, line, word, value;
=======
    local j, i, CommandLineOptions, opt, InitFiles, line, word, value, padspace;
>>>>>>> 9b83f219

    GAPInfo.KernelInfo:= KERNEL_INFO();
    GAPInfo.KernelVersion:= GAPInfo.KernelInfo.KERNEL_VERSION;
    GAPInfo.Architecture:= GAPInfo.KernelInfo.GAP_ARCHITECTURE;
    GAPInfo.ArchitectureBase:= GAPInfo.KernelInfo.GAP_ARCHITECTURE;
    for i in [ 1 .. LENGTH( GAPInfo.Architecture ) ] do
      if GAPInfo.Architecture[i] = '/' then
        GAPInfo.ArchitectureBase:= GAPInfo.Architecture{ [ 1 .. i-1 ] };
        break;
      fi;
    od;
    # On 32-bit we have to adjust some values:
    if GAPInfo.BytesPerVariable = 4 then
      CommandLineOptionData := SHALLOW_COPY_OBJ( GAPInfo.CommandLineOptionData );
      i := 1;
<<<<<<< HEAD
      while not(IsBound(CommandLineOptionData[i])) or
            CommandLineOptionData[i][1] <> "m" do i := i + 1; od;
      CommandLineOptionData[i] := SHALLOW_COPY_OBJ( CommandLineOptionData[i] );
      CommandLineOptionData[i][2] := "64m";
      i := 1;
      while not(IsBound(CommandLineOptionData[i])) or
            CommandLineOptionData[i][1] <> "o" do i := i + 1; od;
      CommandLineOptionData[i] := SHALLOW_COPY_OBJ( CommandLineOptionData[i] );
      CommandLineOptionData[i][2] := "1g";
      i := 1;
      while not(IsBound(CommandLineOptionData[i])) or
            CommandLineOptionData[i][1] <> "s" do i := i + 1; od;
      CommandLineOptionData[i] := SHALLOW_COPY_OBJ( CommandLineOptionData[i] );
      CommandLineOptionData[i][2] := "1500m";
      GAPInfo.CommandLineOptionData := `CommandLineOptionData;
=======
      while not(IsBound(GAPInfo.CommandLineOptionData[i])) or
            not(IsBound(GAPInfo.CommandLineOptionData[i].short)) or
            GAPInfo.CommandLineOptionData[i].short <> "m" do i := i + 1; od;
      GAPInfo.CommandLineOptionData[i].default := "64m";
      i := 1;
      while not(IsBound(GAPInfo.CommandLineOptionData[i])) or
            not(IsBound(GAPInfo.CommandLineOptionData[i].short)) or
            GAPInfo.CommandLineOptionData[i].short <> "o" do i := i + 1; od;
      GAPInfo.CommandLineOptionData[i].default := "1g";
      i := 1;
      while not(IsBound(GAPInfo.CommandLineOptionData[i])) or
            not(IsBound(GAPInfo.CommandLineOptionData[i].short)) or
            GAPInfo.CommandLineOptionData[i].short <> "s" do i := i + 1; od;
      GAPInfo.CommandLineOptionData[i].default := "1500m";
>>>>>>> 9b83f219
    fi;

    # The exact command line which called GAP as list of strings;
    # first entry is the executable followed by the options.
    GAPInfo.SystemCommandLine:= GAPInfo.KernelInfo.COMMAND_LINE;

    # The shell environment in which GAP was called as record
    GAPInfo.SystemEnvironment:= GAPInfo.KernelInfo.ENVIRONMENT;

    # paths
    GAPInfo.RootPaths:= GAPInfo.KernelInfo.GAP_ROOT_PATHS;
    if  IsBound(GAPInfo.SystemEnvironment.HOME) then
      GAPInfo.UserHome := GAPInfo.SystemEnvironment.HOME;
    else
      GAPInfo.UserHome := fail;
    fi;
    if IsBound(GAPInfo.KernelInfo.DOT_GAP_PATH) then
      GAPInfo.UserGapRoot := GAPInfo.KernelInfo.DOT_GAP_PATH;
    else
      GAPInfo.UserGapRoot := fail;
    fi;

    # directory caches
    GAPInfo.DirectoriesLibrary:= AtomicRecord( rec() );
    GAPInfo.DirectoriesPrograms:= false;
    GAPInfo.DirectoriesTemporary:= AtomicList([]);
    GAPInfo.DirectoryCurrent:= false;
    GAPInfo.DirectoriesSystemPrograms:= AtomicList([]);
    if IsBound(GAPInfo.SystemEnvironment.PATH) then
      j:= 1;
      for i in [1..LENGTH(GAPInfo.SystemEnvironment.PATH)] do
        if GAPInfo.SystemEnvironment.PATH[i] = ':' then
          if i > j then
<<<<<<< HEAD
            ADD_LIST_DEFAULT(GAPInfo.DirectoriesSystemPrograms, 
                  `GAPInfo.SystemEnvironment.PATH{[j..i-1]});
=======
            ADD_LIST_DEFAULT(GAPInfo.DirectoriesSystemPrograms,
                  GAPInfo.SystemEnvironment.PATH{[j..i-1]});
>>>>>>> 9b83f219
          fi;
          j := i+1;
        fi;
      od;
      if j <= LENGTH( GAPInfo.SystemEnvironment.PATH ) then
<<<<<<< HEAD
        ADD_LIST_DEFAULT( GAPInfo.DirectoriesSystemPrograms, 
            `GAPInfo.SystemEnvironment.PATH{ [ j ..
=======
        ADD_LIST_DEFAULT( GAPInfo.DirectoriesSystemPrograms,
            GAPInfo.SystemEnvironment.PATH{ [ j ..
>>>>>>> 9b83f219
                LENGTH( GAPInfo.SystemEnvironment.PATH ) ] } );
      fi;
    fi;

    # the command line options that were given for the current session
    CommandLineOptions:= rec();
    for opt in GAPInfo.CommandLineOptionData do
      if IsBound(opt.short) then
        CommandLineOptions.( opt.short ):= SHALLOW_COPY_OBJ( opt.default );
      else
        CommandLineOptions.( opt.long ):= SHALLOW_COPY_OBJ( opt.default );
      fi;
    od;

    InitFiles:= [];

    line:= GAPInfo.SystemCommandLine;
    i:= 2;
    while i <= LENGTH( line ) do
      word:= line[i];
      i:= i+1;
      if word[1] = '-' and (LENGTH( word ) = 2 or word[2] = '-') then
        opt:= word{[2..LENGTH(word)]};
        if opt[1] = '-' then
          opt := opt{[2..LENGTH(opt)]};
        fi;
        if not(IsBound( GAPInfo.CommandLineOptionCanonicalName.( opt ) )) then
          PRINT_TO( "*errout*", "Unrecognised command line option: ",
                      word, "\n" );
        else
          opt := GAPInfo.CommandLineOptionCanonicalName.( opt );
          value:= CommandLineOptions.( opt );
          if IS_BOOL( value ) then
            CommandLineOptions.( opt ):= not CommandLineOptions.( opt );
          elif IS_INT( value ) then
            CommandLineOptions.( opt ):= CommandLineOptions.( opt ) + 1;
          elif i <= LENGTH( line ) then
            if IS_STRING_REP( value ) then
              # string
              CommandLineOptions.( opt ):= line[i];
              i := i+1;
            elif IS_LIST( value ) then
              # list of strings, starting from the empty list
              ADD_LIST_DEFAULT( CommandLineOptions.( opt ), line[i] );
              i := i+1;
            fi;
          else
            PRINT_TO( "*errout*", "Command line option ", word, " needs an argument.\n" );
          fi;
        fi;
      else
        ADD_LIST_DEFAULT( InitFiles, word );
      fi;
    od;
    CommandLineOptions.g:= CommandLineOptions.g mod 3;
    # use the same as the kernel
    CommandLineOptions.E:= GAPInfo.KernelInfo.HAVE_LIBREADLINE;
    MakeImmutable( CommandLineOptions );
    MakeImmutable( InitFiles );

    if CommandLineOptions.L = "" or CommandLineOptions.R then
      # start without a workspace
      GAPInfo.CommandLineOptionsPrev:= [];
      GAPInfo.InitFilesPrev:= [];
    else
      # start with a workspace
      ADD_LIST_DEFAULT( GAPInfo.CommandLineOptionsPrev,
                        GAPInfo.CommandLineOptions );
      ADD_LIST_DEFAULT( GAPInfo.InitFilesPrev, GAPInfo.InitFiles );
    fi;
    GAPInfo.CommandLineOptions:= CommandLineOptions;
    GAPInfo.InitFiles:= InitFiles;

    # Switch on debugging (`-D' option) when GAP is started with a workspace.
    if GAPInfo.CommandLineOptions.D then
      InfoRead1:= Print;
    fi;

    padspace := function(strlen, len)
      local i;
      for i in [strlen+1..len] do
        PRINT_TO("*errout*", " ");
      od;
    end;

    # Evaluate the `-h' option.
    if GAPInfo.CommandLineOptions.h then
      PRINT_TO( "*errout*",
        "usage: gap [OPTIONS] [FILES]\n",
        "       run the Groups, Algorithms and Programming system, Version ",
        GAPInfo.KernelVersion, "\n\n" );

      for i in [ 1 .. LENGTH( GAPInfo.CommandLineOptionData ) ] do
        if IsBound( GAPInfo.CommandLineOptionData[i] ) and
           IsBound( GAPInfo.CommandLineOptionData[i].help ) then
          opt:= GAPInfo.CommandLineOptionData[i];

          # At least one of opt.short or opt.long must be bound
          if(IsBound(opt.short)) then
            PRINT_TO("*errout*", " -", opt.short);
            if(IsBound(opt.long)) then
              PRINT_TO("*errout*", ", --", opt.long);
              padspace(4+LENGTH(opt.long), 16);
            else
              padspace(0, 16);
            fi;
            if(IsBound(opt.arg)) then
              PRINT_TO("*errout*", " ", opt.arg);
              padspace(LENGTH(opt.arg)+1, 8);
            else
              padspace(0, 8);
            fi;
          else
            PRINT_TO("*errout*", "   ");
            # opt.short unbound, opt.long bound

            PRINT_TO("*errout*", "  --", opt.long);
            padspace(4+LENGTH(opt.long), 16);
            if(IsBound(opt.arg)) then
              PRINT_TO("*errout*", " ", opt.arg);
              padspace(LENGTH(opt.arg)+1, 8);
            else
              padspace(0, 8);
            fi;
          fi;
          if IsBound(opt.long) and LENGTH(opt.long) > 12 then
            PRINT_TO("*errout*", "\n");
            padspace(0, 3+16+8+3);
          else
            PRINT_TO("*errout*", "   ");
          fi;

          PRINT_TO("*errout*", opt.help[1], "\n");
          for j in [2..LENGTH(opt.help)] do
            padspace(0, 3+16+8+3);
            PRINT_TO("*errout*", opt.help[j],"\n");
          od;
        else
          if not IsBound(GAPInfo.CommandLineOptionData[i]) then
            PRINT_TO( "*errout*", "\n" );
          fi;
        fi;
      od;

      PRINT_TO("*errout*",
       "  Boolean options (b,q,e,r,A,D,E,M,N,T,X,Y) toggle the current value\n",
       "  each time they are called. Default actions are indicated first.\n",
       "\n" );
      QUIT_GAP();
    fi;
end );


#############################################################################
##
#V  GAPInfo.TestData
##
##  <ManSection>
##  <Var Name="GAPInfo.TestData"/>
##
##  <Description>
##  This is a mutable record used in files that are read via <C>ReadTest</C>.
##  These files contain the commands <C>START_TEST</C> and <C>STOP_TEST</C>,
##  which set, read, and unbind the components <C>START_TIME</C> and <C>START_NAME</C>.
##  The function <C>RunStandardTests</C> also uses a component <C>results</C>.
##  </Description>
##  </ManSection>
##


#T the following functions eventually should be more clever. This however
#T will require kernel support and thus is something for later.  AH

#############################################################################
##
#F  ARCH_IS_WINDOWS()
##
##  <#GAPDoc Label="ARCH_IS_WINDOWS">
##  <ManSection>
##  <Func Name="ARCH_IS_WINDOWS" Arg=''/>
##
##  <Description>
##  tests whether &GAP; is running on a Windows system.
##  </Description>
##  </ManSection>
##  <#/GAPDoc>
##
BIND_GLOBAL("ARCH_IS_WINDOWS",function()
  return POSITION_SUBSTRING (GAPInfo.Architecture, "cygwin", 0) <> fail;
end);

#############################################################################
##
#F  ARCH_IS_MAC_OS_X()
##
##  <#GAPDoc Label="ARCH_IS_MAC_OS_X">
##  <ManSection>
##  <Func Name="ARCH_IS_MAC_OS_X" Arg=''/>
##
##  <Description>
##  tests whether &GAP; is running on Mac OS X. Note that on Mac OS X, also
##  <Ref Func="ARCH_IS_UNIX"/> will be <C>true</C>.
##  </Description>
##  </ManSection>
##  <#/GAPDoc>
##
BIND_GLOBAL("ARCH_IS_MAC_OS_X",function()
  return POSITION_SUBSTRING (GAPInfo.Architecture, "apple-darwin", 0) <> fail
    and IsReadableFile ("/System/Library/CoreServices/Finder.app");
end);

#############################################################################
##
#F  ARCH_IS_UNIX()
##
##  <#GAPDoc Label="ARCH_IS_UNIX">
##  <ManSection>
##  <Func Name="ARCH_IS_UNIX" Arg=''/>
##
##  <Description>
##  tests whether &GAP; is running on a UNIX system (including Mac OS X).
##  </Description>
##  </ManSection>
##  <#/GAPDoc>
##
BIND_GLOBAL("ARCH_IS_UNIX",function()
  return not ARCH_IS_WINDOWS();
end);


#############################################################################
##
#V  GAPInfo.InitFiles
##
##  <ManSection>
##  <Var Name="GAPInfo.InitFiles"/>
##
##  <Description>
##  <C>GAPInfo.InitFiles</C> is a list of strings containing the filenames
##  specified on the command line to be read initially.
##  </Description>
##  </ManSection>
##
#T really ???


#############################################################################
##
#E<|MERGE_RESOLUTION|>--- conflicted
+++ resolved
@@ -50,25 +50,13 @@
     # admissible command line options
     # (name of the option, default value, descr. strings for help page;
     # if no help string appears then option is not advertised in the help)
-<<<<<<< HEAD
-    CommandLineOptionData := `[
-      [ "h", false, "print this help and exit" ],
-      [ "b", false, "disable/enable the banner" ],
-      [ "q", false, "enable/disable quiet mode" ],
-      [ "e", false, "disable/enable quitting on <ctr>-D" ],
-      [ "f", false, "force line editing" ],
-      [ "n", false, "prevent line editing" ],
-      [ "S", false, "disable/enable multi-threaded interface" ],
-      [ "P", "0","<num>", "set number of logical processors" ],
-      [ "G", "0","<num>", "set number of GC threads" ],
-      [ "Z", false, "enforce ordering of region locks" ],
-      [ "E", true, "disable/enable use of readline library (if possible)" ],
-      [ "x", "", "<num>", "set line width" ],
-      [ "y", "", "<num>", "set number of lines" ],
-=======
     # These options must be kept in sync with those in system.c, so the help output
     # for those options is correct
-    CommandLineOptionData := [
+    CommandLineOptionData := `[
+      rec( short:= "S", default := false, help := ["disable/enable multi-threaded interface"] ),
+      rec( short:= "P", default := "0", arg := "<num>", help := ["set number of logical processors"] ),
+      rec( short:= "G", default := "0", arg := "<num>", help := ["set number of GC threads"] ),
+      rec( short:= "Z", default := false, help := ["enforce ordering of region locks"] ),
       rec( short:= "h", long := "help", default := false, help := ["print this help and exit"] ),
       rec( short:= "b", long := "banner", default := false, help := ["disable/enable the banner"] ),
       rec( short:= "q", long := "quiet", default := false, help := ["enable/disable quiet mode"] ),
@@ -79,7 +67,6 @@
            help := ["disable/enable use of readline library (if", "possible)"] ),
       rec( short:= "x", long := "width", default := "", arg := "<num>", help := ["set line width"] ),
       rec( short:= "y", long := "lines", default := "", arg := "<num>", help := ["set number of lines"] ),
->>>>>>> 9b83f219
       ,
       rec( short:= "g", long := "gasinfo", default := 0,
            help := ["show GASMAN messages (full/all/no garbage","collections)"] ),
@@ -124,13 +111,8 @@
       rec( long := "cover", default := "", arg := "<file>",
            help := [ "Run CoverageLineByLine(<filename>) on GAP start"] ),
           ],
-<<<<<<< HEAD
     ) ));
   
-=======
-    ) );
-
->>>>>>> 9b83f219
 
 #############################################################################
 ##
@@ -233,12 +215,8 @@
 ##    In case of `-h' print a help screen and exit.
 ##
 CallAndInstallPostRestore( function()
-<<<<<<< HEAD
     local j, i, CommandLineOptions, CommandLineOptionData,
-          opt, InitFiles, line, word, value;
-=======
-    local j, i, CommandLineOptions, opt, InitFiles, line, word, value, padspace;
->>>>>>> 9b83f219
+          opt, InitFiles, line, word, value, padspace;
 
     GAPInfo.KernelInfo:= KERNEL_INFO();
     GAPInfo.KernelVersion:= GAPInfo.KernelInfo.KERNEL_VERSION;
@@ -254,38 +232,23 @@
     if GAPInfo.BytesPerVariable = 4 then
       CommandLineOptionData := SHALLOW_COPY_OBJ( GAPInfo.CommandLineOptionData );
       i := 1;
-<<<<<<< HEAD
-      while not(IsBound(CommandLineOptionData[i])) or
-            CommandLineOptionData[i][1] <> "m" do i := i + 1; od;
-      CommandLineOptionData[i] := SHALLOW_COPY_OBJ( CommandLineOptionData[i] );
-      CommandLineOptionData[i][2] := "64m";
-      i := 1;
-      while not(IsBound(CommandLineOptionData[i])) or
-            CommandLineOptionData[i][1] <> "o" do i := i + 1; od;
-      CommandLineOptionData[i] := SHALLOW_COPY_OBJ( CommandLineOptionData[i] );
-      CommandLineOptionData[i][2] := "1g";
-      i := 1;
-      while not(IsBound(CommandLineOptionData[i])) or
-            CommandLineOptionData[i][1] <> "s" do i := i + 1; od;
-      CommandLineOptionData[i] := SHALLOW_COPY_OBJ( CommandLineOptionData[i] );
-      CommandLineOptionData[i][2] := "1500m";
-      GAPInfo.CommandLineOptionData := `CommandLineOptionData;
-=======
       while not(IsBound(GAPInfo.CommandLineOptionData[i])) or
             not(IsBound(GAPInfo.CommandLineOptionData[i].short)) or
             GAPInfo.CommandLineOptionData[i].short <> "m" do i := i + 1; od;
-      GAPInfo.CommandLineOptionData[i].default := "64m";
+      CommandLineOptionData[i] := SHALLOW_COPY_OBJ( CommandLineOptionData[i] );
+      CommandLineOptionData[i].default := "64m";
       i := 1;
       while not(IsBound(GAPInfo.CommandLineOptionData[i])) or
             not(IsBound(GAPInfo.CommandLineOptionData[i].short)) or
             GAPInfo.CommandLineOptionData[i].short <> "o" do i := i + 1; od;
-      GAPInfo.CommandLineOptionData[i].default := "1g";
+      CommandLineOptionData[i] := SHALLOW_COPY_OBJ( CommandLineOptionData[i] );
+      CommandLineOptionData[i].default := "1g";
       i := 1;
       while not(IsBound(GAPInfo.CommandLineOptionData[i])) or
             not(IsBound(GAPInfo.CommandLineOptionData[i].short)) or
             GAPInfo.CommandLineOptionData[i].short <> "s" do i := i + 1; od;
-      GAPInfo.CommandLineOptionData[i].default := "1500m";
->>>>>>> 9b83f219
+      CommandLineOptionData[i] := SHALLOW_COPY_OBJ( CommandLineOptionData[i] );
+      CommandLineOptionData[i].default := "1500m";
     fi;
 
     # The exact command line which called GAP as list of strings;
@@ -319,25 +282,15 @@
       for i in [1..LENGTH(GAPInfo.SystemEnvironment.PATH)] do
         if GAPInfo.SystemEnvironment.PATH[i] = ':' then
           if i > j then
-<<<<<<< HEAD
-            ADD_LIST_DEFAULT(GAPInfo.DirectoriesSystemPrograms, 
+            ADD_LIST_DEFAULT(GAPInfo.DirectoriesSystemPrograms,
                   `GAPInfo.SystemEnvironment.PATH{[j..i-1]});
-=======
-            ADD_LIST_DEFAULT(GAPInfo.DirectoriesSystemPrograms,
-                  GAPInfo.SystemEnvironment.PATH{[j..i-1]});
->>>>>>> 9b83f219
           fi;
           j := i+1;
         fi;
       od;
       if j <= LENGTH( GAPInfo.SystemEnvironment.PATH ) then
-<<<<<<< HEAD
-        ADD_LIST_DEFAULT( GAPInfo.DirectoriesSystemPrograms, 
+        ADD_LIST_DEFAULT( GAPInfo.DirectoriesSystemPrograms,
             `GAPInfo.SystemEnvironment.PATH{ [ j ..
-=======
-        ADD_LIST_DEFAULT( GAPInfo.DirectoriesSystemPrograms,
-            GAPInfo.SystemEnvironment.PATH{ [ j ..
->>>>>>> 9b83f219
                 LENGTH( GAPInfo.SystemEnvironment.PATH ) ] } );
       fi;
     fi;
