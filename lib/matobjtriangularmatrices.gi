#############################################################################
 ##
 ##  This file is part of GAP, a system for computational discrete algebra.
 ##
 ##  SPDX-License-Identifier: GPL-2.0-or-later
 ##
 ##  Copyright of GAP belongs to its developers, whose names are too numerous
 ##  to list here. Please refer to the COPYRIGHT file for details.
 ##

 ############################################################################
 #
 # This file is an implementation for UpperTriangularMatrices as MatObjs.
 # It stores matrices as a dense flat list.

 ############################################################################
 ############################################################################
 # Matrices:
 ############################################################################
 ############################################################################


 ############################################################################
 # Constructors:
 ############################################################################

 # This method is to construct a new matrix object 

 InstallMethod( NewMatrix,
   "for IsUpperTriangularMatrixRep, a ring, an int, and a list",
   [ IsUpperTriangularMatrixRep, IsRing, IsInt, IsList ],
   function( filter, basedomain, nrcols, list_in )
     local obj, filter2, list, rowindex, colindex, zeroEle;

     zeroEle := Zero(basedomain);

     # If applicable then replace a nested list 'list_in' by a flat list 'list'.
     if Length(list_in) > 0 and (IsVectorObj(list_in[1]) or IsList(list_in[1])) then
         list := [];
         if Length(list_in) <> nrcols then
             Error( "NewMatrix: Matrix is not square." );
         fi;
         for rowindex in [1..Length(list_in)] do 
             if Length(list_in[rowindex]) <> nrcols then
                 Error( "NewMatrix: Each row must have nrcols entries." );
             fi;
	     for colindex in [1..rowindex-1] do
		 if list_in[rowindex][colindex] <> zeroEle then
		      Error( "NewMatrix: Matrix is not an upper triangular matrix." );
		 fi;
	     od;
             for colindex in [rowindex..nrcols] do 
                 list[(-rowindex*rowindex+rowindex)/2+nrcols*(rowindex-1) + colindex] := list_in[rowindex][colindex];
             od;
         od;
     else
         list := [];
         if Length(list_in) <> nrcols*nrcols then
             Error( "NewMatrix: Matrix is not square." );
         fi;
         if Length(list_in) mod nrcols <> 0 then 
             Error( "NewMatrix: Length of list must be a multiple of ncols." );
         fi;
         for rowindex in [1..Length(list_in)/nrcols] do 
	         for colindex in [1..rowindex-1] do
                if list_in[(rowindex-1)*nrcols + colindex] <> zeroEle then
                      Error( "NewMatrix: Matrix is not an upper triangular matrix." );
                fi;
             od;
             for colindex in [rowindex..nrcols] do
                 list[(-rowindex*rowindex+rowindex)/2+nrcols*(rowindex-1) + colindex] := list_in[(rowindex-1)*nrcols + colindex];
             od;
	    od;
     fi;

     obj := [basedomain,nrcols,list];
     filter2 := IsUpperTriangularMatrixRep and IsMutable;
     if HasCanEasilyCompareElements(Representative(basedomain)) and
        CanEasilyCompareElements(Representative(basedomain)) then
         filter2 := filter2 and CanEasilyCompareElements;
     fi;
     Objectify( NewType(CollectionsFamily(FamilyObj(basedomain)),
                        filter2),  obj);
     return obj;
end );

 InstallMethod( NewZeroMatrix,
   "for IsUpperTriangularMatrixRep, a ring, and two ints",
   [ IsUpperTriangularMatrixRep, IsRing, IsInt, IsInt ],
   function( filter, basedomain, nr_rows, nr_cols )
     local obj,filter2,list;
     if nr_rows <> nr_cols then
         Error( "NewZeroMatrix: Matrix is not square." );
     fi;
     list := Zero(basedomain)*[1..nr_cols*(nr_cols+1)/2];
     obj := [basedomain,nr_cols,list];
     Objectify( NewType(CollectionsFamily(FamilyObj(basedomain)),
                        filter and IsMutable), obj );
     return obj;
 end );

 InstallMethod( NewIdentityMatrix,
   "for IsUpperTriangularMatrixRep, a ring, and an int",
   [ IsUpperTriangularMatrixRep, IsRing, IsInt ],
   function( filter, basedomain, dim )
     local mat, one, i;
     mat := NewZeroMatrix(filter, basedomain, dim, dim);
     one := One(basedomain);
     for i in [1..dim] do
         mat[i,i] := one;
     od;
     return mat;
  end );

 ############################################################################
 # The basic attributes:
 ############################################################################


# BaseDomain, NrRows, NrCols can be directly obatined from the object
 InstallMethod( BaseDomain, "for a IsUpperTriangularMatrixRep matrix",
   [ IsUpperTriangularMatrixRep ],
   function( m )
     return m![UPPERTRIANGULARMATREP_BDPOS];
end );

 InstallMethod( NumberRows, "for a IsUpperTriangularMatrixRep matrix",
   [ IsUpperTriangularMatrixRep ],
   function( m )
     return m![UPPERTRIANGULARMATREP_NRPOS];
 end );

 InstallMethod( NumberColumns, "for a IsUpperTriangularMatrixRep matrix",
   [ IsUpperTriangularMatrixRep ],
   function( m )
     return m![UPPERTRIANGULARMATREP_NRPOS];
  end );

 ############################################################################
 # Representation preserving constructors:
 ############################################################################

 # Why are there extra implementations for these in matobjplist.gi?

 ############################################################################
 # A selection of list operations:
 ############################################################################

 # note depending on your particular matrix object implementing these might not
 # make sense.

 InstallOtherMethod( \[\], "for an IsUpperTriangularMatrixRep matrix and a positive integer",
 #T Once the declaration of '\[\]' for 'IsMatrixObj' disappears,
 #T we can use 'InstallMethod'.
   [ IsUpperTriangularMatrixRep, IsPosInt ],
   function( mat, row )
   # could this cause problems if some entries in the vector are not bound?
     local index_start, index_end, vec, i;
     vec := NewZeroVector(IsPlistVectorRep,mat![UPPERTRIANGULARMATREP_BDPOS],mat![UPPERTRIANGULARMATREP_NRPOS]);
     for i in [row..NrCols(mat)] do 
        vec[i] := mat[row,i];
     od;
<<<<<<< HEAD
=======
     MakeImmutable(vec);
>>>>>>> 1650f7a9
     return vec;
  end );

 # Commenting out... this results in a weird error I don't understand. Must be
 # something weird with filters and stuff.
 #InstallMethod( \[\]\:\=,
 #  "for an flist matrix, a positive integer, and a plist vector",
 #  [ IsUpperTriangularMatrixRep and IsMutable, IsPosInt, IsPlistVectorRep ],
 #  function( mat, row, vec )
 #    local col;
 #    if Length(vec) <> mat![UPPERTRIANGULARMATREP_NRPOS] then 
 #      ErrorNoReturn("The length of the vector must be equal to the number of columns of the matrix.");
 #    fi;
 #    for col in [1..mat![UPPERTRIANGULARMATREP_NRPOS]] do
 #      mat![UPPERTRIANGULARMATREP_ELSPOS][(row-1)*mat![UPPERTRIANGULARMATREP_NRPOS] + col] := vec[col];
 #    od;
 #  end );

 # Could be implemented later
 #InstallMethod( \{\}\:\=, "for an flist matrix, a list, and a plist matrix",
 #  [ IsUpperTriangularMatrixRep and IsMutable, IsList,
 #    IsUpperTriangularMatrixRep ],
 #  function( m, pp, n )
 #    m![UPPERTRIANGULARMATREP_ELSPOS]{pp} := n![UPPERTRIANGULARMATREP_ELSPOS];
 #  end );

 # Same as above: weird error
 #InstallMethod( Append, "for two flist matrices",
 #  [ IsUpperTriangularMatrixRep and IsMutable, IsUpperTriangularMatrixRep ],
 #  function( m, n )
 #    if m![UPPERTRIANGULARMATREP_NRPOS] <> n![UPPERTRIANGULARMATREP_NRPOS] then 
 #      ErrorNoReturn("The number of columns must be equal.");
 #    fi;
 #    if m![UPPERTRIANGULARMATREP_BDPOS] <> n![UPPERTRIANGULARMATREP_BDPOS] then 
 #      Error("The base domains must be equal.");
 #    fi;
 #    Append(m![UPPERTRIANGULARMATREP_ELSPOS],n![UPPERTRIANGULARMATREP_ELSPOS]);
 #    m![UPPERTRIANGULARMATREP_NRPOS] := m![UPPERTRIANGULARMATREP_NRPOS] + n![UPPERTRIANGULARMATREP_NRPOS];
 #  end );

 InstallMethod( ShallowCopy, "for an IsUpperTriangularMatrixRep matrix",
   [ IsUpperTriangularMatrixRep ],
   function( m )
     local res;
     res := Objectify(TypeObj(m),[m![UPPERTRIANGULARMATREP_BDPOS],m![UPPERTRIANGULARMATREP_NRPOS],
                                  ShallowCopy(m![UPPERTRIANGULARMATREP_ELSPOS])]);
     if not IsMutable(m) then
         SetFilterObj(res,IsMutable);
     fi;
#T 'ShallowCopy' MUST return a mutable object
 #T if such an object exists at all!
     return res;
  end );

 InstallMethod( PostMakeImmutable, "for an IsUpperTriangularMatrixRep matrix",
   [ IsUpperTriangularMatrixRep ],
   function( m )
     MakeImmutable( m![UPPERTRIANGULARMATREP_ELSPOS] );
 end );

 InstallMethod( MutableCopyMat, "for an IsUpperTriangularMatrixRep matrix",
   [ IsUpperTriangularMatrixRep ],
   function( m )
     local l,res;
     l := List(m![UPPERTRIANGULARMATREP_ELSPOS],ShallowCopy);
     res := Objectify(TypeObj(m),[m![UPPERTRIANGULARMATREP_BDPOS],m![UPPERTRIANGULARMATREP_NRPOS],l]);
     if not IsMutable(m) then
         SetFilterObj(res,IsMutable);
     fi;
     return res;
end);

 # It is important to implement this method as it is used by a lot of generic methods.
# It is important to implement this method as it is used by a lot of generic methods.
InstallMethod( Unpack, "for an IsUpperTriangularMatrixRep matrix",
[ IsUpperTriangularMatrixRep ],
function( mat )
    local st, row, rowindex, colindex, zeroEle;

    st := [1..mat![UPPERTRIANGULARMATREP_NRPOS]];
    zeroEle := Zero(mat![UPPERTRIANGULARMATREP_BDPOS]);
    for rowindex in [1..mat![UPPERTRIANGULARMATREP_NRPOS]] do
         row := [1..mat![UPPERTRIANGULARMATREP_NRPOS]];
         for colindex in [1..rowindex-1] do
		    row[colindex] := zeroEle;
	     od;
         for colindex in [rowindex..mat![UPPERTRIANGULARMATREP_NRPOS]] do 
            row[colindex] := mat![UPPERTRIANGULARMATREP_ELSPOS][(-rowindex*rowindex+rowindex)/2+mat![UPPERTRIANGULARMATREP_NRPOS]*(rowindex-1) + colindex];
         od;
         st[rowindex] := row;
    od;

    return st;
end );

 InstallMethod( ExtractSubMatrix, "for an IsUpperTriangularMatrixRep matrix, and two lists",
   [ IsUpperTriangularMatrixRep, IsList, IsList ],
   function( mat, rows, cols )
     local row,col,list,hasTriangularForm;
     list := [];
     hasTriangularForm := true;
     for row in [1..Length(rows)] do
       for col in [1..Length(cols)] do 
            if cols[col] < rows[row] then
                list[(row - 1)*Length(cols)+col] :=  Zero(mat![UPPERTRIANGULARMATREP_BDPOS]);
            else
                list[(row - 1)*Length(cols)+col] :=  mat![UPPERTRIANGULARMATREP_ELSPOS][(-rows[row]*rows[row]+rows[row])/2+mat![UPPERTRIANGULARMATREP_NRPOS]*(rows[row]-1) + cols[col]];
                if (col < row) and (list[(row - 1)*Length(cols)+col] <> Zero(mat![UPPERTRIANGULARMATREP_BDPOS])) then
                    hasTriangularForm := false;
                fi;
            fi;
       od;
     od;
     if Length(rows) = Length(cols) and hasTriangularForm then
        for row in Reversed([1..Length(rows)]) do
            for col in Reversed([1..Length(cols)]) do 
                if col < row then
                    Remove(list,(row - 1)*Length(cols)+col);
                fi;
            od;
        od;
        return Objectify(TypeObj(mat),[mat![UPPERTRIANGULARMATREP_BDPOS],Length(rows),list]);
     else
        # Actually we want IsFListRep but thats not here yet.
        # return NewMatrix(IsPlistMatrixRep, mat![UPPERTRIANGULARMATREP_BDPOS],Length(rows),Length(cols),list);
        return NewMatrix(IsPlistMatrixRep, mat![UPPERTRIANGULARMATREP_BDPOS],Length(rows),list);
     fi;
  end );

 InstallMethod( CopySubMatrix, "for two plist matrices and four lists",
   [ IsUpperTriangularMatrixRep, IsUpperTriangularMatrixRep and IsMutable,
     IsList, IsList, IsList, IsList ],
   function( m, n, srcrows, dstrows, srccols, dstcols )
     local i,j;
     # This eventually should go into the kernel without creating
     # an intermediate object:
     for i in [1..Length(srcrows)] do
       for j in [1..Length(srccols)] do
            if srccols[j] < srcrows[i] then
                SetMatElm(n,dstrows[i],dstcols[j],Zero(m![UPPERTRIANGULARMATREP_BDPOS]));
            else
                SetMatElm(n,dstrows[i],dstcols[j], m[srcrows[i],srccols[j]]);
            fi;
       od;
     od;
 end );

 InstallMethod( MatElm, "for an IsUpperTriangularMatrixRep matrix and two positions",
   [ IsUpperTriangularMatrixRep, IsPosInt, IsPosInt ],
   function( mat, row, col )
    if col < row then
        return Zero(mat![UPPERTRIANGULARMATREP_BDPOS]);
    else
        return mat![UPPERTRIANGULARMATREP_ELSPOS][(-row*row+row)/2+mat![UPPERTRIANGULARMATREP_NRPOS]*(row-1) + col];
    fi;
 end );

 InstallMethod( SetMatElm, "for an IsUpperTriangularMatrixRep matrix, two positions, and an object",
   [ IsUpperTriangularMatrixRep and IsMutable, IsPosInt, IsPosInt, IsObject ],
   function( mat, row, col, obj )
    if (col < row) then
        if (obj <> Zero(mat![UPPERTRIANGULARMATREP_BDPOS])) then
            Error("SetMatElm: This is not possible for UpperTriangularMatrices");
        fi;
    else
        if not(obj in mat![UPPERTRIANGULARMATREP_BDPOS]) then
            Error("SetMatElm: obj not contained in base domain");
        else
            mat![UPPERTRIANGULARMATREP_ELSPOS][(-row*row+row)/2+mat![UPPERTRIANGULARMATREP_NRPOS]*(row-1) + col] := obj;
        fi;
    fi;
 end );



 ############################################################################
 # Printing and viewing methods:
 ############################################################################

 # Implementing these methods is not mandatory but highly recommended to make
 # working with your new matrix object fun and easy.

 InstallMethod( ViewObj, "for an IsUpperTriangularMatrixRep matrix", [ IsUpperTriangularMatrixRep ],
   function( mat )
     Print("<");
     if not IsMutable(mat) then Print("immutable "); fi;
     Print(mat![UPPERTRIANGULARMATREP_NRPOS],"x",mat![UPPERTRIANGULARMATREP_NRPOS],"-matrix over ",mat![UPPERTRIANGULARMATREP_BDPOS],">");
       end );

 InstallMethod( PrintObj, "for an IsUpperTriangularMatrixRep matrix", [ IsUpperTriangularMatrixRep ],
   function( mat )
     Print("NewMatrix(IsUpperTriangularMatrixRep");
     if IsFinite(mat![UPPERTRIANGULARMATREP_BDPOS]) and IsField(mat![UPPERTRIANGULARMATREP_BDPOS]) then
         Print(",GF(",Size(mat![UPPERTRIANGULARMATREP_BDPOS]),"),");
             else
         Print(",",String(mat![UPPERTRIANGULARMATREP_BDPOS]),",");
     fi;
     Print(mat![UPPERTRIANGULARMATREP_NRPOS],",",Unpack(mat),")");
      end );

 InstallMethod( Display, "for an IsUpperTriangularMatrixRep matrix", [ IsUpperTriangularMatrixRep ],
   function( mat )
     local i,j,m,zeroEle;
     zeroEle := Zero(mat![UPPERTRIANGULARMATREP_BDPOS]);
     Print("<");
     if not IsMutable(mat) then Print("immutable "); fi;
     Print(mat![UPPERTRIANGULARMATREP_NRPOS],"x",mat![UPPERTRIANGULARMATREP_NRPOS],"-matrix over ",mat![UPPERTRIANGULARMATREP_BDPOS],":\n");
     if IsFinite(mat![UPPERTRIANGULARMATREP_BDPOS]) then 
       m := Unpack(mat);
       Display(m);
     else 
       Print("[");
       for i in [1..mat![UPPERTRIANGULARMATREP_NRPOS]] do
            for j in [1..mat![UPPERTRIANGULARMATREP_NRPOS]] do
                if j = 1 then
                    Print("[");
                else
                    Print(" ");
                fi;
                if j < i then
                    Print(zeroEle);
                else
                    Print(mat![UPPERTRIANGULARMATREP_ELSPOS][(-i*i+i)/2+mat![UPPERTRIANGULARMATREP_NRPOS]*(i-1) + j]);
                fi;
                if j = mat![UPPERTRIANGULARMATREP_NRPOS] then 
                    Print("]\n");
                fi;
            od;
       od;
       Print("]");
     fi;
     Print(">\n");
end );

 InstallMethod( String, "for plist matrix", [ IsUpperTriangularMatrixRep ],
   function( m )
     local st;
     st := "NewMatrix(IsUpperTriangularMatrixRep";
     Add(st,',');
     if IsFinite(m![UPPERTRIANGULARMATREP_BDPOS]) and IsField(m![UPPERTRIANGULARMATREP_BDPOS]) then
         Append(st,"GF(");
         Append(st,String(Size(m![UPPERTRIANGULARMATREP_BDPOS])));
         Append(st,"),");
     else
         Append(st,String(m![UPPERTRIANGULARMATREP_BDPOS]));
         Append(st,",");
     fi;
     Append(st,String(NumberColumns(m)));
     Add(st,',');
     Append(st,String(Unpack(m)));
     Add(st,')');
     return st;
   end );

############################################################################
 # Arithmetical operations:
 ############################################################################

 # Depending on your matrix object you might want to provide arithmetic methods
 # that work with other matrix objects. E.g. we should add an addition method
 # that takes a PListMatrixRep as one of the arguments. Then it must be decided
 # what type the result should have. The generic method returns a matrix object
 # with the constructing filter of the left operand. In some cases this must be
 # avoided to avoid errors. E.g. if you implement a diagonal matrix object by
 # storing the diagonal entries in a list your constructor likely thorws an error
 # when provided with a non diagonal matrix. If one would multiply a diagonal
 # matrix with a non-diagonal one the generic method would call your constructor
 # with a non-diagonal matrix causing an error. Thus, you should implement a
 # tailored (or generic) method to handle such a case.

 InstallMethod( \+, "for two IsUpperTriangularMatrixRep matrices",
   [ IsUpperTriangularMatrixRep, IsUpperTriangularMatrixRep ],
   function( a, b )
     local ty;
     if not IsMutable(a) and IsMutable(b) then
         ty := TypeObj(b);
     else
         ty := TypeObj(a);
     fi;
     if not a![UPPERTRIANGULARMATREP_NRPOS] = b![UPPERTRIANGULARMATREP_NRPOS] then
         ErrorNoReturn("\\+: Matrices do not fit together");
     fi;
     if not IsIdenticalObj(a![UPPERTRIANGULARMATREP_BDPOS],b![UPPERTRIANGULARMATREP_BDPOS]) then
         ErrorNoReturn("\\+: Matrices not over same base domain");
     fi;
     return Objectify(ty,[a![UPPERTRIANGULARMATREP_BDPOS],a![UPPERTRIANGULARMATREP_NRPOS],
     SUM_LIST_LIST_DEFAULT(a![UPPERTRIANGULARMATREP_ELSPOS],b![UPPERTRIANGULARMATREP_ELSPOS])]);
 end );

 InstallMethod( \-, "for two IsUpperTriangularMatrixRep matrices",
   [ IsUpperTriangularMatrixRep, IsUpperTriangularMatrixRep ],
   function( a, b )
     local ty;
     if not IsMutable(a) and IsMutable(b) then
         ty := TypeObj(b);
    else
         ty := TypeObj(a);
     fi;
     if not a![UPPERTRIANGULARMATREP_NRPOS] = b![UPPERTRIANGULARMATREP_NRPOS] then
         ErrorNoReturn("\\-: Matrices do not fit together");
     fi;
     if not IsIdenticalObj(a![UPPERTRIANGULARMATREP_BDPOS],b![UPPERTRIANGULARMATREP_BDPOS]) then
         ErrorNoReturn("\\-: Matrices not over same base domain");
     fi;
     return Objectify(ty,[a![UPPERTRIANGULARMATREP_BDPOS],a![UPPERTRIANGULARMATREP_NRPOS],
     DIFF_LIST_LIST_DEFAULT(a![UPPERTRIANGULARMATREP_ELSPOS],b![UPPERTRIANGULARMATREP_ELSPOS])]);
 end );

 #todo
 InstallMethod( \*, "for two IsUpperTriangularMatrixRep matrices",
   [ IsUpperTriangularMatrixRep, IsUpperTriangularMatrixRep ],
   function( a, b )
     # Here we do full checking since it is rather cheap!
     local row,col,l,ty,v,w,sum,i;
     if not IsMutable(a) and IsMutable(b) then
         ty := TypeObj(b);
   else
         ty := TypeObj(a);
     fi;
     if not a![UPPERTRIANGULARMATREP_NRPOS] = b![UPPERTRIANGULARMATREP_NRPOS] then
         ErrorNoReturn("\\*: Matrices do not fit together");
     fi;
     if not IsIdenticalObj(a![UPPERTRIANGULARMATREP_BDPOS],b![UPPERTRIANGULARMATREP_BDPOS]) then
         ErrorNoReturn("\\*: Matrices not over same base domain");
     fi;
    # l is the resulting list of entries of the product in row-major formit is
     # constructed by computing the rows one after the other and then setting the
     # respective entries of l.
     l := ListWithIdenticalEntries((a![UPPERTRIANGULARMATREP_NRPOS]*(a![UPPERTRIANGULARMATREP_NRPOS]+1))/2,0);
   # each row of the product is computed 
     for row in [1..a![UPPERTRIANGULARMATREP_NRPOS]] do
        for col in [row..a![UPPERTRIANGULARMATREP_NRPOS]] do
            sum := Zero(a![UPPERTRIANGULARMATREP_BDPOS]);
            for i in [row..col] do
                sum := sum + a[row,i] * b[i,col];
            od;
            l[(-row*row+row)/2+a![UPPERTRIANGULARMATREP_NRPOS]*(row-1) + col] := sum;
        od;
     od;
     if not IsMutable(a) and not IsMutable(b) then
         MakeImmutable(l);
     fi;
     return Objectify( ty, [a![UPPERTRIANGULARMATREP_BDPOS],a![UPPERTRIANGULARMATREP_NRPOS],l] );
 end );

   InstallMethod( ConstructingFilter, "for an IsUpperTriangularMatrixRep matrix",
   [ IsUpperTriangularMatrixRep ],
   function( mat )
     return IsUpperTriangularMatrixRep;
  end );

   InstallMethod( \=, "for two IsUpperTriangularMatrixRep matrices",
   [ IsUpperTriangularMatrixRep, IsUpperTriangularMatrixRep ],
   function( a, b )
     return a![UPPERTRIANGULARMATREP_BDPOS] = b![UPPERTRIANGULARMATREP_BDPOS] and a![UPPERTRIANGULARMATREP_NRPOS] = b![UPPERTRIANGULARMATREP_NRPOS] and EQ_LIST_LIST_DEFAULT(a![UPPERTRIANGULARMATREP_ELSPOS],b![UPPERTRIANGULARMATREP_ELSPOS]);
  end );

   InstallMethod( \<, "for two IsUpperTriangularMatrixRep matrices",
   [ IsUpperTriangularMatrixRep, IsUpperTriangularMatrixRep ],
   function( a, b )
     return LT_LIST_LIST_DEFAULT(a![UPPERTRIANGULARMATREP_ELSPOS],b![UPPERTRIANGULARMATREP_ELSPOS]);
  end );

   # The following methods need not ne implemented for any specific MatrixRep as
   # default methods for all MatrixObjects exist
   InstallMethod( AdditiveInverseSameMutability, "for an IsUpperTriangularMatrixRep matrix",
   [ IsUpperTriangularMatrixRep ],
   function( mat )
     local l;
     l := List(mat![UPPERTRIANGULARMATREP_ELSPOS],AdditiveInverseSameMutability);
     if not IsMutable(mat) then
         MakeImmutable(l);
     fi;
     return Objectify( TypeObj(mat), [mat![UPPERTRIANGULARMATREP_BDPOS],mat![UPPERTRIANGULARMATREP_NRPOS],l] );
  end );

   InstallMethod( AdditiveInverseImmutable, "for an IsUpperTriangularMatrixRep matrix",
   [ IsUpperTriangularMatrixRep ],
   function( mat )
     local l,res;
     l := List(mat![UPPERTRIANGULARMATREP_ELSPOS],AdditiveInverseImmutable);
     res := Objectify( TypeObj(mat), [mat![UPPERTRIANGULARMATREP_BDPOS],mat![UPPERTRIANGULARMATREP_NRPOS],l] );
     MakeImmutable(res);
     return res;
  end );

 InstallMethod( AdditiveInverseMutable, "for an IsUpperTriangularMatrixRep matrix",
   [ IsUpperTriangularMatrixRep ],
   function( mat )
     local l,res;
     l := List(mat![UPPERTRIANGULARMATREP_ELSPOS],AdditiveInverseMutable);
     res := Objectify( TypeObj(mat), [mat![UPPERTRIANGULARMATREP_BDPOS],mat![UPPERTRIANGULARMATREP_NRPOS],l] );
     if not IsMutable(mat) then
         SetFilterObj(res,IsMutable);
     fi;
     return res;
 end );

   # Further methods one could implement if it offers a significant performance
   # improvement
   # ZeroMutable
   # IsZero
   # IsOne
   # OneSameMutability
   # OneMutable
   # OneImmutable 

   # This method should be implemented with care as e.g. for permutation
   # matrices, diagonal matrices or similar inversion can be achieved cheaply.
   # For sparse matrices on the other hand one must avoid creating large
   # intermediary objects. In this particular implementation the existing method
   # from GAP is called.


InstallMethod( InverseMutable, "for an IsUpperTriangularMatrixRep matrix",
   [ IsUpperTriangularMatrixRep ],
   function( mat )
     local i,n,ni,row,col;
     for i in [1..mat![UPPERTRIANGULARMATREP_NRPOS]] do
        if mat[i,i] = Zero(mat![UPPERTRIANGULARMATREP_BDPOS]) or not(IsUnit(mat![UPPERTRIANGULARMATREP_BDPOS],mat[i,i])) then
            Error("InverseMUtable: Matrix is not invertible.");
        fi;
     od;

   # Make a plain list of lists:
     n := Unpack(mat);
     ni := n^(-1);
     return NewMatrix(IsUpperTriangularMatrixRep,mat![UPPERTRIANGULARMATREP_BDPOS],mat![UPPERTRIANGULARMATREP_NRPOS],ni);
  end );<|MERGE_RESOLUTION|>--- conflicted
+++ resolved
@@ -160,10 +160,7 @@
      for i in [row..NrCols(mat)] do 
         vec[i] := mat[row,i];
      od;
-<<<<<<< HEAD
-=======
      MakeImmutable(vec);
->>>>>>> 1650f7a9
      return vec;
   end );
 
