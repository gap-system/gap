#############################################################################
##
#W  factgrp.gd                      GAP library              Alexander Hulpke
##
##
#Y  Copyright (C)  1997,  Lehrstuhl D für Mathematik,  RWTH Aachen,  Germany
#Y  (C) 1998 School Math and Comp. Sci., University of St Andrews, Scotland
#Y  Copyright (C) 2002 The GAP Group
##
##  This file contains the declarations of operations for factor group maps
##

##
##  To implement new factor group methods, one does not need to deal with
##  most of the following operations (which are only used to cache known
##  homomorphisms and extend them to subdirect factors). Instead only methods
##  for the following three operations might need to be supplied:
##  If a suitable homomorphism cannot be found from the cached homomorphisms
##  pool, `NaturalHomomorphismByNormalSubgroupOp(<G>,<N>)' is called to
##  construct one.
##  The default method for `NaturalHomomorphismByNormalSubgroupOp' then uses
##  two other operations: `DoCheapActionImages' computes actions that come
##  naturally from a groups representation (for example permutation action
##  on orbits and blocks) and can be computed quickly. This is intended
##  as a first test to avoid hard work for homomorphisms that are easy to
##  get.
##  If this fails, `FindActionKernel' is called which will try to find some
##  action which will give a suitable homomorphism. (This can be very time
##  consuming.)
##  The existing methods seem to work reasonably well for permutation groups
##  and pc groups, for other kinds of groups it might be necessary to
##  implement completely new methods.
##  

#############################################################################
##
#O  DoCheapActionImages(<G>)
##
##  <ManSection>
##  <Oper Name="DoCheapActionImages" Arg='G'/>
##
##  <Description>
##  computes natural actions for <A>G</A> and stores the resulting
##  <C>NaturalHomomorphismByNormalSubgroup</C>. The type of the natural actions
##  varies with the representation of <A>G</A>, for permutation groups it are for
##  example constituent and block homomorphisms.
##  A method for <C>DoCheapActionImages</C> must register all found actions with
##  <C>AddNaturalHomomorphismsPool</C> so they become available.
##  </Description>
##  </ManSection>
##
DeclareOperation("DoCheapActionImages",[IsGroup]);
DeclareSynonym("DoCheapOperationImages",DoCheapActionImages);


#############################################################################
##
#O  FindActionKernel( <G>, <N> )  . . . . . . . . . . . . . . . . local
##
##  <ManSection>
##  <Oper Name="FindActionKernel" Arg='G, N'/>
##
##  <Description>
##  This operation tries to find a suitable action for the group <A>G</A> such
##  that its kernel is <A>N</A>. This is used to construct faithful permutation
##  representations for the factor group.
##  </Description>
##  </ManSection>
##
DeclareOperation( "FindActionKernel",[IsGroup,IsGroup]);
DeclareSynonym( "FindOperationKernel",FindActionKernel);

#############################################################################
##
#V  InfoFactor
##
##  <ManSection>
##  <InfoClass Name="InfoFactor"/>
##
##  <Description>
##  </Description>
##  </ManSection>
##
DeclareInfoClass("InfoFactor");

#############################################################################
##
#A  NaturalHomomorphismsPool(<G>)
##
##  <ManSection>
##  <Attr Name="NaturalHomomorphismsPool" Arg='G'/>
##
##  <Description>
##  The <C>NaturalHomomorphismsPool</C> is a record which contains the following
##  components:
##    <C>group</C> is the corresponding group.
##    <C>ker</C> is a list of normal subgroups, which defines the arrangements.
##          It is sorted.
##    <C>ops</C> is a list which gives the best know actions for each normal 
##          subgroup. Its entries are either Homomorphisms from G or
##  generator lists (G.generators images) or lists of integers. In the
##  latter case the factor is subdirect product of the factors with
##  the given numbers.
##    <C>cost</C> gives the difficulty for each actions (degree of permgroup). It
##           is used to check whether a new actions is better.
##    <C>lock</C> is a bitlist, which indicates whether certain actions are
##  locked. If this happens, a better new actions is not entered.
##  This allows a computation to access the pool several times and to
##  be guaranteed to be returned the same object. Usually a routine
##  initially locks and finally unlocks.
##  <!-- #AH probably one even would like to have a lock counter ? -->
##    <C>GopDone</C> indicates whether all <C>obvious</C> actions have been tried
##              already
##    <C>intersects</C> is a list of all intersections that have already been
##              formed.
##    <C>blocksdone</C> indicates if the actions already has been improved
##         using blocks
##    <C>in_code</C> can be set by the code to avoid addition of new actions
##              (and thus resorting)
##  </Description>
##  </ManSection>
##
DeclareAttribute("NaturalHomomorphismsPool",IsGroup,
                                         "mutable");

#############################################################################
##
#O  FactorCosetAction( <G>, <U>[, <N>] )  action on the right cosets Ug
##
##  <#GAPDoc Label="FactorCosetAction">
##  <ManSection>
##  <Oper Name="FactorCosetAction" Arg='G, U[, N]'/>
##
##  <Description>
##  This command computes the action of the group <A>G</A> on the
##  right cosets of the subgroup <A>U</A>.
##  If a normal subgroup <A>N</A> of <A>G</A> is given,
##  it is stored as kernel of this action.
##  <Example><![CDATA[
##  gap> g:=Group((1,2,3,4,5),(1,2));;u:=SylowSubgroup(g,2);;Index(g,u);
##  15
##  gap> FactorCosetAction(g,u);
##  <action epimorphism>
<<<<<<< HEAD
##  gap> Range(last);
##  Group([ (1,7,13,10,4)(2,9,14,11,5)(3,8,15,12,6), (1,7)(2,8)(3,9)(4,5)
##  (10,12)(13,14) ])
=======
##  gap> StructureDescription(Range(last));
##  "S5"
>>>>>>> cd7a3ad6
##  ]]></Example>
##  </Description>
##  </ManSection>
##  <#/GAPDoc>
##
DeclareOperation( "FactorCosetAction", [IsGroup,IsGroup] );

#############################################################################
##
#F  ImproveActionDegreeByBlocks( <G>, <N> , <hom> [,forceblocks] )
#F  ImproveActionDegreeByBlocks( <G>, <N> , <U> [,forceblocks] )
##
##  <ManSection>
##  <Func Name="ImproveActionDegreeByBlocks" Arg='G, N , hom [,forceblocks]'/>
##  <Func Name="ImproveActionDegreeByBlocks" Arg='G, N , U [,forceblocks]'/>
##
##  <Description>
##  In the first usage, <A>N</A> is a normal subgroup of <A>G</A> and <A>hom</A> a
##  homomorphism from <A>G</A> to a permutation group with kernel <A>N</A>. In the second
##  usage, <A>hom</A> is taken to be the action of <A>G</A> on the cosets of <A>U</A> by right
##  multiplication.
##  The function tries to find another homomorphism with the same kernel but
##  image group of smaller degree by looking for block systems of the image
##  group. An improved result is stored in the <C>NaturalHomomorphismsPool</C>, the
##  function returns the degree of this image (or the degree of the original
##  image).
##  If the image degree is larger than 500, only one block system is tested by
##  standard. A test of all block systems is enforced by the optional boolean
##  parameter <A>forceblocks</A>
##  </Description>
##  </ManSection>
##
DeclareGlobalFunction( "ImproveActionDegreeByBlocks" );
DeclareSynonym( "ImproveOperationDegreeByBlocks",
                        ImproveActionDegreeByBlocks );

#############################################################################
##
#F  SmallerDegreePermutationRepresentation( <G> )
##
##  <#GAPDoc Label="SmallerDegreePermutationRepresentation">
##  <ManSection>
##  <Func Name="SmallerDegreePermutationRepresentation" Arg='G'/>
##
##  <Description>
##  Let <A>G</A> be a permutation group that acts transitively
##  on its moved points.
##  <Ref Func="SmallerDegreePermutationRepresentation"/> tries to find a
##  faithful permutation representation of smaller degree.
##  The result is a group homomorphism onto a permutation group,
##  in the worst case this is the identity mapping on <A>G</A>.
##  <P/>
##  If the <C>cheap</C> option is given, the function only tries to reduce
##  to orbits or actions on blocks, otherwise also actions on cosets of
##  random subgroups are tried.
##  <P/>
##  Note that the result is not guaranteed to be a faithful permutation
##  representation of smallest degree,
##  or of smallest degree among the transitive permutation representations
##  of <A>G</A>.
##  Using &GAP; interactively, one might be able to choose subgroups
##  of small index for which the cores intersect trivially;
##  in this case, the actions on the cosets of these subgroups give rise to
##  an intransitive permutation representation
##  the degree of which may be smaller than the original degree.
##  <P/>
##  The methods used might involve the use of random elements and the
##  permutation representation (or even the degree of the representation) is
##  not guaranteed to be the same for different calls of
##  <Ref Func="SmallerDegreePermutationRepresentation"/>.
##  <P/>
##  If the option cheap is given less work is spent on trying to get a small
##  degree representation, if the value of this option is set to the string 
##  "skip" the identity mapping is returned. (This is useful if a function
##  called internally might try a degree reduction.)
##  <P/>
##  <Example><![CDATA[
##  gap> image:= Image( iso );;  NrMovedPoints( image );
##  24
##  gap> small:= SmallerDegreePermutationRepresentation( image );;
##  gap> Image( small );
##  Group([ (2,3), (2,3,4), (1,2)(3,4), (1,3)(2,4) ])
##  ]]></Example>
##  </Description>
##  </ManSection>
##  <#/GAPDoc>
##
DeclareGlobalFunction( "SmallerDegreePermutationRepresentation" );


#############################################################################
##
#F  AddNaturalHomomorphismsPool(G,N,op[,cost[,blocksdone]])
##
##  <ManSection>
##  <Func Name="AddNaturalHomomorphismsPool" Arg='G,N,op[,cost[,blocksdone]]'/>
##
##  <Description>
##  This function stores a computed action of <A>G</A> with kernel <A>N</A> in the
##  <C>NaturalHomomorphismsPool</C> of <A>G</A>, unless a <Q>better</Q> action is already
##  known. <A>op</A> usually is a homomorphism of <A>G</A> with kernel <A>N</A>. It may also
##  be a subgroup of <A>G</A>, in which case the action of <A>G</A> on its cosets is
##  taken.
##  If the optional parameter <A>cost</A> is not given, <A>cost</A> is taken to be the
##  degree of the image representation (or 1 if the image is a pc group). This
##  <A>cost</A> is stored with the action to determine later whether another
##  action is <Q>better</Q>.
##  The optional boolean parameter <A>blocksdone</A> indicates if set to true, that
##  all block systems of the image of <A>op</A> have already been computed and the
##  resulting (lower degree, but not necessarily faithful for <M>G/N</M>) actions
##  have been already considered. (Otherwise such a test may be done later by
##  <C>DoCheapActionImages</C>.)
##  The function internally re-sorts the list of normal subgroups to permit
##  binary search among them. If a new action is returns the re-sorting
##  permutation applied there. If returns <K>false</K> if a <Q>better</Q> action was
##  already known, it returns <Q>fail</Q> if this factor is locked.
##  </Description>
##  </ManSection>
##
DeclareGlobalFunction("AddNaturalHomomorphismsPool");


#############################################################################
##
#F  LockNaturalHomomorphismsPool(<G>,<N>)  . .  store flag to prohibit changes 
##
##  <ManSection>
##  <Func Name="LockNaturalHomomorphismsPool" Arg='G,N'/>
##
##  <Description>
##  Calling this function stores a flag in the <C>NaturalHomomorphismsPool</C> of
##  <A>G</A> to prohibit it to store new (even better) faithful actions for <M>G/N</M>.
##  This can be used in algorithms to ensure that
##  <C>NaturalHomomorphismByNormalSubgroup(<A>G</A>,<A>N</A>)</C> will always return the same
##  mapping, even if in the meantime other homomorphisms are computed anew,
##  which &ndash;as a side effect&ndash; obtained a better action for <M>G/N</M> which &GAP;
##  normally would store.
##  The locking can be reverted by <C>UnlockNaturalHomomorphismsPool(<A>G</A>,<A>N</A>)</C>.
##  </Description>
##  </ManSection>
##
DeclareGlobalFunction("LockNaturalHomomorphismsPool");

#############################################################################
##
#F  UnlockNaturalHomomorphismsPool(<G>,<N>) .  clear flag to allow changes of
##
##  <ManSection>
##  <Func Name="UnlockNaturalHomomorphismsPool" Arg='G,N'/>
##
##  <Description>
##  clears the flag set by <C>LockNaturalHomomorphismsPool(<A>G</A>,<A>N</A>)</C>.
##  </Description>
##  </ManSection>
##
DeclareGlobalFunction("UnlockNaturalHomomorphismsPool");

#############################################################################
##
#F  KnownNaturalHomomorphismsPool(<G>,<N>) . . .  check whether Hom is stored
##
##  <ManSection>
##  <Func Name="KnownNaturalHomomorphismsPool" Arg='G,N'/>
##
##  <Description>
##  This function tests whether an homomorphism for
##  <C>NaturalHomomorphismByNormalSubgroup(<A>G</A>,<A>N</A>)</C> is already known (or
##  computed trivially for <M>G=N</M> or <M>N=\langle1\rangle</M>).
##  </Description>
##  </ManSection>
##
DeclareGlobalFunction("KnownNaturalHomomorphismsPool");

#############################################################################
##
#F  GetNaturalHomomorphismsPool(<G>,<N>) . . . get action for G/N if known
##
##  <ManSection>
##  <Func Name="GetNaturalHomomorphismsPool" Arg='G,N'/>
##
##  <Description>
##  returns a <C>NaturalHomomorphismByNormalSubgroup(<A>G</A>,<A>N</A>)</C> if one is
##  stored already in the <C>NaturalHomomorphismsPool</C> of <A>G</A>.
##  (As the homomorphism may be stored by a <Q>recipe</Q> this command can
##  still take some time when called the first time.)
##  </Description>
##  </ManSection>
##
DeclareGlobalFunction("GetNaturalHomomorphismsPool");

#############################################################################
##
#F  DegreeNaturalHomomorphismsPool(<G>,<N>) degree for action for G/N 
##
##  <ManSection>
##  <Func Name="DegreeNaturalHomomorphismsPool" Arg='G,N'/>
##
##  <Description>
##  returns the cost (see <Ref Func="AddNaturalHomomorphismsPool"/>) of a stored action
##  for <M>G/N</M> and fail if no such action is stored.
##  </Description>
##  </ManSection>
##
DeclareGlobalFunction("DegreeNaturalHomomorphismsPool");


#############################################################################
##
#F  CloseNaturalHomomorphismsPool(<G>[,<N>]) . . calc intersections of known
##
##  <ManSection>
##  <Func Name="CloseNaturalHomomorphismsPool" Arg='G[,N]'/>
##
##  <Description>
##  This command tries to build actions for (new) factor groups from the
##  already known actions in the <C>NaturalHomomorphismsPool(<A>G</A>)</C> by considering
##  intransitive representations for subdirect products. Any new or better
##  homomorphism obtained this way is stored (see
##  <Ref Func="AddNaturalHomomorphismsPool"/>). 
##  If the optional parameter <A>N</A> is given, only actions which have <A>N</A> in their
##  kernel are considered.
##  The function keeps track of already considered subdirect products, thus
##  there is no overhead in calling it several times.
##  </Description>
##  </ManSection>
##
DeclareGlobalFunction("CloseNaturalHomomorphismsPool");

#############################################################################
##
#F  PullBackNaturalHomomorphismsPool(<hom>]) . . transfer nathoms of image
##
##  <ManSection>
##  <Func Name="PullBackNaturalHomomorphismsPool" Arg='hom'/>
##
##  <Description>
##  If <A>hom</a> is a homomorphism, this command transfers the natural
##  homomorphisms of the image of <A>hom</A> to the source of <A>hom</A>.
##  </Description>
##  </ManSection>
##
DeclareGlobalFunction("PullBackNaturalHomomorphismsPool");

#############################################################################
##
#F  EraseNaturalHomomorphismsPool(<G>)
##
##  <ManSection>
##  <Func Name="EraseNaturalHomomorphismsPool" Arg='G'/>
##
##  <Description>
##  This command erases all stored natural homomorphisms associated to the
##  group <A>G</A>. It is used to recover memory.
##  </Description>
##  </ManSection>
##
DeclareGlobalFunction("EraseNaturalHomomorphismsPool");


#############################################################################
##
#E
<|MERGE_RESOLUTION|>--- conflicted
+++ resolved
@@ -141,14 +141,8 @@
 ##  15
 ##  gap> FactorCosetAction(g,u);
 ##  <action epimorphism>
-<<<<<<< HEAD
-##  gap> Range(last);
-##  Group([ (1,7,13,10,4)(2,9,14,11,5)(3,8,15,12,6), (1,7)(2,8)(3,9)(4,5)
-##  (10,12)(13,14) ])
-=======
 ##  gap> StructureDescription(Range(last));
 ##  "S5"
->>>>>>> cd7a3ad6
 ##  ]]></Example>
 ##  </Description>
 ##  </ManSection>
