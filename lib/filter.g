#############################################################################
##
#W  filter.g                    GAP library                     Thomas Breuer
#W                                                             & Frank Celler
#W                                                         & Martin Schönert
##
##
#Y  Copyright (C)  1996,  Lehrstuhl D für Mathematik,  RWTH Aachen,  Germany
#Y  (C) 1998 School Math and Comp. Sci., University of St Andrews, Scotland
#Y  Copyright (C) 2002 The GAP Group
##
##  This file deals with filters. Some speed-critical functions are in 
##  filter1.g, which is compiled
##

#############################################################################
##
#V  "forward declarations that will be picked up in filter1.g
##

IMPLICATIONS := fail;
CLEAR_IMP_CACHE := fail;



#############################################################################
##
#V  FILTERS . . . . . . . . . . . . . . . . . . . . . . . list of all filters
##
##  <FILTERS>  and  <RANK_FILTERS> are  lists containing at position <i>  the
##  filter with number <i> resp.  its rank.
##
BIND_GLOBAL( "FILTERS", LockAndMigrateObj([], FILTER_REGION) );


#############################################################################
##
#V  RANK_FILTERS  . . . . . . . . . . . . . . . . list of all rank of filters
##
##  <FILTERS>  and  <RANK_FILTERS> are  lists containing at position <i>  the
##  filter with number <i> resp.  its rank.
##
BIND_GLOBAL( "RANK_FILTERS", LockAndMigrateObj([], FILTER_REGION) );


#############################################################################
##
#V  INFO_FILTERS  . . . . . . . . . . . . . . . information about all filters
##
##  <INFO_FILTERS> is a lists   containing at position <i> information  about
##  the  <i>.th   filter.  This information   is stored  as  number  with the
##  following meanings:
##
##   0 = no additional information
##   1 = category kernel
##   2 = category
##   3 = representation kernel
##   4 = representation
##   5 = attribute kernel
##   6 = attribute
##   7 = property kernel
##   8 = tester of 7
##   9 = property
##  10 = tester of 9
##
BIND_GLOBAL( "INFO_FILTERS", LockAndMigrateObj([], FILTER_REGION) );

BIND_GLOBAL( "FNUM_CATS", `[ 1,  2 ] );
BIND_GLOBAL( "FNUM_REPS", `[ 3,  4 ] );
BIND_GLOBAL( "FNUM_ATTS", `[ 5,  6 ] );
BIND_GLOBAL( "FNUM_PROS", `[ 7,  9 ] );
BIND_GLOBAL( "FNUM_TPRS", `[ 8, 10 ] );


#############################################################################
##
#V  IMM_FLAGS
##
##  is a flag list.
##  For the filters in `FILTERS{ TRUES_FLAGS( IMM_FLAGS ) }',
##  no immediate method is installed.
##  (The installation of immediate methods changes `IMM_FLAGS'.)
##
IMM_FLAGS := FLAGS_FILTER( IS_OBJECT );
#T EMPTY_FLAGS not yet defined !


#############################################################################
##

#F  Setter( <filter> )  . . . . . . . . . . . . . . . .  setter of a <filter>
##
BIND_GLOBAL( "Setter", SETTER_FILTER );


#############################################################################
##
#F  Tester( <filter> )  . . . . . . . . . . . . . . . .  tester of a <filter>
##
BIND_GLOBAL( "Tester", TESTER_FILTER );



#############################################################################
##
#F  InstallTrueMethodNewFilter( <to>, <from> )
##
##  If <from> is a new filter then  it cannot occur in  the cache.  Therefore
##  we do not flush the cache.  <from> should a basic  filter not an `and' of
##  from. This should only be used in the file "type.g".
##
BIND_GLOBAL( "InstallTrueMethodNewFilter", function ( tofilt, from )
    local   imp;

    # Check that no filter implies `IsMutable'.
    # (If this would be allowed then `Immutable' would be able
    # to create paradoxical objects.)
    if     IS_SUBSET_FLAGS( FLAGS_FILTER( tofilt ),
                        FLAGS_FILTER( IS_MUTABLE_OBJ ) )
       and not IS_IDENTICAL_OBJ( from, IS_MUTABLE_OBJ ) then
      Error( "filter <from> must not imply `IsMutable'" );
    fi;

    atomic IMPLICATIONS do
	imp := [];
	imp[1] := FLAGS_FILTER( tofilt );
	imp[2] := FLAGS_FILTER( from );
	MIGRATE_RAW(imp, IMPLICATIONS);
	ADD_LIST( IMPLICATIONS, imp );
    od;
    InstallHiddenTrueMethod( tofilt, from );
end );


#############################################################################
##
#F  InstallTrueMethod( <newfil>, <filt> )
##
##  <#GAPDoc Label="InstallTrueMethod">
##  <ManSection>
##  <Func Name="InstallTrueMethod" Arg="newfil, filt"/>
##
##  <Description>
##  It may happen that a filter <A>newfil</A> shall be implied by another
##  filter <A>filt</A>, which is usually a meet of other properties,
##  or the meet of some properties and some categories.
##  Such a logical implication can be installed as an <Q>immediate method</Q>
##  for <A>newfil</A> that requires <A>filt</A> and that always returns
##  <K>true</K>.
##  (This should not be mixed up with the methods installed via
##  <Ref Func="InstallImmediateMethod"/>, which have to be called at runtime
##  for the actual objects.)
##  <P/>
##  <Ref Func="InstallTrueMethod"/> has the effect that <A>newfil</A> becomes
##  an implied filter of <A>filt</A>,
##  see&nbsp;<Ref Sect="Filters"/>.
##  <P/>
##  For example, each cyclic group is abelian,
##  each finite vector space is finite dimensional,
##  and each division ring is integral.
##  The first of these implications is installed as follows.
##  <P/>
##  <Log><![CDATA[
##  InstallTrueMethod( IsCommutative, IsGroup and IsCyclic );
##  ]]></Log>
##  <P/>
##  Contrary to the immediate methods installed with
##  <Ref Func="InstallImmediateMethod"/>, logical implications cannot be
##  switched off.
##  This means that after the above implication has been installed,
##  one can rely on the fact that every object in the filter
##  <C>IsGroup and IsCyclic</C> will also be in the filter
##  <Ref Func="IsCommutative"/>.
##  </Description>
##  </ManSection>
##  <#/GAPDoc>
##
BIND_GLOBAL( "InstallTrueMethod", function ( tofilt, from )

    InstallTrueMethodNewFilter( tofilt, from );

    # clear the caches because we do not know if filter <from> is new
    CLEAR_HIDDEN_IMP_CACHE( from );
    CLEAR_IMP_CACHE();
end );


#############################################################################
##
#F  NewFilter( <name>[, <implied>][, <rank>] )  . . . . . create a new filter
##
##  <#GAPDoc Label="NewFilter">
##  <ManSection>
##  <Func Name="NewFilter" Arg="name[, rank]"/>
##
##  <Description>
##  <Ref Func="NewFilter"/> returns a simple filter with name <A>name</A>
##  (see&nbsp;<Ref Sect="Other Filters"/>).
##  The optional second argument <A>rank</A> denotes the incremental rank
##  (see&nbsp;<Ref Sect="Filters"/>) of the filter,
##  the default value is 1.
##  <P/>
##  The default value of the new simple filter for each object is
##  <K>false</K>.
##  </Description>
##  </ManSection>
##  <#/GAPDoc>
##
BIND_GLOBAL( "NewFilter", function( arg )
    local   name,  implied,  rank,  filter;

    if LEN_LIST( arg ) = 3  then
      name    := arg[1];
      implied := arg[2];
      rank    := arg[3];
    elif LEN_LIST( arg ) = 2  then
      if IS_INT( arg[2] ) then
        name    := arg[1];
        implied := 0;
        rank    := arg[2];
      else
        name    := arg[1];
        implied := arg[2];
        rank    := 1;
      fi;
    else
      name    := arg[1];
      implied := 0;
      rank    := 1;
    fi;

    # Create the filter.
    filter := NEW_FILTER( name );
    if implied <> 0 then
      InstallTrueMethodNewFilter( implied, filter );
    fi;

    # Do some administrational work.
    atomic FILTER_REGION do
	FILTERS[ FLAG1_FILTER( filter ) ] := filter;
	IMM_FLAGS:= AND_FLAGS( IMM_FLAGS, FLAGS_FILTER( filter ) );
        RANK_FILTERS[ FLAG1_FILTER( filter ) ] := rank;
	    INFO_FILTERS[ FLAG1_FILTER( filter ) ] := 0;
    od;

    # Return the filter.
    return filter;
end );


#############################################################################
##
#F  DeclareFilter( <name>[, <implied>][, <rank>] )
##
##  <#GAPDoc Label="DeclareFilter">
##  <ManSection>
##  <Func Name="DeclareFilter" Arg="name[, rank]"/>
##
##  <Description>
##  does the same as <Ref Func="NewFilter"/>
##  and additionally makes the variable <A>name</A> read-only.
##  </Description>
##  </ManSection>
##  <#/GAPDoc>
##
BIND_GLOBAL( "DeclareFilter", function( arg )
    BIND_GLOBAL( arg[1], CALL_FUNC_LIST( NewFilter, arg ) );
end );


#############################################################################
##
#F  NamesFilter( <flags> )  . . . . . list of names of the filters in <flags>
##
BIND_GLOBAL( "NamesFilter", function( flags )
    local  bn,  i;

    if IS_FUNCTION(flags)  then
        flags := FLAGS_FILTER(flags);
    fi;
    if IS_LIST(flags)  then
        bn := SHALLOW_COPY_OBJ(flags);
    else
        bn := SHALLOW_COPY_OBJ(TRUES_FLAGS(flags));
    fi;
    atomic readonly FILTER_REGION do
	for i  in  [ 1 .. LEN_LIST(bn) ]  do
	    if not IsBound(FILTERS[ bn[i] ])  then
		bn[i] := STRING_INT( bn[i] );
	    else
		bn[i] := NAME_FUNC(FILTERS[ bn[i] ]);
	    fi;
	od;
    od;
    return bn;

end );



#############################################################################
##
#F  IsFilter( <x> )
##
##  function to test whether <x> is a filter.
##  (This is *not* a filter itself!.)
##  We handle IsObject as a special case, as it is equal to ReturnTrue,
##  as all objects satisfy IsObject!
##
BIND_GLOBAL( "IS_FILTER_ATOMIC", function(x)
    atomic readonly FILTER_REGION do
       return x in FILTERS;
    od;
end);

BIND_GLOBAL( "IsFilter",
<<<<<<< HEAD
    x -> IS_OPERATION( x ) and
         ( FLAG1_FILTER( x ) <> 0 or IS_FILTER_ATOMIC(x) ) );
=======
    x -> IS_IDENTICAL_OBJ(x, IS_OBJECT) or
         ( IS_OPERATION( x ) and ( FLAG1_FILTER( x ) <> 0 or x in FILTERS ) ) ) ;
>>>>>>> e2998641


## Global Rank declarations

#############################################################################
##
#V  SUM_FLAGS
##
##  Is an ``infinity'' value for method installations. It is more than can
##  be reached by any filter arrangement.
BIND_GLOBAL( "SUM_FLAGS", 10000 );


#############################################################################
##
#V  GETTER_FLAGS
##
##  is the flag value used for the installation of the system getter.
BIND_GLOBAL( "GETTER_FLAGS", 2*SUM_FLAGS );


#############################################################################
##
#V  NICE_FLAGS
##
##  is the rank of `IsHandledByNiceMonomorphism'.
BIND_GLOBAL("NICE_FLAGS",QUO_INT(SUM_FLAGS,30));


#############################################################################
##
#V  CANONICAL_BASIS_FLAGS
##
##  is the incremental rank used for `Basis' methods that delegate to
##  `CanonicalBasis'.
##
BIND_GLOBAL( "CANONICAL_BASIS_FLAGS", QUO_INT(SUM_FLAGS,5) );


#############################################################################
##
#E<|MERGE_RESOLUTION|>--- conflicted
+++ resolved
@@ -314,13 +314,8 @@
 end);
 
 BIND_GLOBAL( "IsFilter",
-<<<<<<< HEAD
-    x -> IS_OPERATION( x ) and
-         ( FLAG1_FILTER( x ) <> 0 or IS_FILTER_ATOMIC(x) ) );
-=======
     x -> IS_IDENTICAL_OBJ(x, IS_OBJECT) or
-         ( IS_OPERATION( x ) and ( FLAG1_FILTER( x ) <> 0 or x in FILTERS ) ) ) ;
->>>>>>> e2998641
+         ( IS_OPERATION( x ) and ( FLAG1_FILTER( x ) <> 0 or IS_FILTER_ATOMIC(x) ) ) );
 
 
 ## Global Rank declarations
