# To avoid deadlock, object locks are acquired in the following
# priority order:
#
# Triggers > Tasks/Milestones > TASK_QUEUE

TASK_QUEUE := ShareObj( rec (
  ready_tasks := [],
  workers := [],
  active_count := 0,
  max_active := 4,
) );

CURRENT_TASK := fail;
MakeThreadLocal("CURRENT_TASK");

TASKS := AtomicRecord( rec (

  WorkerThread := function(context)
    local task;
    WaitSemaphore(context.semaphore);
    while true do
      WaitSemaphore(context.semaphore);
      atomic context.task_container do
        task := context.task_container.task;
        context.task_container.task := fail;
      od;
      if not IsIdenticalObj(task, fail) then
        CURRENT_TASK := task;
        TASKS.ExecuteTask(task, context);
        CURRENT_TASK := fail;
        atomic TASK_QUEUE do
          Add(TASK_QUEUE.workers, context);
          TASK_QUEUE.active_count := TASK_QUEUE.active_count - 1;
        od;
        TASKS.WakeWorker();
      fi;
    od;
  end,
    
  WakeWorker := function()
    local task;
    atomic TASK_QUEUE do
      while TASK_QUEUE.active_count < TASK_QUEUE.max_active and
            Length(TASK_QUEUE.ready_tasks) > 0 do
<<<<<<< HEAD
        task := TASK_QUEUE.ready_tasks[1];
	      # Workaround because dynamic retyping of list breaks the
	      # following statement:
        # Remove(TASK_QUEUE.ready_tasks, 1);
        TASK_QUEUE.ready_tasks :=
          TASK_QUEUE.ready_tasks{[2..Length(TASK_QUEUE.ready_tasks)]};
        MigrateSingleObj(TASK_QUEUE.ready_tasks, TASK_QUEUE);
        atomic task do
          if IsIdenticalObj(task.worker, fail) then
            if Length(TASK_QUEUE.workers) > 0 then
              task.worker := TASK_QUEUE.workers[1];
              Remove(TASK_QUEUE.workers, 1);
            else
              task.worker := TASKS.NewWorker();
            fi;
            atomic task.worker.task_container do
              task.worker.task_container.task := task;
            od;
          fi;
          if not IsIdenticalObj(task.body, fail) then
            TASK_QUEUE.active_count := TASK_QUEUE.active_count + 1;
          fi;
          SignalSemaphore(task.worker.semaphore);
        od;
=======
	task := TASK_QUEUE.ready_tasks[1];
	Remove(TASK_QUEUE.ready_tasks, 1);
	MigrateSingleObj(TASK_QUEUE.ready_tasks, TASK_QUEUE);
	atomic task do
	  if IsIdenticalObj(task.worker, fail) then
	    if Length(TASK_QUEUE.workers) > 0 then
	      task.worker := TASK_QUEUE.workers[1];
	      Remove(TASK_QUEUE.workers, 1);
	    else
	      task.worker := TASKS.NewWorker();
	    fi;
	    atomic task.worker.task_container do
	      task.worker.task_container.task := task;
	    od;
	  fi;
	  if not IsIdenticalObj(task.body, fail) then
	    TASK_QUEUE.active_count := TASK_QUEUE.active_count + 1;
	  fi;
	  SignalSemaphore(task.worker.semaphore);
	od;
>>>>>>> c07c7113
      od;
    od;
  end,
    
  ExecuteTask := function(task, context)
    local error, result, async, notify, trigger, i, body, args;
    atomic task do
      task.started := true;
      async := task.async;
      atomic task.region do
        for i in [1..Length(task.adopt)] do
          if task.adopt[i] then
            AdoptObj(task.args[i]);
          fi;
        od;
      od;
      body := task.body;
      args := ShallowCopy(task.args);
    od;
    result := CALL_WITH_CATCH(body, args);
    error := not result[1];
    if error or Length(result) = 1 then
      result := fail;
    else
      result := result[2];
    fi;
    if error then
      Print("Task Error: ", result, "\n");
    fi;
    atomic task do
      task.complete := true;
      if not async then
        if IsThreadLocal(result) then
          atomic task.region do
            task.result := MigrateObj(result, task.region);
          od;
          task.adopt_result := true;
        else
          task.result := result;
          task.adopt_result := false;
        fi;
      fi;
      notify := AdoptSingleObj(task.notify);
      task.notify := MigrateSingleObj([], task);
    od;
    for trigger in notify do
      TASKS.FireTrigger(trigger);
    od;
  end,
    
  NewWorker := function()
    local context, thread;
    context := MakeWriteOnceAtomic(rec(
                       semaphore := CreateSemaphore(),
                       task_container := ShareSingleObj(rec(task := fail)),
                       ));
    thread := CreateThread(TASKS.WorkerThread, context);
    context.thread := thread;
    SignalSemaphore(context.semaphore);
    return context;
  end,
    
  NewTask := function(func, args)
    local task, arg;
    task := rec(
      args := [],
      adopt := [],
      result := fail,
      adopt_result := fail,
      region := NewRegion(),
      complete := false,
      started := false,
      async := false,
      body := func,
      worker := fail,
      conditions := [],
      notify := [],
    );
    for arg in args do
      if IsThreadLocal(arg) then
        Add(task.args, LockAndMigrateObj(CopyRegion(arg), task.region));
        Add(task.adopt, true);
      else
        Add(task.args, arg);
        Add(task.adopt, false);
      fi;
    od;
    return task;
  end,

  MakePseudoTask := function()
    local task;
    task := TASKS.NewTask(fail, []);
    task.worker := TASKS.PseudoWorker();
    CURRENT_TASK := task;
  end,

  PseudoWorker := function()
    local context;
    context := MakeWriteOnceAtomic(rec(
      region := NewRegion(),
      semaphore := CreateSemaphore(),
      thread := fail,
    ));
    return context;
  end,

  NewMilestone := function(contributions)
    local c;
    c := Set(contributions);
    return rec(
      achieved := Set([]),
      targets := Immutable(c),
      complete := Length(c) = 0,
      notify := [],
    );
  end,

  # Triggers are built from sets of conditions.
  # Conditions are shared records with the requirement
  # that they have a boolean 'complete' element, which
  # is true if the condition is met and a 'notify' list
  # of triggers, which gets invoked when the condition
  # has been met.
  #
  # Triggers can be either a conjunction or a disjunction
  # of conditions right now. Later on, it may be useful
  # to have more complex ways of composing them.

  BuildTrigger := function(task, is_conjunction)
    return rec(
               task := task,
               conditions := task.conditions,
               done := false,
               is_conjunction := is_conjunction,
               );
  end,

  FireTrigger := function(trigger)
    local cond, done, task, tasks;
    done := false;
    atomic readwrite trigger do
      if trigger.done then
        return;
      fi;
      if trigger.is_conjunction then
        done := true;
        for cond in trigger.conditions do
          atomic readonly cond do
            if not cond.complete then
              done := false;
              break;
            fi;
          od;
        od;
      else
        done := false;
        for cond in trigger.conditions do
          atomic readonly cond do
            if cond.complete then
              done := true;
              break;
            fi;
          od;
        od;
      fi;
      trigger.done := done;
      if not done then
        return;
      fi;
      task := trigger.task;
    od;
    atomic task, TASK_QUEUE do
      if IsIdenticalObj(task.worker, fail) then
        Add(TASK_QUEUE.ready_tasks, task);
        TASKS.WakeWorker();
      else
<<<<<<< HEAD
	    # Workaround because dynamic retyping of list breaks the
	    # following statement:
            # Add(TASK_QUEUE.ready_tasks, task, 1);
        tasks := [ task ];
        Append(tasks, TASK_QUEUE.ready_tasks);
        TASK_QUEUE.ready_tasks := MigrateSingleObj(tasks, TASK_QUEUE);
        TASKS.WakeWorker();
=======
	tasks := [ task ];
	MigrateSingleObj(tasks, TASK_QUEUE);
        Add(TASK_QUEUE.ready_tasks, task, 1);
	TASKS.WakeWorker();
>>>>>>> c07c7113
      fi;
    od;
  end,
    
  ActivateTrigger := function(trigger)
    local cond;
    atomic trigger do
      for cond in trigger.conditions do
        atomic cond do
          if not cond.complete then
            Add(cond.notify, trigger);
          fi;
        od;
      od;
    od;
    # Recheck conditions, because they may have fired
    # in the meantime.
    TASKS.FireTrigger(trigger);
  end,

  QueueTask := function(task)
    local trigger;
    atomic task, TASK_QUEUE do
      if Length(task.conditions) = 0 then
        Add(TASK_QUEUE.ready_tasks, task);
        TASKS.WakeWorker();
        return;
      else
        trigger := TASKS.BuildTrigger(task, true);
        if trigger.done then
          Add(TASK_QUEUE.ready_tasks, task);
          TASKS.WakeWorker();
          return;
        fi;
      fi;
    od;
    # We get here if we have a triggered task with
    # unmet conditions.
    ShareObj(trigger);
    TASKS.ActivateTrigger(trigger);
  end,
) );

NewMilestone := function(arg)
  local milestone;
  if Length(arg) = 0 then
    milestone := TASKS.NewMilestone([0]);
  elif Length(arg) = 1 and not IS_STRING(arg[1]) and IS_LIST(arg[1]) then
    milestone := TASKS.NewMilestone(arg[1]);
  else
    milestone := TASKS.NewMilestone(arg);
  fi;
  return ShareObj(milestone);
end;

ContributeToMilestone := function(milestone, contribution)
  local trigger, notify;
  atomic milestone do
    if not contribution in milestone.targets then
      Error("ContributeToMilestone: Milestone does not have such a contribution");
    fi;
    if milestone.complete then
      return;
    fi;
    AddSet(milestone.achieved, Immutable(contribution));
    if Length(milestone.achieved) < Length(milestone.targets) then
      return;
    fi;
    milestone.complete := true;
    notify := AdoptSingleObj(milestone.notify);
    milestone.notify := MigrateSingleObj([], milestone);
  od;
  for trigger in notify do
    TASKS.FireTrigger(trigger);
  od;
end;

AchieveMilestone := function(milestone)
  local trigger, notify;
  atomic milestone do
    milestone.achieved := CopyRegion(milestone.targets);
    milestone.complete := true;
    notify := AdoptSingleObj(milestone.notify);
    milestone.notify := MigrateSingleObj([], milestone);
  od;
  for trigger in notify do
    TASKS.FireTrigger(trigger);
  od;
end;

IsMilestoneAchieved := atomic function(readonly milestone)
  return milestone.complete;
end;

RunTask := function(arg)
  local task;
  task := TASKS.NewTask(arg[1], arg{[2..Length(arg)]});
  task.started := true;
  ShareObj(task);
  TASKS.QueueTask(task);
  return task;
end;

RunAsyncTask := function(arg)
  local task;
  task := TASKS.NewTask(arg[1], arg{[2..Length(arg)]});
  task.async := true;
  task.started := true;
  ShareObj(task);
  TASKS.QueueTask(task);
  return task;
end;

DelayTask := function(arg)
  local task;
  task := TASKS.NewTask(arg[1], arg{[2..Length(arg)]});
  ShareObj(task);
  return task;
end;

ExecuteTask := atomic function(readwrite task)
  if not task.started and Length(task.conditions) = 0 then
    task.started := true;
    TASKS.QueueTask(task);
  fi;
end;

MakeAsyncTask := atomic function(readwrite task)
  if not task.started then
    task.async := true;
  else
    Error("Cannot make a task asynchronous after it has been started");
  fi;
end;

ScheduleTask := function(arg)
  local cond, task, trigger;
  cond := arg[1];
  atomic readonly cond do
    if not IS_LIST(cond) then
      cond := [ cond ];
    fi;
  od;
  task := TASKS.NewTask(arg[2], arg{[3..Length(arg)]});
  task.conditions := MakeReadOnlyObj(cond);
  ShareObj(task);
  TASKS.QueueTask(task);
  return task;
end;

ScheduleAsyncTask := function(arg)
  local cond, task, trigger;
  cond := arg[1];
  atomic readonly cond do
    if not IS_LIST(cond) then
      cond := [ cond ];
    fi;
  od;
  task := TASKS.NewTask(arg[2], arg{[3..Length(arg)]});
  task.async := true;
  task.conditions := MakeReadOnlyObj(cond);
  ShareObj(task);
  TASKS.QueueTask(task);
  return task;
end;

WAIT_TASK := function(conditions, is_conjunction)
  local task, trigger, suspend, semaphore;
  task := CURRENT_TASK;
  if IsIdenticalObj(task, fail) then
    # We are actually calling this from the main thread
    TASKS.MakePseudoTask();
    task := CURRENT_TASK;
  fi;
  atomic task do
    suspend := not IsIdenticalObj(task.body, fail);
    task.conditions := MakeReadOnlyObj(conditions);
    semaphore := task.worker.semaphore;
    trigger := TASKS.BuildTrigger(task, is_conjunction);
  od;
  if not trigger.done then
    if suspend then
      atomic TASK_QUEUE do
	TASK_QUEUE.active_count := TASK_QUEUE.active_count - 1;
      od;
    fi;
    ShareObj(trigger);
    TASKS.ActivateTrigger(trigger);
    while true do
      TASKS.WakeWorker();
      WaitSemaphore(semaphore);
      atomic readonly trigger do
        if trigger.done then
	  return;
	fi;
      od;
    od;
  fi;
end;

WaitTask := function(arg)
  if Length(arg) = 1 and IsThreadLocal(arg[1]) and IS_LIST(arg[1]) then
    WAIT_TASK(arg[1], true);
  else
    WAIT_TASK(arg, true);
  fi;
end;

WaitTasks := WaitTask;

WaitAnyTask := function(arg)
  if Length(arg) = 1 and IsThreadLocal(arg[1]) and IS_LIST(arg[1]) then
    WAIT_TASK(arg[1], false);
  else
    WAIT_TASK(arg, false);
  fi;
end;

TaskResult := function(task)
  local complete;
  atomic readonly task do
    complete := task.complete;
  od;
  if not complete then
    WAIT_TASK([task], true);
  fi;
  atomic task do
    if task.adopt_result then
      atomic task.region do
        return AdoptObj(CopyRegion(task.result));
      od;
    else
      return task.result;
    fi;
  od;
end;

ImmediateTask := function(arg)
  local result, task;
  result := CALL_WITH_CATCH(arg[1], arg{[2..Length(arg)]});
  if Length(result) = 1 or not result[1] then
    if Length(result) > 1 then
      Print("Task Error: ", result[2], "\n");
    fi;
    result := fail;
  else
    result := result[2];
  fi;
  task := ShareObj (rec( started := true, complete := true, async := false,
                  result := result, adopt_result := false ));
  return task;
end;

TaskIsAsync := atomic function(readonly task)
  return task.async;
end;

TaskStarted := atomic function(readonly task)
  return task.started;
end;

TaskFinished := atomic function(readonly task)
  return task.complete;
end;

TaskInfo := atomic function(readonly task)
  return CopyRegion(task);
end;

SetMaxTaskWorkers := function(count)
  atomic TASK_QUEUE do
    TASK_QUEUE.max_active := count;
  od;
end;

RunningTasks := function()
  atomic TASK_QUEUE do
    return TASK_QUEUE.active_count;
  od;
end;

CullIdleTasks := function()
end;<|MERGE_RESOLUTION|>--- conflicted
+++ resolved
@@ -42,13 +42,12 @@
     atomic TASK_QUEUE do
       while TASK_QUEUE.active_count < TASK_QUEUE.max_active and
             Length(TASK_QUEUE.ready_tasks) > 0 do
-<<<<<<< HEAD
         task := TASK_QUEUE.ready_tasks[1];
-	      # Workaround because dynamic retyping of list breaks the
-	      # following statement:
-        # Remove(TASK_QUEUE.ready_tasks, 1);
-        TASK_QUEUE.ready_tasks :=
-          TASK_QUEUE.ready_tasks{[2..Length(TASK_QUEUE.ready_tasks)]};
+	# Workaround because dynamic retyping of list breaks the
+	# following statement:
+	# Remove(TASK_QUEUE.ready_tasks, 1);
+	TASK_QUEUE.ready_tasks :=
+	  TASK_QUEUE.ready_tasks{[2..Length(TASK_QUEUE.ready_tasks)]};
         MigrateSingleObj(TASK_QUEUE.ready_tasks, TASK_QUEUE);
         atomic task do
           if IsIdenticalObj(task.worker, fail) then
@@ -67,28 +66,6 @@
           fi;
           SignalSemaphore(task.worker.semaphore);
         od;
-=======
-	task := TASK_QUEUE.ready_tasks[1];
-	Remove(TASK_QUEUE.ready_tasks, 1);
-	MigrateSingleObj(TASK_QUEUE.ready_tasks, TASK_QUEUE);
-	atomic task do
-	  if IsIdenticalObj(task.worker, fail) then
-	    if Length(TASK_QUEUE.workers) > 0 then
-	      task.worker := TASK_QUEUE.workers[1];
-	      Remove(TASK_QUEUE.workers, 1);
-	    else
-	      task.worker := TASKS.NewWorker();
-	    fi;
-	    atomic task.worker.task_container do
-	      task.worker.task_container.task := task;
-	    od;
-	  fi;
-	  if not IsIdenticalObj(task.body, fail) then
-	    TASK_QUEUE.active_count := TASK_QUEUE.active_count + 1;
-	  fi;
-	  SignalSemaphore(task.worker.semaphore);
-	od;
->>>>>>> c07c7113
       od;
     od;
   end,
@@ -266,20 +243,13 @@
         Add(TASK_QUEUE.ready_tasks, task);
         TASKS.WakeWorker();
       else
-<<<<<<< HEAD
-	    # Workaround because dynamic retyping of list breaks the
-	    # following statement:
-            # Add(TASK_QUEUE.ready_tasks, task, 1);
+	# Workaround because dynamic retyping of list breaks the
+	# following statement:
+        # Add(TASK_QUEUE.ready_tasks, task, 1);
         tasks := [ task ];
-        Append(tasks, TASK_QUEUE.ready_tasks);
-        TASK_QUEUE.ready_tasks := MigrateSingleObj(tasks, TASK_QUEUE);
+	Append(tasks, TASK_QUEUE.ready_tasks);
+	TASK_QUEUE.ready_tasks := MigrateSingleObj(tasks, TASK_QUEUE);
         TASKS.WakeWorker();
-=======
-	tasks := [ task ];
-	MigrateSingleObj(tasks, TASK_QUEUE);
-        Add(TASK_QUEUE.ready_tasks, task, 1);
-	TASKS.WakeWorker();
->>>>>>> c07c7113
       fi;
     od;
   end,
