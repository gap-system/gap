--- conflicted
+++ resolved
@@ -2,11 +2,7 @@
 ##
 ##  This  file  tests  the functions that  mainly  deal  with  combinatorics.
 ##
-<<<<<<< HEAD
-#@local i,iter,list,n,pn,it,k,x
-=======
-#@local i,iter,list,n,pn1,pn2,it
->>>>>>> 5a1fe5f4
+#@local i,n,pn1,pn2,it,k,x,s
 gap> START_TEST("combinat.tst");
 
 #F  Factorial( <n> )  . . . . . . . . . . . . . . . . factorial of an integer
@@ -475,7 +471,7 @@
 >    od;
 
 #F  IteratorOfPartitionsSet( <set> [, <k> [, <flag> ] ] )
-gap> for s in [[], [5], [1,2,3,4], [2,5,7], ["a","b","c","d","e"], [3..13]] do
+gap> for s in [[], [5], [1,2,3,4], [2,5,7], ["a","b","c","d","e"], [3..9]] do
 >      pn1:= PartitionsSet( s );
 >      pn2:= List( IteratorOfPartitionsSet( s ) );
 >      if Length(pn1) <> Length(pn2) then
@@ -484,31 +480,23 @@
 >        Error( "different elements" );
 >      fi;
 >      for k in [1 .. Size(s)] do
->        pn:= PartitionsSet( s, k );
->        iter:= IteratorOfPartitionsSet( s, k );
->        list:= [];
->        for i in [ 1 .. Length( pn ) ] do
->          Add( list, NextIterator( iter ) );
->        od;
->        if not IsDoneIterator( iter ) then
+>        pn1:= PartitionsSet( s, k );
+>        pn2:= List( IteratorOfPartitionsSet( s, k ) );
+>        if Length(pn1) <> Length(pn2) then
 >          Error( "wrong number of elements" );
->        elif Set(pn) <> Set(list) then
+>        elif Set(pn1) <> Set(pn2) then
 >          Error( "different elements" );
 >        fi;
 >      od; 
 >      for k in [1 .. Size(s)] do
->        pn:= [];
+>        pn1:= [];
 >        for x in [0 .. k] do
->          Append( pn, PartitionsSet( s, x ) );
+>          Append( pn1, PartitionsSet( s, x ) );
 >        od;
->        iter:= IteratorOfPartitionsSet( s, k, true);
->        list:= [];
->        for i in [ 1 .. Length( pn ) ] do
->          Add( list, NextIterator( iter ) );
->        od;
->        if not IsDoneIterator( iter ) then
+>        pn2:= List( IteratorOfPartitionsSet( s, k, true ) );
+>        if Length(pn1) <> Length(pn2) then
 >          Error( "wrong number of elements" );
->        elif Set(pn) <> Set(list) then
+>        elif Set(pn1) <> Set(pn2) then
 >          Error( "different elements" );
 >        fi;
 >      od;
