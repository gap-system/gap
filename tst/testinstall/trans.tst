#############################################################################
##
#W  trans.tst
#Y  James D. Mitchell
##
#############################################################################
##

#
gap> START_TEST("trans.tst");
gap> display := UserPreference("TransformationDisplayLimit");;
gap> notation := UserPreference("NotationForTransformations");;
gap> SetUserPreference("TransformationDisplayLimit", 100);;
gap> SetUserPreference("NotationForTransformations", "input");;

# Test the kernel code 
#
# Test TransformationNC
gap> TransformationNC([2, 1, 1]);
Transformation( [ 2, 1, 1 ] )
gap> TransformationNC([1 .. 3]);
IdentityTransformation
gap> TransformationNC(List([1 .. 65537], i -> 1));
<transformation on 65537 pts with rank 1>
gap> IsTrans4Rep(last);
true
gap> TransformationNC(List([1 .. 65536], i -> 1));
<transformation on 65536 pts with rank 1>
gap> IsTrans2Rep(last);
true

# Test TransformationListListNC 
gap> TransformationListListNC("a", [1, 2, 3]);
Error, TransformationListListNC: <src> and <ran> must have equal length,
gap> TransformationListListNC([1], [1, 2, 3]);
Error, TransformationListListNC: <src> and <ran> must have equal length,
gap> TransformationListListNC("abc", [1, 2, 3]);
Error, TransformationListListNC: <src>[3] must be a list (not a character)
gap> TransformationListListNC([1, 2, 3], "abc");
Error, TransformationListListNC: <ran>[3] must be a list (not a character)
gap> TransformationListListNC([-1, 2, 3], [4, 5, 6]);
Error, TransformationListListNC: <src>[1] must be greater than 0
gap> TransformationListListNC([1, 2, 3], [4, -5, 6]);
Error, TransformationListListNC: <ran>[2] must be greater than 0
gap> TransformationListListNC([1, 2, 3], [4, 5, 6]);
Transformation( [ 4, 5, 6, 4, 5, 6 ] )
gap> TransformationListListNC([1, 2, 3], [65536, 65536, 65536]);
<transformation on 65536 pts with rank 65533>
gap> TransformationListListNC([1, 2, 3], [65537, 65537, 65537]);
<transformation on 65537 pts with rank 65534>
gap> TransformationListListNC([2, 1, 3], [4, 4, 4]);
Transformation( [ 4, 4, 4, 4 ] )
gap> TransformationListListNC((), ());
Error, TransformationListListNC: <src> must be a list (not a permutation (smal\
l))
gap> TransformationListListNC([], ());
Error, TransformationListListNC: <ran> must be a list (not a permutation (smal\
l))
gap> TransformationListListNC([], []);
IdentityTransformation

# Test DegreeOfTransformation
gap> f := TransformationListListNC([1, 2], [1, 1]) ^ (3, 4);;
gap> DegreeOfTransformation(f);
2
gap> f := TransformationListListNC([1, 2], [1, 1]) ^ (3, 65537);;
gap> DegreeOfTransformation(f);
2
gap> DegreeOfTransformation(());
Error, DegreeOfTransformation: the argument must be a transformation (not a pe\
rmutation (small))

# Test RANK_TRANS
gap> RANK_TRANS(Transformation([1, 2, 3]));
0
gap> RANK_TRANS(Transformation([1, 2, 1]));
2
gap> RANK_TRANS(Transformation([1, 2, 1]) ^ (4, 65537));
2
gap> RANK_TRANS("a");
Error, RANK_TRANS: the argument must be a transformation (not a list (string))
gap> RANK_TRANS(IdentityTransformation);
0
gap> RANK_TRANS(Transformation([1 .. 10]));
0

# Test RANK_TRANS_INT
gap> RANK_TRANS_INT(Transformation([1, 2, 1]), 0);
0
gap> RANK_TRANS_INT(Transformation([1, 2, 1]), 2);
2
gap> RANK_TRANS_INT(Transformation([1, 2, 1]), -2);
Error, RANK_TRANS_INT: <n> must be a non-negative integer
gap> RANK_TRANS_INT(Transformation([1, 2, 1]), "a");
Error, RANK_TRANS_INT: <n> must be a non-negative integer
gap> RANK_TRANS_INT("a", 2);
Error, RANK_TRANS_INT: <f> must be a transformation (not a list (string))
gap> RANK_TRANS_INT(Transformation([65537], [1]), 10);
10

# Test RANK_TRANS_LIST
gap> RANK_TRANS_LIST(Transformation([1, 2, 1]), 2);
Error, RANK_TRANS_LIST: the second argument must be a list (not a integer)
gap> RANK_TRANS_LIST(Transformation([1, 2, 1]), "a");
Error, RANK_TRANS_LIST: the second argument <list> must be a list of positive \
integers (not a character)
gap> RANK_TRANS_LIST(Transformation([1, 2, 1]) ^ (1, 65537), "a");
Error, RANK_TRANS_LIST: the second argument <list> must be a list of positive \
integers (not a character)
gap> RANK_TRANS_LIST(Transformation([1, 2, 1]), [1, 3]);
1
gap> RANK_TRANS_LIST(Transformation([1, 2, 1, 5, 5]), [1 .. 10]);
8
gap> RANK_TRANS_LIST(Transformation([1, 2, 1, 5, 5]), []);
0
gap> RANK_TRANS_LIST("a", [1, 3]);
Error, RANK_TRANS_LIST: the first argument must be a transformation (not a lis\
t (string))
gap> RANK_TRANS_LIST(Transformation([65537], [1]), 
>                    Concatenation([1], [65536 .. 70000]));
4465
gap> RANK_TRANS_LIST(Transformation([65537], [1]), []);
0

# Test IS_ID_TRANS
gap> IS_ID_TRANS(IdentityTransformation);
true
gap> IS_ID_TRANS(Transformation([2, 1]) ^ 2);
true
gap> IS_ID_TRANS(Transformation([65537, 1], [1, 65537]) ^ 2);
true
gap> IS_ID_TRANS(());
Error, IS_ID_TRANS: the first argument must be a transformation (not a permuta\
tion (small))

# Test LARGEST_MOVED_PT_TRANS
gap> LARGEST_MOVED_PT_TRANS(IdentityTransformation);
0
gap> LARGEST_MOVED_PT_TRANS(Transformation([1, 2, 1, 4, 5]));
3
gap> LARGEST_MOVED_PT_TRANS(Transformation([65537], [1]));
65537
gap> LARGEST_MOVED_PT_TRANS("a");
Error, LARGEST_MOVED_PT_TRANS: the first argument must be a transformation (no\
t a list (string))

# Test LARGEST_IMAGE_PT
gap> LARGEST_IMAGE_PT(IdentityTransformation);
0
gap> LARGEST_IMAGE_PT(Transformation([1, 2, 1, 4, 5]));
2
gap> LARGEST_IMAGE_PT(Transformation([65537], [1]));
65536
gap> LARGEST_IMAGE_PT("a");
Error, LARGEST_IMAGE_PT: the first argument must be a transformation (not a li\
st (string))

# Test SMALLEST_MOVED_PT_TRANS
gap> SMALLEST_MOVED_PT_TRANS(IdentityTransformation);
fail
gap> SMALLEST_MOVED_PT_TRANS(Transformation([1, 2, 1, 4, 5]));
3
gap> SMALLEST_MOVED_PT_TRANS(Transformation([65537], [1]));
65537
gap> SMALLEST_MOVED_PT_TRANS("a");
Error, SMALLEST_MOVED_PTS_TRANS: the first argument must be a transformation (\
not a list (string))

# Test SMALLEST_IMAGE_PT
gap> SMALLEST_IMAGE_PT(IdentityTransformation);
fail
gap> SMALLEST_IMAGE_PT(Transformation([1, 2, 1, 4, 5]));
1
gap> SMALLEST_IMAGE_PT(Transformation([65537], [1]));
1
gap> SMALLEST_IMAGE_PT("a");
Error, SMALLEST_IMAGE_PT: the first argument must be a transformation (not a l\
ist (string))

# Test NR_MOVED_PTS_TRANS
gap> NR_MOVED_PTS_TRANS(IdentityTransformation);
0
gap> NR_MOVED_PTS_TRANS(Transformation([1, 2, 1, 4, 5]));
1
gap> NR_MOVED_PTS_TRANS(Transformation([1, 2, 1, 4, 5, 1, 1, 1, 1, 1, 1]));
7
gap> NR_MOVED_PTS_TRANS(Transformation([65537 .. 70000], [65537 .. 70000] * 0 + 1));
4464
gap> NR_MOVED_PTS_TRANS("a");
Error, NR_MOVED_PTS_TRANS: the first argument must be a transformation (not a \
list (string))

# Test MOVED_PTS_TRANS
gap> MOVED_PTS_TRANS(IdentityTransformation);
[  ]
gap> MOVED_PTS_TRANS(Transformation([1, 2, 1, 4, 5]));
[ 3 ]
gap> MOVED_PTS_TRANS(Transformation([1, 2, 1, 4, 5, 1, 1, 1, 1, 1, 1]));
[ 3, 6, 7, 8, 9, 10, 11 ]
gap> MOVED_PTS_TRANS(Transformation([65537 .. 70000], [65537 .. 70000] * 0 + 1)) 
> = [65537 .. 70000];
true
gap> MOVED_PTS_TRANS(Transformation([2, 3, 1]) ^ 3);
[  ]
gap> MOVED_PTS_TRANS("a");
Error, MOVED_PTS_TRANS: the first argument must be a transformation (not a lis\
t (string))

# Test FLAT_KERNEL_TRANS
gap> FLAT_KERNEL_TRANS(IdentityTransformation);
[  ]
gap> FLAT_KERNEL_TRANS(Transformation([1, 2, 1, 4, 5]));
[ 1, 2, 1, 3, 4 ]
gap> FLAT_KERNEL_TRANS(Transformation([1, 2, 1, 4, 5, 1, 1, 1, 1, 1, 1]));
[ 1, 2, 1, 3, 4, 1, 1, 1, 1, 1, 1 ]
gap> FLAT_KERNEL_TRANS(Transformation([65537 .. 70000], [65537 .. 70000] * 0 + 1)) 
> = Concatenation([1 .. 65536], [65537 .. 70000] * 0 + 1);
true
gap> FLAT_KERNEL_TRANS("a");
Error, FLAT_KERNEL_TRANS: the first argument must be a transformation (not a l\
ist (string))

# Test FLAT_KERNEL_TRANS_INT
gap> FLAT_KERNEL_TRANS_INT(IdentityTransformation, -1);
Error, FLAT_KERNEL_TRANS_INT: the second argument must be a non-negative integ\
er
gap> FLAT_KERNEL_TRANS_INT(IdentityTransformation, "a");
Error, FLAT_KERNEL_TRANS_INT: the second argument must be a non-negative integ\
er
gap> FLAT_KERNEL_TRANS_INT(IdentityTransformation, 10);
[ 1, 2, 3, 4, 5, 6, 7, 8, 9, 10 ]
gap> FLAT_KERNEL_TRANS_INT(IdentityTransformation, 0);
[  ]
gap> FLAT_KERNEL_TRANS_INT(Transformation([1, 2, 1, 4, 5]), 0);
[  ]
gap> FLAT_KERNEL_TRANS_INT(Transformation([1, 2, 1, 4, 5]), 3);
[ 1, 2, 1 ]
gap> FLAT_KERNEL_TRANS_INT(Transformation([1, 2, 1, 4, 5]), 10);
[ 1, 2, 1, 3, 4, 5, 6, 7, 8, 9 ]
gap> FLAT_KERNEL_TRANS_INT(Transformation([1, 2, 1, 4, 5]), 5);
[ 1, 2, 1, 3, 4 ]
gap> FLAT_KERNEL_TRANS_INT(Transformation([1, 2, 1, 4, 5, 1, 1, 1, 1, 1, 1]), 0);
[  ]
gap> FLAT_KERNEL_TRANS_INT(Transformation([1, 2, 1, 4, 5, 1, 1, 1, 1, 1, 1]), 7);
[ 1, 2, 1, 3, 4, 1, 1 ]
gap> FLAT_KERNEL_TRANS_INT(Transformation([1, 2, 1, 4, 5, 1, 1, 1, 1, 1, 1]), 14);
[ 1, 2, 1, 3, 4, 1, 1, 1, 1, 1, 1, 5, 6, 7 ]
gap> FLAT_KERNEL_TRANS_INT(Transformation([1, 2, 1, 4, 5, 1, 1, 1, 1, 1, 1]), 11);
[ 1, 2, 1, 3, 4, 1, 1, 1, 1, 1, 1 ]
gap> FLAT_KERNEL_TRANS_INT(Transformation([65537 .. 70000], [65537 .. 70000] * 0 + 1), 70000) 
> = Concatenation([1 .. 65536], [65537 .. 70000] * 0 + 1);
true
gap> FLAT_KERNEL_TRANS_INT(Transformation([65537 .. 70000], [65537 .. 70000] * 0 + 1), 65555) 
> = Concatenation([1 .. 65536], [65537 .. 65555] * 0 + 1);
true
gap> FLAT_KERNEL_TRANS_INT(Transformation([65537 .. 70000], [65537 .. 70000] * 0 + 1), 70010) 
> = Concatenation([1 .. 65536], [65537 .. 70000] * 0 + 1, List([1 .. 10], x -> x + 65536));
true
gap> FLAT_KERNEL_TRANS_INT(Transformation([65537 .. 70000], [65537 .. 70000] * 0 + 1), 10);
[ 1, 2, 3, 4, 5, 6, 7, 8, 9, 10 ]
gap> FLAT_KERNEL_TRANS_INT(Transformation([65537 .. 70000], [65537 .. 70000] * 0 + 1), 0);
[  ]
gap> FLAT_KERNEL_TRANS_INT("a", 2);
Error, FLAT_KERNEL_TRANS_INT: the first argument must be a transformation (not\
 a list (string))

# Test IMAGE_SET_TRANS
gap> IMAGE_SET_TRANS(IdentityTransformation);
[  ]
gap> IMAGE_SET_TRANS(Transformation([1, 2, 1, 4, 5]));
[ 1, 2, 4, 5 ]
gap> IsSet(last);
true
gap> IMAGE_SET_TRANS(Transformation([1, 2, 1, 4, 5, 1, 1, 1, 1, 1, 1]));
[ 1, 2, 4, 5 ]
gap> IsSet(last);
true
gap> IMAGE_SET_TRANS(Transformation([65537 .. 70000], [65537 .. 70000] * 0 + 1)) 
> = [1 .. 65536];
true
gap> IMAGE_SET_TRANS("a");
Error, UNSORTED_IMAGE_SET_TRANS: the argument must be a transformation (not a \
list (string))
gap> IMAGE_SET_TRANS(Transformation([2, 1, 2, 4, 5]));
[ 1, 2, 4, 5 ]
gap> IsSet(last);
true
gap> IMAGE_SET_TRANS(Transformation([4, 2, 1, 4, 5, 1, 1, 1, 1, 1, 1]));
[ 1, 2, 4, 5 ]
gap> IsSet(last);
true
gap> IMAGE_SET_TRANS(Transformation([1], [65537])) 
> = [2 .. 65537];
true

# Test IMAGE_SET_TRANS_INT
gap> IMAGE_SET_TRANS_INT(IdentityTransformation, -1);
Error, IMAGE_SET_TRANS_INT: the second argument must be a non-negative integer
gap> IMAGE_SET_TRANS_INT(IdentityTransformation, "a");
Error, IMAGE_SET_TRANS_INT: the second argument must be a non-negative integer
gap> IMAGE_SET_TRANS_INT(IdentityTransformation, 10);
[ 1, 2, 3, 4, 5, 6, 7, 8, 9, 10 ]
gap> IMAGE_SET_TRANS_INT(IdentityTransformation, 0);
[  ]
gap> IMAGE_SET_TRANS_INT(Transformation([1, 2, 1, 4, 5]), 0);
[  ]
gap> IMAGE_SET_TRANS_INT(Transformation([2, 1, 1, 4, 5]), 3);
[ 1, 2 ]
gap> IMAGE_SET_TRANS_INT(Transformation([2, 1, 1, 4, 5]), 10);
[ 1, 2, 4, 5, 6, 7, 8, 9, 10 ]
gap> IMAGE_SET_TRANS_INT(Transformation([1, 2, 1, 4, 5]), 5);
[ 1, 2, 4, 5 ]
gap> IMAGE_SET_TRANS_INT(Transformation([1, 2, 1, 4, 5, 1, 1, 1, 1, 1, 1]), 0);
[  ]
gap> IMAGE_SET_TRANS_INT(Transformation([1, 2, 1, 4, 5, 1, 1, 1, 1, 1, 1]), 7);
[ 1, 2, 4, 5 ]
gap> IMAGE_SET_TRANS_INT(Transformation([1, 2, 1, 4, 5, 1, 1, 1, 1, 1, 1]), 14);
[ 1, 2, 4, 5, 12, 13, 14 ]
gap> IMAGE_SET_TRANS_INT(Transformation([1, 2, 1, 4, 5, 1, 1, 1, 1, 1, 1]), 11);
[ 1, 2, 4, 5 ]
gap> IMAGE_SET_TRANS_INT(Transformation([65537 .. 70000], [65537 .. 70000] * 0 + 1), 70000) 
> = [1 .. 65536];
true
gap> IMAGE_SET_TRANS_INT(Transformation([65537 .. 70000], [65537 .. 70000] * 0 + 1), 65555) 
> = [1 .. 65536];
true
gap> IMAGE_SET_TRANS_INT(Transformation([65537 .. 70000], [65537 .. 70000] * 0 + 1), 70010) 
> = Concatenation([1 .. 65536], List([1 .. 10], x -> x + 70000));
true
gap> IMAGE_SET_TRANS_INT(Transformation([65537 .. 70000], [65537 .. 70000] * 0 + 1), 10);
[ 1, 2, 3, 4, 5, 6, 7, 8, 9, 10 ]
gap> IMAGE_SET_TRANS_INT(Transformation([65537 .. 70000], [65537 .. 70000] * 0 + 1), 0);
[  ]
gap> IMAGE_SET_TRANS_INT("a", 2);
Error, IMAGE_SET_TRANS_INT: the first argument must be a transformation (not a\
 list (string))

# Test IMAGE_LIST_TRANS_INT
gap> IMAGE_LIST_TRANS_INT(IdentityTransformation, -1);
Error, IMAGE_LIST_TRANS_INT: the second argument must be a non-negative intege\
r
gap> IMAGE_LIST_TRANS_INT(IdentityTransformation, "a");
Error, IMAGE_LIST_TRANS_INT: the second argument must be a non-negative intege\
r
gap> IMAGE_LIST_TRANS_INT(IdentityTransformation, 10);
[ 1, 2, 3, 4, 5, 6, 7, 8, 9, 10 ]
gap> IMAGE_LIST_TRANS_INT(IdentityTransformation, 0);
[  ]
gap> IMAGE_LIST_TRANS_INT(Transformation([1, 2, 1, 4, 5]), 0);
[  ]
gap> IMAGE_LIST_TRANS_INT(Transformation([2, 1, 1, 4, 5]), 3);
[ 2, 1, 1 ]
gap> IMAGE_LIST_TRANS_INT(Transformation([2, 1, 1, 4, 5]), 10);
[ 2, 1, 1, 4, 5, 6, 7, 8, 9, 10 ]
gap> IMAGE_LIST_TRANS_INT(Transformation([1, 2, 1, 4, 5]), 5);
[ 1, 2, 1, 4, 5 ]
gap> IMAGE_LIST_TRANS_INT(Transformation([1, 2, 1, 4, 5, 1, 1, 1, 1, 1, 1]), 0);
[  ]
gap> IMAGE_LIST_TRANS_INT(Transformation([1, 2, 1, 4, 5, 1, 1, 1, 1, 1, 1]), 7);
[ 1, 2, 1, 4, 5, 1, 1 ]
gap> IMAGE_LIST_TRANS_INT(Transformation([1, 2, 1, 4, 5, 1, 1, 1, 1, 1, 1]), 14);
[ 1, 2, 1, 4, 5, 1, 1, 1, 1, 1, 1, 12, 13, 14 ]
gap> IMAGE_LIST_TRANS_INT(Transformation([1, 2, 1, 4, 5, 1, 1, 1, 1, 1, 1]), 11);
[ 1, 2, 1, 4, 5, 1, 1, 1, 1, 1, 1 ]
gap> IMAGE_LIST_TRANS_INT(Transformation([65537 .. 70000], [65537 .. 70000] * 0 + 1), 70000) 
> = Concatenation([1 .. 65536], [65537 .. 70000] * 0 + 1);
true
gap> IMAGE_LIST_TRANS_INT(Transformation([65537 .. 70000], [65537 .. 70000] * 0 + 1), 65555) 
> = Concatenation([1 .. 65536], [65537 .. 65555] * 0 + 1);
true
gap> IMAGE_LIST_TRANS_INT(Transformation([65537 .. 70000], [65537 .. 70000] * 0 + 1), 70010) 
> = Concatenation([1 .. 65536], [65537 .. 70000] * 0 + 1, List([1 .. 10], x -> x + 70000));
true
gap> IMAGE_LIST_TRANS_INT(Transformation([65537 .. 70000], [65537 .. 70000] * 0 + 1), 10);
[ 1, 2, 3, 4, 5, 6, 7, 8, 9, 10 ]
gap> IMAGE_LIST_TRANS_INT(Transformation([65537 .. 70000], [65537 .. 70000] * 0 + 1), 0);
[  ]
gap> IMAGE_LIST_TRANS_INT("a", 2);
Error, IMAGE_LIST_TRANS_INT: the first argument must be a transformation (not \
a list (string))

# Test KERNEL_TRANS 1
gap> KERNEL_TRANS(IdentityTransformation, -1);
Error, KERNEL_TRANS: the second argument must be a non-negative integer
gap> KERNEL_TRANS(IdentityTransformation, "a");
Error, KERNEL_TRANS: the second argument must be a non-negative integer
gap> KERNEL_TRANS(IdentityTransformation, 10);
[ [ 1 ], [ 2 ], [ 3 ], [ 4 ], [ 5 ], [ 6 ], [ 7 ], [ 8 ], [ 9 ], [ 10 ] ]
gap> KERNEL_TRANS(IdentityTransformation, 0);
[  ]
gap> KERNEL_TRANS(Transformation([1, 2, 1, 4, 5]), 0);
[  ]
gap> KERNEL_TRANS(Transformation([1, 2, 1, 4, 5]), 3);
[ [ 1, 3 ], [ 2 ] ]
gap> KERNEL_TRANS(Transformation([1, 2, 1, 4, 5]), 10);
[ [ 1, 3 ], [ 2 ], [ 4 ], [ 5 ], [ 6 ], [ 7 ], [ 8 ], [ 9 ], [ 10 ] ]
gap> KERNEL_TRANS(Transformation([1, 2, 1, 4, 5]), 5);
[ [ 1, 3 ], [ 2 ], [ 4 ], [ 5 ] ]
gap> KERNEL_TRANS(Transformation([1, 2, 1, 4, 5, 1, 1, 1, 1, 1, 1]), 0);
[  ]
gap> KERNEL_TRANS(Transformation([1, 2, 1, 4, 5, 1, 1, 1, 1, 1, 1]), 7);
[ [ 1, 3, 6, 7 ], [ 2 ], [ 4 ], [ 5 ] ]
gap> KERNEL_TRANS(Transformation([1, 2, 1, 4, 5, 1, 1, 1, 1, 1, 1]), 14);
[ [ 1, 3, 6, 7, 8, 9, 10, 11 ], [ 2 ], [ 4 ], [ 5 ], [ 12 ], [ 13 ], [ 14 ] ]
gap> KERNEL_TRANS(Transformation([1, 2, 1, 4, 5, 1, 1, 1, 1, 1, 1]), 11);
[ [ 1, 3, 6, 7, 8, 9, 10, 11 ], [ 2 ], [ 4 ], [ 5 ] ]
gap> KERNEL_TRANS("a", 2);
Error, KERNEL_TRANS: the first argument must be a transformation (not a list (\
string))
gap> KERNEL_TRANS(Transformation([65537 .. 70000], [65537 .. 70000] * 0 + 1), 10);
[ [ 1 ], [ 2 ], [ 3 ], [ 4 ], [ 5 ], [ 6 ], [ 7 ], [ 8 ], [ 9 ], [ 10 ] ]
gap> KERNEL_TRANS(Transformation([65537 .. 70000], [65537 .. 70000] * 0 + 1), 0);
[  ]

# Test KERNEL_TRANS 2
gap> f := Transformation([65537 .. 70000], [65537 .. 70000] * 0 + 1);; 
gap> ker := KERNEL_TRANS(f, 70000);;
gap> Length(ker) = RankOfTransformation(f, 70000);
true
gap> Union(ker) = [1 .. 70000];
true
gap> max := Maximum(List(ker, Length));
4465
gap> tmp := First(ker, x -> Length(x) = max);;                  
gap> ForAll(tmp, x -> x ^ f = tmp[1] ^ f);
true
gap> Filtered([1 .. DegreeOfTransformation(f)], x -> x ^ f = tmp[1] ^ f) = tmp;
true

# Test KERNEL_TRANS 3
gap> f := Transformation([65537 .. 70000], [65537 .. 70000] * 0 + 1);; 
gap> ker := KERNEL_TRANS(f, 65555);;
gap> Length(ker) = RankOfTransformation(f, 65555);
true
gap> Union(ker) = [1 .. 65555];
true
gap> max := Maximum(List(ker, Length));
20
gap> tmp := First(ker, x -> Length(x) = max);;                   
gap> ForAll(tmp, x -> x ^ f = tmp[1] ^ f);
true
gap> Filtered([1 .. 65555], x -> x ^ f = tmp[1] ^ f) = tmp;
true

# Test KERNEL_TRANS 4
gap> f := Transformation([65537 .. 70000], [65537 .. 70000] * 0 + 1);; 
gap> ker := KERNEL_TRANS(f, 70010);;
gap> Length(ker) = RankOfTransformation(f, 70010);
true
gap> Union(ker) = [1 .. 70010];
true
gap> max := Maximum(List(ker, Length));
4465
gap> tmp := First(ker, x -> Length(x) = max);;
gap> ForAll(tmp, x -> x ^ f = tmp[1] ^ f);
true
gap> Filtered([1 .. 70010], x -> x ^ f = tmp[1] ^ f) = tmp;
true

# Test PREIMAGES_TRANS_INT
gap> PREIMAGES_TRANS_INT(IdentityTransformation, 0);
Error, PREIMAGES_TRANS_INT: the second argument must be a positive integer
gap> PREIMAGES_TRANS_INT(IdentityTransformation, -1);
Error, PREIMAGES_TRANS_INT: the second argument must be a positive integer
gap> PREIMAGES_TRANS_INT(IdentityTransformation, "a");
Error, PREIMAGES_TRANS_INT: the second argument must be a positive integer
gap> PREIMAGES_TRANS_INT("a", 2);
Error, PREIMAGES_TRANS_INT: the first argument must be a transformation (not a\
 list (string))
gap> PREIMAGES_TRANS_INT(IdentityTransformation, 10);
[ 10 ]
gap> PREIMAGES_TRANS_INT(Transformation([2, 1, 1, 4, 5]), 3);
[  ]
gap> PREIMAGES_TRANS_INT(Transformation([2, 1, 1, 4, 5]), 1);
[ 2, 3 ]
gap> PREIMAGES_TRANS_INT(Transformation([2, 1, 1, 4, 5]), 10);
[ 10 ]
gap> PREIMAGES_TRANS_INT(Transformation([1, 2, 1, 4, 5]), 2);
[ 2 ]
gap> PREIMAGES_TRANS_INT(Transformation([1, 2, 1, 4, 5, 1, 1, 1, 1, 1, 1]), 1);
[ 1, 3, 6, 7, 8, 9, 10, 11 ]
gap> PREIMAGES_TRANS_INT(Transformation([1, 2, 1, 4, 5, 1, 1, 1, 1, 1, 1]), 14);
[ 14 ]
gap> PREIMAGES_TRANS_INT(Transformation([1, 2, 1, 4, 5, 1, 1, 1, 1, 1, 1]), 11);
[  ]
gap> PREIMAGES_TRANS_INT(Transformation([65537 .. 70000], [65537 .. 70000] * 0 + 1), 1) 
> = Concatenation([1], [65537 .. 70000]);
true
gap> PREIMAGES_TRANS_INT(Transformation([65537 .. 70000], [65537 .. 70000] * 0 + 1), 2);
[ 2 ]
gap> PREIMAGES_TRANS_INT(Transformation([65537 .. 70000], [65537 .. 70000] * 0 + 1), 65555);
[  ]

# Test AS_TRANS_PERM_INT
gap> AS_TRANS_PERM_INT((1, 2, 3), "a");
Error, AS_TRANS_PERM_INT: the second argument must be a non-negative integer
gap> AS_TRANS_PERM_INT((1, 2, 3), -1);
Error, AS_TRANS_PERM_INT: the second argument must be a non-negative integer
gap> AS_TRANS_PERM_INT("a", 3);
Error, AS_TRANS_PERM_INT: the first argument must be a permutation (not a list\
 (string))
gap> AS_TRANS_PERM_INT((1, 2, 3), 0);
IdentityTransformation
gap> AS_TRANS_PERM_INT((1, 2, 3), 1);
Transformation( [ 2, 2 ] )
gap> AS_TRANS_PERM_INT((1, 2, 3), 2);
Transformation( [ 2, 3, 3 ] )
gap> AS_TRANS_PERM_INT((1, 2, 3), 3);
Transformation( [ 2, 3, 1 ] )
gap> AsPermutation(last) = (1, 2, 3);
true
gap> AS_TRANS_PERM_INT((1, 65537), 0);
IdentityTransformation
gap> AS_TRANS_PERM_INT((1, 65537), 1);
<transformation on 65537 pts with rank 65536>
gap> f := AS_TRANS_PERM_INT((1, 65537), 2);
<transformation on 65537 pts with rank 65536>
gap> PREIMAGES_TRANS_INT(f, 65537);
[ 1, 65537 ]
gap> last in KernelOfTransformation(f);
true
gap> AS_TRANS_PERM_INT((1, 65537), 3);
<transformation on 65537 pts with rank 65536>
gap> AS_TRANS_PERM_INT((1, 65537), 65537);
<transformation on 65537 pts with rank 65537>
gap> AsPermutation(last) = (1, 65537);
true
gap> AS_TRANS_PERM_INT((1, 2)(3, 65537), 2);
Transformation( [ 2, 1 ] )

# Test AS_TRANS_PERM
gap> AS_TRANS_PERM((1, 2, 3));
Transformation( [ 2, 3, 1 ] )
gap> AS_TRANS_PERM("a");
Error, AS_TRANS_PERM: the first argument must be a permutation (not a list (st\
ring))
gap> AS_TRANS_PERM((1, 65537));
<transformation on 65537 pts with rank 65537>
gap> AS_TRANS_PERM((1, 65537) * (1, 65537));
IdentityTransformation
gap> AS_TRANS_PERM((1, 37) * (1, 37));
IdentityTransformation

# Test AS_PERM_TRANS
gap> AS_PERM_TRANS(Transformation([2, 3, 1]));
(1,2,3)
gap> AS_PERM_TRANS(Transformation([2, 3, 2]));
fail
gap> AS_PERM_TRANS(Transformation([1, 65537], [65537, 1]));
(1,65537)
gap> AS_PERM_TRANS(Transformation([1, 65537], [65537, 65537]));
fail
gap> AS_PERM_TRANS(());
Error, AS_PERM_TRANS: the first argument must be a transformation (not a permu\
tation (small))

# Test PermutationOfImage
gap> PermutationOfImage(Transformation([2, 6, 7, 2, 6, 9, 9, 1, 1, 5]));
fail
gap> PermutationOfImage(Transformation([3, 8, 1, 9, 9, 4, 10, 5, 10, 6]));
fail
gap> PermutationOfImage(Transformation([65537], [1]));
()
gap> PermutationOfImage(Transformation([1, 2, 3, 4, 5, 6, 7, 8, 9, 1]));
()
gap> PermutationOfImage(Transformation([2, 3, 1, 4, 5, 6, 7, 8, 9, 2]));
(1,2,3)
gap> PermutationOfImage(Transformation([1 .. 65537], x -> x + 1));
fail
gap> PermutationOfImage(1);
Error, PermutationOfImage: the first argument must be a transformation (not a \
integer)

# Test RestrictedTransformation
gap> RestrictedTransformation(IdentityTransformation, [1, -1]);
Error, RestrictedTransformation: <list>[2] must be a positive  integer (not a \
integer)
gap> RestrictedTransformation(IdentityTransformation, "a");
Error, RestrictedTransformation: <list>[1] must be a positive  integer (not a \
character)
gap> RestrictedTransformation(IdentityTransformation, [1,, 3]);
Error, List Element: <list>[2] must have an assigned value
gap> RestrictedTransformation(IdentityTransformation, [1 .. 10]);
IdentityTransformation
gap> RestrictedTransformation(IdentityTransformation, [0]);
Error, RestrictedTransformation: <list>[1] must be a positive  integer (not a \
integer)
gap> RestrictedTransformation(Transformation([1, 2, 1, 4, 5]), [1, 3, 5]);
Transformation( [ 1, 2, 1 ] )
gap> RestrictedTransformation(Transformation([2, 1, 1, 4, 5]), [1 .. 3]);
Transformation( [ 2, 1, 1 ] )
gap> RestrictedTransformation(Transformation([2, 1, 1, 4, 5]), [1 .. 10]);
Transformation( [ 2, 1, 1 ] )
gap> RestrictedTransformation(Transformation([1, 2, 1, 4, 5]), [1 .. 5]);
Transformation( [ 1, 2, 1 ] )
gap> RestrictedTransformation(Transformation([1, 2, 1, 4, 5, 1, 1, 1, 1, 1, 1]), 0);
Error, RestrictedTransformation: the second argument must be a list (not a int\
eger)
gap> RestrictedTransformation(Transformation([65537 .. 70000], 
>                                    [65537 .. 70000] * 0 + 1), [1 .. 65536]);
IdentityTransformation
gap> RestrictedTransformation(Transformation([65537 .. 70000], 
>                                    [65537 .. 70000] * 0 + 1), [65537 .. 65555]);
<transformation on 65555 pts with rank 65536>
gap> RestrictedTransformation(Transformation([65537 .. 70000], 
>                                    [65537 .. 70000] * 0 + 1), [1, -1]);
Error, RestrictedTransformation: <list>[2] must be a positive  integer (not a \
integer)
gap> RestrictedTransformation("a", [1 .. 10]);
Error, RestrictedTransformation: the first argument must be a transformation (\
not a list (string))
gap> RestrictedTransformation(Transformation([3, 2, 3]), [1]);
Transformation( [ 3, 2, 3 ] )
gap> RestrictedTransformation(Transformation([1], [65537]), [1]);
<transformation on 65537 pts with rank 65536>

# Test AS_TRANS_TRANS
gap> AS_TRANS_TRANS(IdentityTransformation, -1);
Error, AS_TRANS_TRANS: the second argument must be a non-negative integer (not\
 a integer)
gap> AS_TRANS_TRANS(IdentityTransformation, "a");
Error, AS_TRANS_TRANS: the second argument must be a non-negative integer (not\
 a list (string))
gap> AS_TRANS_TRANS(IdentityTransformation, 3);
IdentityTransformation
gap> AS_TRANS_TRANS(IdentityTransformation, 10);
IdentityTransformation
gap> AS_TRANS_TRANS(IdentityTransformation, 0);
IdentityTransformation
gap> AS_TRANS_TRANS(Transformation([1, 2, 1, 4, 5]), 3);
Transformation( [ 1, 2, 1 ] )
gap> AS_TRANS_TRANS(Transformation([1, 2, 1, 4, 5]), 7);
Transformation( [ 1, 2, 1 ] )
gap> AS_TRANS_TRANS(Transformation([2, 2, 1, 4, 5, 1, 1, 1, 1, 1, 1]), 1);
fail
gap> AS_TRANS_TRANS(Transformation([65537 .. 70000], 
>                                  [65537 .. 70000] * 0 + 1), 65536);
IdentityTransformation
gap> AS_TRANS_TRANS(Transformation([65537 .. 70000], 
>                                  [65537 .. 70000] * 0 + 1), 65555);
<transformation on 65555 pts with rank 65536>
gap> AS_TRANS_TRANS(Transformation([65537 .. 70000], 
>                                  [65537 .. 70000] * 0 + 1), 70010);
<transformation on 70000 pts with rank 65536>
gap> AS_TRANS_TRANS(Transformation([65537 .. 70000], 
>                                  [65537 .. 70000] * 0 + 1), 0);
IdentityTransformation
gap> AS_TRANS_TRANS(Transformation([65537], [70000]), 65537); 
fail
gap> AS_TRANS_TRANS(Transformation([1], [65537]), 1);
fail
gap> AS_TRANS_TRANS(Transformation([1], [65537]), 0);
IdentityTransformation
gap> AS_TRANS_TRANS("a", 10);
Error, AS_TRANS_TRANS: the first argument must be a transformation (not a list\
 (string))

# Test TRIM_TRANS
gap> TRIM_TRANS(IdentityTransformation, -1);
Error, TRIM_TRANS: the second argument must be a non-negative integer (not a i\
nteger)
gap> TRIM_TRANS(IdentityTransformation, "a");
Error, TRIM_TRANS: the second argument must be a non-negative integer (not a l\
ist (string))
gap> TRIM_TRANS(IdentityTransformation, 3);
gap> TRIM_TRANS(IdentityTransformation, 10);
gap> TRIM_TRANS(IdentityTransformation, 0);
gap> TRIM_TRANS(Transformation([1, 2, 1, 1, 1]), 3);
gap> TRIM_TRANS(Transformation([1, 2, 1, 1, 1]), 7);
gap> TRIM_TRANS(Transformation([65537 .. 70000], 
>                              [65537 .. 70000] * 0 + 1), 65536);
gap> TRIM_TRANS(Transformation([65537 .. 70000], 
>                              [65537 .. 70000] * 0 + 1), 10);
gap> TRIM_TRANS(Transformation([65537 .. 70000], 
>                              [65537 .. 70000] * 0 + 1), 65555);
gap> TRIM_TRANS(Transformation([65537 .. 70000], 
>                              [65537 .. 70000] * 0 + 1), 70010);
gap> TRIM_TRANS(Transformation([65537 .. 70000], 
>                              [65537 .. 70000] * 0 + 1), 0);
gap> TRIM_TRANS("a", 10);
Error, TRIM_TRANS: the first argument must be a transformation (not a list (st\
ring))

# Test for the issue with caching the degree of a transformation in PR #384
gap> x := Transformation([1, 1]) ^ (1,2)(3,70000);
Transformation( [ 2, 2 ] )
gap> IsTrans4Rep(x);
true
gap> HASH_FUNC_FOR_TRANS(x, 101);;
gap> x;
Transformation( [ 2, 2 ] )
gap> x := Transformation([1, 1]) ^ (1,70000);
<transformation on 70000 pts with rank 69999>
gap> IsTrans4Rep(x);
true
gap> HASH_FUNC_FOR_TRANS(x, 101);;

# Test IsInjectiveListTrans
gap> f := Transformation([9, 3, 2, 3, 1, 8, 2, 7, 8, 3, 12, 10]);;
gap> IsInjectiveListTrans([1, 2, 3, 6, 5], f);
true
gap> IsInjectiveListTrans([1 .. 5], f);     
false
gap> f := Transformation([65537 .. 70000], 
>                        [65537 .. 70000] * 0 + 1);;
gap> IsInjectiveListTrans(ImageSetOfTransformation(f), f);
true
gap> IsInjectiveListTrans([1 .. RankOfTransformation(f) + 1], f);   
false
gap> IsInjectiveListTrans([1 .. RankOfTransformation(f) + 1], 
>                            ImageListOfTransformation(f));
false
gap> f := Transformation([12, 3, 4, 12, 1, 2, 12, 1, 5, 1, 10, 7]);;
gap> IsInjectiveListTrans([1 .. 3], f);                    
true
gap> IsInjectiveListTrans([1 .. 4], f);
false
gap> IsInjectiveListTrans([1 .. 4], ImageListOfTransformation(f));
false
gap> IsInjectiveListTrans([1 .. 3], ImageListOfTransformation(f));
true
gap> f := Transformation([11, 9, 3, 8, 10, 11, 6, 1, 8, 8, 4, 11]);;
gap> RankOfTransformation(f);
8
gap> IsInjectiveListTrans([1 .. 5], f);                           
true
gap> IsInjectiveListTrans([1 .. 6], f);
false
gap> f := Transformation([5, 5, 3, 10, 10, 10, 2, 12, 11, 9, 1, 6]);;
gap> IsInjectiveListTrans([2, 3], f);
true
gap> IsInjectiveListTrans([2, 3, 4, 7], f);
true
gap> IsInjectiveListTrans([2, 3, 4, 5, 7], f);
false
gap> IsInjectiveListTrans([65536], f);
true
gap> IsInjectiveListTrans([1 .. 65536], f);
false
gap> IsInjectiveListTrans([1 .. 65536], ImageListOfTransformation(f));
false
gap> IsInjectiveListTrans([65536], ImageListOfTransformation(f));
true

# Test PermLeftQuoTransformationNC
gap> f := Transformation([3, 8, 1, 9, 9, 4, 10, 5, 10, 6]);;
gap> PermLeftQuoTransformationNC(f, f);
()
gap> p := (1, 9, 10, 8)(4, 5, 6);;
gap> PermLeftQuoTransformationNC(f * p, f);
(1,8,10,9)(4,6,5)
gap> PermLeftQuoTransformationNC(f * p, f ^ (20, 21));
(1,8,10,9)(4,6,5)
gap> PermLeftQuoTransformationNC(f, f * p);   
(1,9,10,8)(4,5,6)
gap> p := (1, 8, 4, 6, 3, 10, 5);;
gap> PermLeftQuoTransformationNC(f, f * p);
(1,8,4,6,3,10,5)
gap> PermLeftQuoTransformationNC(f * p, f);                     
(1,5,10,3,6,4,8)
gap> f := Transformation([65537 .. 70000], 
>                        [65537 .. 70000] * 0 + 1) 
>         * (1,65, 1414, 13485)(139, 1943, 858, 65536);;
gap> p := (1, 10, 20)(414, 1441, 59265);; 
gap> PermLeftQuoTransformationNC(f * p, f) = p ^ -1;
true
gap> PermLeftQuoTransformationNC(f, f * p) = p;   
true
gap> f := Transformation([2, 6, 7, 2, 6, 9, 9, 1, 11, 1, 12, 5]);;
gap> PermLeftQuoTransformationNC(f, f * (1, 2, 3));
(1,2,3)
gap> g := f * (1, 2, 5);;
gap> PermLeftQuoTransformationNC(f, g);
(1,2,5)
gap> PermLeftQuoTransformationNC(g, f);
(1,5,2)
gap> f := Transformation([65537 .. 70000], 
>                        [65537 .. 70000] * 0 + 1);;
gap> g := f * (12849, 19491, 3501, 1593)(1341, 19414, 194)(1413, 19);;
gap> p := PermLeftQuoTransformationNC(f, g);
(19,1413)(194,1341,19414)(1593,12849,19491,3501)
gap> p := PermLeftQuoTransformationNC(f, g ^ (70001, 70002));
(19,1413)(194,1341,19414)(1593,12849,19491,3501)
gap> q := PermLeftQuoTransformationNC(g, f);
(19,1413)(194,19414,1341)(1593,3501,19491,12849)
gap> p = q ^ -1;
true
gap> q = p ^ -1;
true
gap> PermLeftQuoTransformationNC((), IdentityTransformation);
Error, PermLeftQuoTransformationNC: the arguments must both be transformations\
<<<<<<< HEAD
 (not permutation (small) and transformation (sm
gap> PermLeftQuoTransformationNC(IdentityTransformation, ());
Error, PermLeftQuoTransformationNC: the arguments must both be transformations\
 (not transformation (small) and permutation (sm
gap> PermLeftQuoTransformationNC((), ());
Error, PermLeftQuoTransformationNC: the arguments must both be transformations\
 (not permutation (small) and permutation (small
=======
 (not permutation (small) and transformation (small))
gap> PermLeftQuoTransformationNC(IdentityTransformation, ());
Error, PermLeftQuoTransformationNC: the arguments must both be transformations\
 (not transformation (small) and permutation (small))
gap> PermLeftQuoTransformationNC((), ());
Error, PermLeftQuoTransformationNC: the arguments must both be transformations\
 (not permutation (small) and permutation (small))
>>>>>>> e2998641
gap> g := Transformation([3, 8, 1, 9, 9, 4, 10, 5, 10, 6]);;
gap> f := (g ^ (2, 20)) * (1, 3, 8)(6, 9);;
gap> PermLeftQuoTransformationNC(f, g);
(1,20)(2,8,3)(6,9)
gap> f := Transformation([3, 8, 1, 9, 1, 3, 10, 5, 10, 6]);;
gap> g := (f ^ (2, 65537)) *  (1, 3, 8)(6, 9);;
gap> PermLeftQuoTransformationNC(f, g);
(1,3,8,2)(6,9)
gap> PermLeftQuoTransformationNC(g, f);
(1,65537)(2,8,3)(6,9)
gap> g := Transformation([65537 .. 70000], 
>                        [65537 .. 70000] * 0 + 1);;
gap> f := g ^ (70001, 70002);;
gap> PermLeftQuoTransformationNC(f, g);
()

# Test TRANS_IMG_KER_NC
gap> f := Transformation([65537 .. 70000], 
>                        [65537 .. 70000] * 0 + 1);;
gap> g := TRANS_IMG_KER_NC(ImageSetOfTransformation(f),
>                          FlatKernelOfTransformation(f));;
gap> g = TRANS_IMG_KER_NC(ImageSetOfTransformation(g), 
>                         FlatKernelOfTransformation(g));
true
gap> f := Transformation([4, 6, 9, 3, 9, 5, 11, 6, 3, 8, 7, 1]);;
gap> g := TRANS_IMG_KER_NC(ImageSetOfTransformation(f),
>                          FlatKernelOfTransformation(f));
Transformation( [ 1, 3, 4, 5, 4, 6, 7, 3, 5, 8, 9, 11 ] )
gap> FlatKernelOfTransformation(g) = FlatKernelOfTransformation(f);
true
gap> ImageSetOfTransformation(g) = ImageSetOfTransformation(f);
true
gap> f := Transformation([7, 1, 4, 5, 4, 2, 5, 7, 6, 4, 1, 4]);;
gap> g := TRANS_IMG_KER_NC(ImageSetOfTransformation(f),
> FlatKernelOfTransformation(f));
Transformation( [ 1, 2, 4, 5, 4, 6, 5, 1, 7, 4, 2, 4 ] )
gap> KernelOfTransformation(g) = KernelOfTransformation(f);
true
gap> ImageSetOfTransformation(f) = ImageSetOfTransformation(g);
true
gap> g ^ 2 = g;
false
gap> TRANS_IMG_KER_NC([5, 4 .. 1], [1 .. 5]);
Transformation( [ 5, 4, 3, 2, 1 ] )

# Test IDEM_IMG_KER_NC
gap> f := AsTransformation((4,21,13,62,7,56,9,77,91,43,99)
>                          (14,27,87,72,57,85));;
gap> g := IDEM_IMG_KER_NC(ImageSetOfTransformation(f),
>                         FlatKernelOfTransformation(f));;
gap> g = f ^ 0;
true
gap> f := Transformation([65537 .. 70000], 
>                        [65537 .. 70000] * 0 + 1);;
gap> g := IDEM_IMG_KER_NC(ImageSetOfTransformation(f),
>                          FlatKernelOfTransformation(f));;
gap> g ^ 2 = g;
true
gap> f := Transformation([4, 6, 9, 3, 9, 5, 11, 6, 3, 8, 7, 1]) ^ 4;;
gap> g := IDEM_IMG_KER_NC(ImageSetOfTransformation(f),
>                         FlatKernelOfTransformation(f));
Transformation( [ 3, 3, 3, 9, 3, 9, 7, 3, 9, 9, 11, 9 ] )
gap> g ^ 2 = g;
true
gap> f = g;
true
gap> FlatKernelOfTransformation(g) = FlatKernelOfTransformation(f);
true
gap> ImageSetOfTransformation(g) = ImageSetOfTransformation(f);
true
gap> f := Transformation([9, 1, 4, 5, 4, 2, 5, 9, 6, 4, 1, 4]);;
gap> g := IDEM_IMG_KER_NC(ImageSetOfTransformation(f),
>                         FlatKernelOfTransformation(f));
Transformation( [ 1, 2, 5, 4, 5, 6, 4, 1, 9, 5, 2, 5 ] )
gap> g ^ 2 = g;
true
gap> KernelOfTransformation(g) = KernelOfTransformation(f);
true
gap> ImageSetOfTransformation(f) = ImageSetOfTransformation(g);
true
gap> g ^ 2 = g;
true
gap> IDEM_IMG_KER_NC([5, 4 .. 1], [1 .. 5]);
IdentityTransformation

# Test InverseOfTransformation
gap> InverseOfTransformation(IdentityTransformation);
IdentityTransformation
gap> f := Transformation( [ 5, 9, 1, 7, 9, 5, 2, 8, 4, 1 ] );;
gap> g := InverseOfTransformation(f);
Transformation( [ 3, 7, 1, 9, 1, 1, 4, 8, 2, 1 ] )
gap> f * g * f = f and g * f * g = g;
true
gap> f := Transformation([65537 .. 70000], 
>                        [65537 .. 70000] * 0 + 1);;
gap> g := InverseOfTransformation(f);;
gap> f * g * f = f and g * f * g = g;
true
gap> g := InverseOfTransformation(1);
Error, InverseOfTransformation: the argument must be a transformation (not a i\
nteger)

# Test INV_LIST_TRANS
gap> f := Transformation([9, 3, 2, 3, 1, 8, 2, 7, 8, 3, 12, 10]);;
gap> g := INV_LIST_TRANS([1, 2, 3, 6, 5], f);
Transformation( [ 5, 3, 2, 4, 5, 6, 7, 6, 1 ] )
gap> ForAll([1, 2, 3, 6, 5], i -> (i ^ f) ^ g = i);
true
gap> f := Transformation([65537 .. 70000], 
>                        [65537 .. 70000] * 0 + 1);;
gap> g := INV_LIST_TRANS(ImageSetOfTransformation(f), f);
IdentityTransformation
gap> ForAll(ImageSetOfTransformation(f), i -> (i ^ f) ^ g = i);
true
gap> f := Transformation([12, 3, 4, 12, 1, 2, 12, 1, 5, 1, 10, 7]);;
gap> g := INV_LIST_TRANS([1 .. 3], f);                    
Transformation( [ 1, 2, 2, 3, 5, 6, 7, 8, 9, 10, 11, 1 ] )
gap> ForAll([1 .. 3], i -> (i ^ f) ^ g = i);
true
gap> f := Transformation([11, 9, 3, 8, 10, 11, 6, 1, 8, 8, 4, 11]);;
gap> g := INV_LIST_TRANS([1 .. 5], f);                           
Transformation( [ 1, 2, 3, 4, 5, 6, 7, 4, 2, 5, 1 ] )
gap> ForAll([1 .. 5], i -> (i ^ f) ^ g = i);
true
gap> f := Transformation([5, 5, 3, 10, 10, 10, 2, 12, 11, 9, 1, 6]);;
gap> g := INV_LIST_TRANS([2, 3], f);
Transformation( [ 1, 2, 3, 4, 2 ] )
gap> ForAll([2, 3], i -> (i ^ f) ^ g = i);
true
gap> g := INV_LIST_TRANS([2, 3, 4, 7], f);
Transformation( [ 1, 7, 3, 4, 2, 6, 7, 8, 9, 4 ] )
gap> ForAll([2, 3, 4, 7], i -> (i ^ f) ^ g = i);
true
gap> g := INV_LIST_TRANS([65536], f);
IdentityTransformation
gap> INV_LIST_TRANS([1, -1], f);
Error, INV_LIST_TRANS: <list>[2] must be a positive integer (not a integer)
gap> INV_LIST_TRANS("a", f);
Error, INV_LIST_TRANS: <list>[1] must be a positive integer (not a character)
gap> INV_LIST_TRANS(0, f);
Error, INV_LIST_TRANS: the first argument must be a list (not a integer)
gap> INV_LIST_TRANS([1, 2], "a");
Error, INV_LIST_TRANS: the second argument must be a transformation (not a lis\
t (string))
gap> INV_LIST_TRANS([1, -1], Transformation([1], [65537]));
Error, INV_LIST_TRANS: <list>[2] must be a positive integer (not a integer)

# IndexPeriodOfTransformation
gap> f := Transformation([4, 3, 8, 9, 3, 5, 8, 10, 5, 6, 2, 8]);;
gap> val := IndexPeriodOfTransformation(f);
[ 3, 5 ]
gap> ind := val[1];; per := val[2];;
gap> RankOfTransformation(f ^ (ind - 1), DegreeOfTransformation(f)) > 
>    RankOfTransformation(f ^ ind, DegreeOfTransformation(f));
true
gap> f ^ (ind + per) = f ^ ind;
true
gap> ForAny([1 .. per - 1], m -> f ^ (ind + m) = f ^ ind);
false
gap> f := Transformation([65537 .. 70000], 
>                        [65537 .. 70000] * 0 + 1) 
>         * (14918, 184, 141)(14140, 124);;
gap> val := IndexPeriodOfTransformation(f);
[ 1, 6 ]
gap> ind := val[1];; per := val[2];;
gap> RankOfTransformation(f ^ (ind - 1), DegreeOfTransformation(f)) > 
>    RankOfTransformation(f ^ ind, DegreeOfTransformation(f));
true
gap> f ^ (ind + per) = f ^ ind;
true
gap> ForAny([1 .. per - 1], m -> f ^ (ind + m) = f ^ ind);
false
gap> f := Transformation([1, 65537, 2, 4, 6], 
>                        [65537, 2, 3, 5, 7]);;
gap> IndexPeriodOfTransformation(f);
[ 3, 1 ]
gap> f := Transformation(
> [5, 23, 27, 8, 21, 49, 36, 33, 4, 44, 3, 49, 48, 18, 10, 30, 47, 3, 41, 35, 
>  33, 15, 39, 19, 37, 24, 26, 2, 16, 47, 9, 7, 28, 47, 25, 21, 50, 23, 18, 42, 26, 
>  40, 40, 4, 43, 27, 45, 35, 40, 14]);;
gap> val := IndexPeriodOfTransformation(f);
[ 14, 4 ]
gap> ind := val[1];; per := val[2];;
gap> RankOfTransformation(f ^ (ind - 1), DegreeOfTransformation(f)) > 
>    RankOfTransformation(f ^ ind, DegreeOfTransformation(f));
true
gap> f ^ (ind + per) = f ^ ind;
true
gap> ForAny([1 .. per - 1], m -> f ^ (ind + m) = f ^ ind);
false
gap> f ^ 18 = f ^ 14;
true
gap> f :=
> Transformation( [ 74, 33, 77, 60, 65, 37, 24, 22, 16, 49, 58, 16, 62, 7, 69,
>  38, 97, 44, 56, 5, 3, 74, 89, 28, 95, 94, 56, 6, 38, 58, 45, 63, 32, 32,
>  38, 27, 36, 28, 81, 41, 85, 95, 55, 19, 58, 16, 65, 55, 61, 87, 40, 37, 89,
>  47, 48, 42, 82, 37, 34, 25, 26, 19, 44, 13, 15, 27, 41, 99, 15, 69, 8, 19,
>  85, 8, 96, 8, 69, 97, 31, 22, 71, 39, 91, 13, 76, 53, 37, 78, 27, 91, 46,
>  32, 64, 70, 84, 92, 37, 68, 10, 68 ] );;
gap> val := IndexPeriodOfTransformation(f);
[ 10, 42 ]
gap> ind := val[1];; per := val[2];;
gap> RankOfTransformation(f ^ (ind - 1), DegreeOfTransformation(f)) > 
>    RankOfTransformation(f ^ ind, DegreeOfTransformation(f));
true
gap> f ^ (ind + per) = f ^ ind;
true
gap> ForAny([1 .. per - 1], m -> f ^ (ind + m) = f ^ ind);
false
gap> f :=
> Transformation( [ 45, 51, 70, 26, 87, 94, 23, 19, 86, 46, 45, 51, 57, 13, 67,
>  5, 38, 20, 51, 25, 67, 91, 38, 29, 43, 44, 84, 71, 11, 39, 52, 40, 12, 58,
>  1, 83, 9, 27, 1, 25, 86, 83, 15, 38, 86, 61, 43, 16, 55, 16, 96, 46, 46,
>  70, 29, 11, 13, 8, 14, 67, 84, 17, 79, 44, 59, 19, 35, 19, 61, 49, 32, 24,
>  45, 71, 2, 90, 12, 4, 43, 61, 63, 64, 34, 92, 77, 19, 8, 23, 85, 26, 87, 8,
>  76, 18, 48, 33, 8, 7, 38, 39 ] );;
gap> val := IndexPeriodOfTransformation(f);
[ 13, 4 ]
gap> ind := val[1];; per := val[2];;
gap> RankOfTransformation(f ^ (ind - 1), DegreeOfTransformation(f)) > 
>    RankOfTransformation(f ^ ind, DegreeOfTransformation(f));
true
gap> f ^ (ind + per) = f ^ ind;
true
gap> ForAny([1 .. per - 1], m -> f ^ (ind + m) = f ^ ind);
false
gap> f :=
> Transformation( [ 14, 24, 70, 1, 50, 72, 13, 64, 65, 68, 54, 20, 69, 32, 88,
>  60, 93, 100, 37, 27, 15, 7, 84, 95, 84, 36, 8, 20, 90, 55, 78, 48, 93, 10,
>  51, 76, 26, 83, 29, 39, 93, 48, 51, 93, 50, 92, 95, 51, 31, 17, 76, 43, 5,
>  19, 94, 11, 70, 84, 22, 95, 5, 44, 44, 6, 7, 56, 4, 57, 94, 100, 86, 30,
>  38, 80, 77, 60, 45, 99, 38, 11, 60, 62, 76, 50, 13, 48, 27, 82, 68, 99, 17,
>  81, 16, 3, 14, 90, 22, 71, 41, 98 ] );;
gap> val := IndexPeriodOfTransformation(f);
[ 16, 7 ]
gap> ind := val[1];; per := val[2];;
gap> RankOfTransformation(f ^ (ind - 1), DegreeOfTransformation(f)) > 
>    RankOfTransformation(f ^ ind, DegreeOfTransformation(f));
true
gap> f ^ (ind + per) = f ^ ind;
true
gap> ForAny([1 .. per - 1], m -> f ^ (ind + m) = f ^ ind);
false
gap> IndexPeriodOfTransformation(IdentityTransformation);
[ 1, 1 ]
gap> IndexPeriodOfTransformation("a");
Error, IndexPeriodOfTransformation: the argument must be a transformation (not\
 a list (string))
gap> IndexPeriodOfTransformation(Transformation([2, 1]));
[ 1, 2 ]

# Test SMALLEST_IDEM_POW_TRANS
gap> f := Transformation([4, 3, 8, 9, 3, 5, 8, 10, 5, 6, 2, 8]);;
gap> m := SMALLEST_IDEM_POW_TRANS(f);
5
gap> IsIdempotent(f ^ m);
true
gap> f ^ (2 * m) = f ^ m;
true
gap> f := Transformation([5, 23, 27, 8, 21, 49, 36, 33, 4, 44, 3, 49, 48, 18,
> 10, 30, 47, 3, 41, 35, 33, 15, 39, 19, 37, 24, 26, 2, 16, 47, 9, 7, 28, 47,
> 25, 21, 50, 23, 18, 42, 26, 40, 40, 4, 43, 27, 45, 35, 40, 14]);;
gap> SMALLEST_IDEM_POW_TRANS(f);
16
gap> f ^ 32 = f ^ 16;
true
gap> ForAny([1 .. 15], x -> f ^ (2 * x) = f ^ x);
false

# POW_KER_PERM 
gap> POW_KER_PERM([], (1,2,3));
[  ]
gap> POW_KER_PERM([1 .. 5], (1,2,3));
[ 1, 2, 3, 4, 5 ]
gap> POW_KER_PERM([1 .. 5] * 1, (1,2,3));
[ 1, 2, 3, 4, 5 ]
gap> POW_KER_PERM([1 .. 5] * 0 + 1, (1,2,3));
[ 1, 1, 1, 1, 1 ]
gap> POW_KER_PERM([1 .. 3], (1,2,3)(4,5));
[ 1, 2, 3 ]
gap> POW_KER_PERM([1 .. 3] * 1, (1,2,3)(4,5));
[ 1, 2, 3 ]
gap> POW_KER_PERM([1 .. 3] * 0 + 1, (1,2,3)(4,5));
[ 1, 1, 1 ]
gap> POW_KER_PERM([1 .. 3], (1,2,3)(4,5));
[ 1, 2, 3 ]
gap> POW_KER_PERM([1 .. 65537], (1, 65537)) = [1 .. 65537];
true
gap> POW_KER_PERM([1 .. 65537] * 1, (1, 65537)) = [1 .. 65537];
true
gap> POW_KER_PERM([1 .. 65538] * 0 + 1, (1, 65537)) = [1 .. 65538] * 0 + 1;
true
gap> POW_KER_PERM([1 .. 100], (1,2,3)(65537, 65538)) = [1 .. 100];
true
gap> POW_KER_PERM([1 .. 100] * 1, (1,2,3)(65537, 65538)) = [1 .. 100];
true
gap> POW_KER_PERM([1 .. 100] * 0 + 1, (1,2,3)(65537, 65538)) = [1 .. 100] * 0 + 1;
true
gap> POW_KER_PERM([1, 2], 1);
Error, POW_KER_TRANS: the argument must be a permutation (not a integer)
gap> POW_KER_PERM(1, 2);
Error, Length: <list> must be a list (not a integer)
gap> Set(SymmetricGroup(3), p -> POW_KER_PERM([1, 1, 2], p)); 
[ [ 1, 1, 2 ], [ 1, 2, 1 ], [ 1, 2, 2 ] ]
gap> Set(SymmetricGroup(3), p -> POW_KER_PERM([1, 2, 3], p)); 
[ [ 1, 2, 3 ] ]
gap> Set(SymmetricGroup(3), p -> POW_KER_PERM([1, 1, 1], p)); 
[ [ 1, 1, 1 ] ]

# ON_KERNEL_ANTI_ACTION
gap> f := Transformation([84, 99, 9, 73, 33, 70, 77, 69, 41, 18, 63, 29, 42,
>  33, 75, 56, 79, 63, 89, 90, 64, 98, 49, 35, 89, 71, 3, 70, 20, 2, 26, 11,
> 39, 9, 7, 89, 90, 48, 89, 85, 8, 56, 42, 10, 61, 25, 98, 55, 39, 92, 62, 21,
> 34, 57, 44, 14, 14, 92, 53, 64, 59, 84, 12, 87, 78, 10, 83, 30, 32, 53, 44, 68,
> 73, 2, 86, 23, 48, 47, 14, 79, 93, 15, 23, 76, 34, 97, 77, 55, 11, 33, 47, 91,
> 87, 87, 67, 93, 18, 59, 86]);;
gap> g := Transformation([16, 99, 73, 60, 74, 17, 95, 85, 49, 79, 4, 33, 66,
> 15, 44, 77, 73, 41, 55, 93, 84, 67, 68, 69, 94, 31, 2, 29, 5, 42, 10, 63, 58,
> 34, 72, 4, 53, 93, 89, 67, 34, 15, 57, 29, 4, 62, 76, 20, 34, 52, 22, 35,
> 75, 29, 98, 22, 29, 78, 40, 46, 28, 6, 15, 55, 6, 90, 16, 12, 12, 65, 55, 26,
> 66, 89, 36, 36, 25, 61, 57, 83, 38, 41, 93, 2, 39, 87, 85, 26, 17, 83, 92, 97,
> 43, 30, 15, 5, 13, 94, 44]);;
gap> ON_KERNEL_ANTI_ACTION(FlatKernelOfTransformation(g), f, 0);
[ 1, 2, 3, 4, 5, 6, 7, 8, 9, 10, 11, 12, 11, 5, 13, 14, 15, 11, 16, 17, 18, 
  19, 9, 20, 16, 18, 21, 6, 22, 23, 24, 25, 26, 3, 27, 16, 17, 28, 16, 29, 
  30, 14, 11, 31, 32, 19, 19, 33, 26, 34, 35, 36, 9, 37, 37, 11, 11, 34, 38, 
  18, 39, 1, 40, 30, 41, 31, 22, 42, 43, 38, 37, 8, 4, 23, 44, 45, 28, 46, 
  11, 15, 47, 2, 45, 13, 9, 48, 7, 33, 25, 5, 46, 49, 30, 30, 50, 47, 10, 39, 
  44 ]
gap> last = FlatKernelOfTransformation(f * g);
true
gap> f := Transformation([2, 12, 11, 8, 18, 14, 6, 2, 9, 17, 3, 15, 2, 18,
> 17, 1, 20, 4, 19, 12]) ^ (1, 65537);;
gap> g := Transformation([11, 12, 9, 13, 20, 20, 2, 14, 18, 20, 7, 3, 19, 9,
> 18, 20, 18, 11, 5, 16]);;
gap> ON_KERNEL_ANTI_ACTION(FlatKernelOfTransformation(g, 65537), f, 0)
> = FlatKernelOfTransformation(f * g, 65537);
true
gap> ON_KERNEL_ANTI_ACTION([1 .. 65538], f, 0) 
> = FlatKernelOfTransformation(f, 65538);
true
gap> h := f * g ^ 3 * f * g * f ^ 10;
<transformation on 65537 pts with rank 65522>
gap> ON_KERNEL_ANTI_ACTION(FlatKernelOfTransformation(g), h, 0)
> = FlatKernelOfTransformation(h * g);
Error, ON_KERNEL_ANTI_ACTION: the length of the first argument must be at leas\
t 65537
gap> ON_KERNEL_ANTI_ACTION([1 .. 10], 
>                          Transformation([7, 1, 4, 3, 2, 7, 7, 6, 6, 5]), 0);
[ 1, 2, 3, 4, 5, 1, 1, 6, 6, 7 ]
gap> ON_KERNEL_ANTI_ACTION([0], 
>                          Transformation([7, 1, 4, 3, 2, 7, 7, 6, 6, 5]), 15);
[ 1, 2, 3, 4, 5, 1, 1, 6, 6, 7, 8, 9, 10, 11, 12 ]
gap> ON_KERNEL_ANTI_ACTION([0], 
>                          Transformation([7, 1, 4, 3, 2, 7, 7, 6, 6, 5]), 5);
[ 1, 2, 3, 4, 5 ]
gap> ON_KERNEL_ANTI_ACTION([0], 
>                          Transformation([7, 1, 4, 3, 2, 7, 7, 6, 6, 5]), 10);
[ 1, 2, 3, 4, 5, 1, 1, 6, 6, 7 ]
gap> ON_KERNEL_ANTI_ACTION([1 .. 15], 
>                          Transformation([7, 1, 4, 3, 2, 7, 7, 6, 6, 5]), 0);
[ 1, 2, 3, 4, 5, 1, 1, 6, 6, 7, 8, 9, 10, 11, 12 ]
gap> ON_KERNEL_ANTI_ACTION([1 .. 5], 
>                          Transformation([5, 1, 5, 3, 2, 7, 7, 6, 6, 5]), 0);
Error, ON_KERNEL_ANTI_ACTION: the length of the first argument must be at leas\
t 10
gap> ON_KERNEL_ANTI_ACTION([1 .. 5], IdentityTransformation, 0); 
[ 1, 2, 3, 4, 5 ]
gap> ON_KERNEL_ANTI_ACTION([1 .. 5], (), 0);
Error, ON_KERNEL_ANTI_ACTION: the argument must be a transformation (not a per\
mutation (small))

# INV_KER_TRANS
gap> f := Transformation([9, 5, 3, 5, 10, 3, 1, 9, 6, 7]);;
gap> g := RightOne(f) * (2,4)(3,6,5);                                   
Transformation( [ 1, 1, 6, 6, 3, 5, 7, 7 ] )
gap> ker := FlatKernelOfTransformation(g, DegreeOfTransformation(f));
[ 1, 1, 2, 2, 3, 4, 5, 5, 6, 7 ]
gap> h := INV_KER_TRANS(ker, f);
Transformation( [ 7, 7, 6, 6, 4, 9, 10, 10, 8, 5 ] )
gap> OnKernelAntiAction(OnKernelAntiAction(ker, f), h) = ker;
true
gap> h * f * g = g;
true
gap> ker := FlatKernelOfTransformation(g, DegreeOfTransformation(f) + 2);
[ 1, 1, 2, 2, 3, 4, 5, 5, 6, 7, 8, 9 ]
gap> h := INV_KER_TRANS(ker, f);
Transformation( [ 7, 7, 6, 6, 4, 9, 10, 10, 8, 5 ] )
gap> OnKernelAntiAction(OnKernelAntiAction(ker, f), h) = ker;
true
gap> h * f * g = g;
true
gap> f := AsTransformation((1,2,3));;
gap> h := INV_KER_TRANS([1 .. 65537], f);
Transformation( [ 3, 1, 2 ] )
gap> OnKernelAntiAction(OnKernelAntiAction([1 .. 65537], f), h) = [1 .. 65537];
true
gap> h * f * IdentityTransformation = IdentityTransformation;
true
gap> f := Transformation([9, 5, 3, 5, 10, 3, 1, 9, 6, 7]) ^ (1, 65537);;
gap> g := RightOne(f) * (2,4)(3,6,5);;
gap> ker := FlatKernelOfTransformation(g, DegreeOfTransformation(f));;
gap> h := INV_KER_TRANS(ker, f);
<transformation on 65537 pts with rank 65534>
gap> OnKernelAntiAction(OnKernelAntiAction(ker, f), h) = ker;
true
gap> h * f * g = g;
true
gap> ker := FlatKernelOfTransformation(g, DegreeOfTransformation(f) + 2);;
gap> h := INV_KER_TRANS(ker, f);
<transformation on 65537 pts with rank 65534>
gap> OnKernelAntiAction(OnKernelAntiAction(ker, f), h) = ker;
true
gap> h * f * g = g;
true
gap> f := AsTransformation((1,2,65537));;
gap> h := INV_KER_TRANS([1 .. 65537], f);
<transformation on 65537 pts with rank 65537>
gap> OnKernelAntiAction(OnKernelAntiAction([1 .. 65537], f), h) = [1 .. 65537];
true
gap> h * f * IdentityTransformation = IdentityTransformation;
true
gap> f := AsTransformation((1,2)(3,65537));;
gap> h := INV_KER_TRANS([1, 2], f);
Transformation( [ 2, 1 ] )
gap> h := INV_KER_TRANS([1, 2], [1]);
Error, INV_KER_TRANS: the argument must be a transformation (not a list (plain\
,cyc))

# IS_IDEM_TRANS
gap> IS_IDEM_TRANS(IdentityTransformation);
true
gap> IS_IDEM_TRANS(Transformation([1, 2, 1]));
true
gap> IS_IDEM_TRANS(Transformation([1, 1, 2]));
false
gap> IS_IDEM_TRANS(Transformation([65537], [1]));
true
gap> IS_IDEM_TRANS(Transformation([1, 65537], [2, 1]));
false
gap> IS_IDEM_TRANS(());
Error, IS_IDEM_TRANS: the argument must be a transformation (not a permutation\
 (small))

# COMPONENT_REPS_TRANS
gap> COMPONENT_REPS_TRANS(Transformation([1, 2, 1]));
[ [ 3 ], [ 2 ] ]
gap> COMPONENT_REPS_TRANS(Transformation([1, 1, 1]));
[ [ 2, 3 ] ]
gap> COMPONENT_REPS_TRANS(Transformation([1, 1, 2]));
[ [ 3 ] ]
gap> f := Transformation([2, 6, 7, 2, 6, 9, 9, 1, 1, 5]);;
gap> COMPONENT_REPS_TRANS(f);
[ [ 3, 4, 8, 10 ] ]
gap> f := Transformation([3, 8, 1, 9, 9, 4, 10, 5, 10, 6, 12, 11, 14, 13, 15,
>                         16, 17, 18, 19, 20, 21, 22, 23, 24, 25, 26, 27, 28,
>                         31, 30, 29]);;
gap> COMPONENT_REPS_TRANS(f);
[ [ 2, 7 ], [ 1 ], [ 11 ], [ 13 ], [ 15 ], [ 16 ], [ 17 ], [ 18 ], [ 19 ], 
  [ 20 ], [ 21 ], [ 22 ], [ 23 ], [ 24 ], [ 25 ], [ 26 ], [ 27 ], [ 28 ], 
  [ 29 ], [ 30 ] ]
gap> COMPONENT_REPS_TRANS(IdentityTransformation);
[  ]
gap> f :=
> Transformation([9, 45, 53, 15, 42, 97, 71, 66, 7, 88, 6, 98, 95, 36, 20, 59,
> 94, 6, 81, 70, 65, 29, 78, 37, 74, 48, 52, 4, 32, 93, 18, 13, 55, 94, 49, 42,
> 99, 46, 35, 84, 52, 79, 80, 7, 85, 53, 89, 70, 79, 27, 84, 99, 9, 73, 33, 70,
> 77, 69, 41, 18, 63, 29, 42, 33, 75, 56, 79, 63, 89, 90, 64, 98, 49, 35, 100,
> 89, 71, 3, 70, 20, 2, 26, 11, 39, 9, 7, 89, 90, 48, 89, 85, 8, 56, 42, 10,
> 61, 25, 98, 55, 39]);;
gap> COMPONENT_REPS_TRANS(f);
[ [ 1, 16, 19, 23, 24, 38, 44, 50, 57, 86, 91 ], 
  [ 5, 14, 17, 21, 22, 28, 30, 31, 34, 40, 43, 47, 51, 54, 58, 60, 62, 67, 
      68, 76, 82, 83, 87, 92, 96 ], [ 12, 72 ] ]
gap> Set(List(ComponentRepsOfTransformation(f), x ->
> Union(List(x, i -> ComponentTransformationInt(f, i)))))
> = Set(List(ComponentsOfTransformation(f), AsSSortedList));
true
gap> f := Transformation([65537 .. 70000], 
>                        [65537 .. 70000] * 0 + 1) 
>         * (14918, 184, 141)(14140, 124);;
gap> COMPONENT_REPS_TRANS(f);;
gap> COMPONENT_REPS_TRANS("a");
Error, COMPONENT_REPS_TRANS: the argument must be a transformation (not a list\
 (string))

# NR_COMPONENTS_TRANS
gap> NR_COMPONENTS_TRANS(Transformation([1, 2, 1]));
2
gap> NR_COMPONENTS_TRANS(Transformation([1, 1, 1]));
1
gap> NR_COMPONENTS_TRANS(Transformation([1, 1, 2]));
1
gap> f := Transformation([2, 6, 7, 2, 6, 9, 9, 1, 1, 5]);;
gap> NR_COMPONENTS_TRANS(f);
1
gap> f := Transformation([3, 8, 1, 9, 9, 4, 10, 5, 10, 6, 12, 11, 14, 13, 15,
>                         16, 17, 18, 19, 20, 21, 22, 23, 24, 25, 26, 27, 28,
>                         31, 30, 29]);;
gap> NR_COMPONENTS_TRANS(f);
20
gap> NR_COMPONENTS_TRANS(IdentityTransformation);
0
gap> f :=
> Transformation([9, 45, 53, 15, 42, 97, 71, 66, 7, 88, 6, 98, 95, 36, 20, 59,
> 94, 6, 81, 70, 65, 29, 78, 37, 74, 48, 52, 4, 32, 93, 18, 13, 55, 94, 49, 42,
> 99, 46, 35, 84, 52, 79, 80, 7, 85, 53, 89, 70, 79, 27, 84, 99, 9, 73, 33, 70,
> 77, 69, 41, 18, 63, 29, 42, 33, 75, 56, 79, 63, 89, 90, 64, 98, 49, 35, 100,
> 89, 71, 3, 70, 20, 2, 26, 11, 39, 9, 7, 89, 90, 48, 89, 85, 8, 56, 42, 10,
> 61, 25, 98, 55, 39]);;
gap> NR_COMPONENTS_TRANS(f);
3
gap> f := Transformation([65537 .. 70000], 
>                        [65537 .. 70000] * 0 + 1) 
>         * (14918, 184, 141)(14140, 124);;
gap> NR_COMPONENTS_TRANS(f);
65533
gap> NR_COMPONENTS_TRANS("a");
Error, NR_COMPONENTS_TRANS: the argument must be a transformation (not a list \
(string))

# COMPONENTS_TRANS
gap> COMPONENTS_TRANS(Transformation([1, 2, 1]));
[ [ 1, 3 ], [ 2 ] ]
gap> COMPONENTS_TRANS(Transformation([1, 1, 1]));
[ [ 1, 2, 3 ] ]
gap> COMPONENTS_TRANS(Transformation([1, 1, 2]));
[ [ 1, 2, 3 ] ]
gap> COMPONENTS_TRANS(Transformation([2, 6, 7, 2, 6, 9, 9, 1, 1, 5]));
[ [ 1, 2, 6, 9, 3, 7, 4, 5, 8, 10 ] ]
gap> COMPONENTS_TRANS(Transformation([3, 8, 1, 9, 9, 4, 10, 5, 10, 6, 12, 11,
>                                     14, 13, 15, 16, 17, 18, 19, 20, 21, 22,
>                                     23, 24, 25, 26, 27, 28, 31, 30, 29]));;
gap> COMPONENTS_TRANS(IdentityTransformation);
[  ]
gap> COMPONENTS_TRANS(Transformation([9, 45, 53, 15, 42, 97, 71, 66, 7, 88, 6,
>                                     98, 95, 36, 20, 59, 94, 6, 81, 70, 65,
>                                     29, 78, 37, 74, 48, 52, 4, 32, 93, 18,
>                                     13, 55, 94, 49, 42, 99, 46, 35, 84, 52,
>                                     79, 80, 7, 85, 53, 89, 70, 79, 27, 84,
>                                     99, 9, 73, 33, 70, 77, 69, 41, 18, 63,
>                                     29, 42, 33, 75, 56, 79, 63, 89, 90, 64,
>                                     98, 49, 35, 100, 89, 71, 3, 70, 20, 2,
>                                     26, 11, 39, 9, 7, 89, 90, 48, 89, 85, 8,
>                                     56, 42, 10, 61, 25, 98, 55, 39]));
[ [ 1, 9, 7, 71, 64, 33, 55, 2, 45, 85, 3, 53, 16, 59, 41, 52, 99, 19, 81, 
      23, 78, 24, 37, 27, 38, 46, 44, 50, 57, 77, 86, 91 ], 
  [ 4, 15, 20, 70, 90, 89, 48, 5, 42, 79, 6, 97, 25, 74, 35, 49, 8, 66, 56, 
      10, 88, 11, 13, 95, 14, 36, 17, 94, 18, 21, 65, 75, 100, 39, 22, 29, 
      32, 26, 28, 30, 93, 31, 34, 40, 84, 43, 80, 47, 51, 54, 73, 58, 69, 60, 
      61, 63, 62, 67, 68, 76, 82, 83, 87, 92, 96 ], [ 12, 98, 72 ] ]
gap> comps := COMPONENTS_TRANS(Transformation([65537 .. 70000], 
>                                             [65537 .. 70000] * 0 + 1) 
>                              * (14918, 184, 141)(14140, 124));;
gap> Length(comps);
65533
gap> Union(comps) = [1 .. 70000];
true
gap> COMPONENTS_TRANS("a");
Error, COMPONENTS_TRANS: the argument must be a transformation (not a list (st\
ring))

# COMPONENT_TRANS_INT
gap> COMPONENT_TRANS_INT(Transformation([1, 2, 1]), 1);
[ 1 ]
gap> COMPONENT_TRANS_INT(Transformation([1, 2, 1]), 2);
[ 2 ]
gap> COMPONENT_TRANS_INT(Transformation([1, 2, 1]), 3);
[ 3, 1 ]
gap> COMPONENT_TRANS_INT(Transformation([1, 2, 1]), 5);
[ 5 ]
gap> COMPONENT_TRANS_INT(Transformation([1, 1, 1]), 1);
[ 1 ]
gap> COMPONENT_TRANS_INT(Transformation([1, 1, 1]), 2);
[ 2, 1 ]
gap> COMPONENT_TRANS_INT(Transformation([1, 1, 1]), 3);
[ 3, 1 ]
gap> COMPONENT_TRANS_INT(Transformation([1, 1, 1]), 5);
[ 5 ]
gap> COMPONENT_TRANS_INT(Transformation([1, 1, 2]), 1);
[ 1 ]
gap> COMPONENT_TRANS_INT(Transformation([1, 1, 2]), 2);
[ 2, 1 ]
gap> COMPONENT_TRANS_INT(Transformation([1, 1, 2]), 3);
[ 3, 2, 1 ]
gap> COMPONENT_TRANS_INT(Transformation([1, 1, 2]), 5);
[ 5 ]
gap> COMPONENT_TRANS_INT(Transformation([2, 6, 7, 2, 6, 9, 9, 1, 1, 5]), 1);
[ 1, 2, 6, 9 ]
gap> COMPONENT_TRANS_INT(Transformation([2, 6, 7, 2, 6, 9, 9, 1, 1, 5]), 2);
[ 2, 6, 9, 1 ]
gap> COMPONENT_TRANS_INT(Transformation([2, 6, 7, 2, 6, 9, 9, 1, 1, 5]), 3);
[ 3, 7, 9, 1, 2, 6 ]
gap> COMPONENT_TRANS_INT(Transformation([2, 6, 7, 2, 6, 9, 9, 1, 1, 5]), 4);
[ 4, 2, 6, 9, 1 ]
gap> COMPONENT_TRANS_INT(Transformation([2, 6, 7, 2, 6, 9, 9, 1, 1, 5]), 5);
[ 5, 6, 9, 1, 2 ]
gap> COMPONENT_TRANS_INT(Transformation([2, 6, 7, 2, 6, 9, 9, 1, 1, 5]), 6);
[ 6, 9, 1, 2 ]
gap> COMPONENT_TRANS_INT(Transformation([2, 6, 7, 2, 6, 9, 9, 1, 1, 5]), 7);
[ 7, 9, 1, 2, 6 ]
gap> COMPONENT_TRANS_INT(Transformation([2, 6, 7, 2, 6, 9, 9, 1, 1, 5]), 8);
[ 8, 1, 2, 6, 9 ]
gap> COMPONENT_TRANS_INT(Transformation([2, 6, 7, 2, 6, 9, 9, 1, 1, 5]), 9);
[ 9, 1, 2, 6 ]
gap> COMPONENT_TRANS_INT(Transformation([2, 6, 7, 2, 6, 9, 9, 1, 1, 5]), 10);
[ 10, 5, 6, 9, 1, 2 ]
gap> COMPONENT_TRANS_INT(Transformation([2, 6, 7, 2, 6, 9, 9, 1, 1, 5]), 20);
[ 20 ]
gap> COMPONENT_TRANS_INT(Transformation([3, 8, 1, 9, 9, 4, 10, 5, 10, 6, 12,
>                                        11, 14, 13, 15, 16, 17, 18, 19, 20,
>                                        21, 22, 23, 24, 25, 26, 27, 28, 31,
>                                        30, 29]), 10);
[ 10, 6, 4, 9 ]
gap> COMPONENT_TRANS_INT(Transformation([3, 8, 1, 9, 9, 4, 10, 5, 10, 6, 12,
>                                        11, 14, 13, 15, 16, 17, 18, 19, 20,
>                                        21, 22, 23, 24, 25, 26, 27, 28, 31,
>                                        30, 29]), 40);
[ 40 ]
gap> COMPONENT_TRANS_INT(Transformation([3, 8, 1, 9, 9, 4, 10, 5, 10, 6, 12,
>                                        11, 14, 13, 15, 16, 17, 18, 19, 20,
>                                        21, 22, 23, 24, 25, 26, 27, 28, 31,
>                                        30, 29]), 1);
[ 1, 3 ]
gap> COMPONENT_TRANS_INT(IdentityTransformation, 10);
[ 10 ]
gap> COMPONENT_TRANS_INT(IdentityTransformation, 0);
Error, COMPONENT_TRANS_INT: the second argument must be a positive integer (no\
t a integer)
gap> COMPONENT_TRANS_INT(IdentityTransformation, "a");
Error, COMPONENT_TRANS_INT: the second argument must be a positive integer (no\
t a list (string))
gap> COMPONENT_TRANS_INT((), 1);
Error, COMPONENT_TRANS_INT: the first argument must be a transformation (not a\
 permutation (small))
gap> COMPONENT_TRANS_INT(Transformation([9, 45, 53, 15, 42, 97, 71, 66, 7, 88, 6,
>                                     98, 95, 36, 20, 59, 94, 6, 81, 70, 65,
>                                     29, 78, 37, 74, 48, 52, 4, 32, 93, 18,
>                                     13, 55, 94, 49, 42, 99, 46, 35, 84, 52,
>                                     79, 80, 7, 85, 53, 89, 70, 79, 27, 84,
>                                     99, 9, 73, 33, 70, 77, 69, 41, 18, 63,
>                                     29, 42, 33, 75, 56, 79, 63, 89, 90, 64,
>                                     98, 49, 35, 100, 89, 71, 3, 70, 20, 2,
>                                     26, 11, 39, 9, 7, 89, 90, 48, 89, 85, 8,
>                                     56, 42, 10, 61, 25, 98, 55, 39]), 1);
[ 1, 9, 7, 71, 64, 33, 55 ]
gap> COMPONENT_TRANS_INT(Transformation([65537 .. 70000], 
>                                       [65537 .. 70000] * 0 + 1) 
>                        * (14918, 184, 141)(14140, 124), 1);
[ 1 ]
gap> COMPONENT_TRANS_INT(Transformation([65537 .. 70000], 
>                                       [65537 .. 70000] * 0 + 1) 
>                        * (14918, 184, 141)(14140, 124), 14918);
[ 14918, 184, 141 ]
gap> COMPONENT_TRANS_INT(Transformation([65537 .. 70000], 
>                                       [65537 .. 70000] * 0 + 1) 
>                        * (14918, 184, 141)(14140, 124), 69999);
[ 69999, 1 ]

# CYCLE_TRANS_INT
gap> CYCLE_TRANS_INT(Transformation([1, 2, 1]), 1);
[ 1 ]
gap> CYCLE_TRANS_INT(Transformation([1, 2, 1]), 2);
[ 2 ]
gap> CYCLE_TRANS_INT(Transformation([1, 2, 1]), 3);
[ 1 ]
gap> CYCLE_TRANS_INT(Transformation([1, 2, 1]), 5);
[ 5 ]
gap> CYCLE_TRANS_INT(Transformation([1, 1, 1]), 1);
[ 1 ]
gap> CYCLE_TRANS_INT(Transformation([1, 1, 1]), 2);
[ 1 ]
gap> CYCLE_TRANS_INT(Transformation([1, 1, 1]), 3);
[ 1 ]
gap> CYCLE_TRANS_INT(Transformation([1, 1, 1]), 5);
[ 5 ]
gap> CYCLE_TRANS_INT(Transformation([1, 1, 2]), 1);
[ 1 ]
gap> CYCLE_TRANS_INT(Transformation([1, 1, 2]), 2);
[ 1 ]
gap> CYCLE_TRANS_INT(Transformation([1, 1, 2]), 3);
[ 1 ]
gap> CYCLE_TRANS_INT(Transformation([1, 1, 2]), 5);
[ 5 ]
gap> CYCLE_TRANS_INT(Transformation([2, 6, 7, 2, 6, 9, 9, 1, 1, 5]), 1);
[ 1, 2, 6, 9 ]
gap> CYCLE_TRANS_INT(Transformation([2, 6, 7, 2, 6, 9, 9, 1, 1, 5]), 2);
[ 2, 6, 9, 1 ]
gap> CYCLE_TRANS_INT(Transformation([2, 6, 7, 2, 6, 9, 9, 1, 1, 5]), 3);
[ 9, 1, 2, 6 ]
gap> CYCLE_TRANS_INT(Transformation([2, 6, 7, 2, 6, 9, 9, 1, 1, 5]), 4);
[ 2, 6, 9, 1 ]
gap> CYCLE_TRANS_INT(Transformation([2, 6, 7, 2, 6, 9, 9, 1, 1, 5]), 5);
[ 6, 9, 1, 2 ]
gap> CYCLE_TRANS_INT(Transformation([2, 6, 7, 2, 6, 9, 9, 1, 1, 5]), 6);
[ 6, 9, 1, 2 ]
gap> CYCLE_TRANS_INT(Transformation([2, 6, 7, 2, 6, 9, 9, 1, 1, 5]), 7);
[ 9, 1, 2, 6 ]
gap> CYCLE_TRANS_INT(Transformation([2, 6, 7, 2, 6, 9, 9, 1, 1, 5]), 8);
[ 1, 2, 6, 9 ]
gap> CYCLE_TRANS_INT(Transformation([2, 6, 7, 2, 6, 9, 9, 1, 1, 5]), 9);
[ 9, 1, 2, 6 ]
gap> CYCLE_TRANS_INT(Transformation([2, 6, 7, 2, 6, 9, 9, 1, 1, 5]), 10);
[ 6, 9, 1, 2 ]
gap> CYCLE_TRANS_INT(Transformation([2, 6, 7, 2, 6, 9, 9, 1, 1, 5]), 20);
[ 20 ]
gap> CYCLE_TRANS_INT(Transformation([3, 8, 1, 9, 9, 4, 10, 5, 10, 6, 12,
>                                        11, 14, 13, 15, 16, 17, 18, 19, 20,
>                                        21, 22, 23, 24, 25, 26, 27, 28, 31,
>                                        30, 29]), 10);
[ 10, 6, 4, 9 ]
gap> CYCLE_TRANS_INT(Transformation([3, 8, 1, 9, 9, 4, 10, 5, 10, 6, 12,
>                                        11, 14, 13, 15, 16, 17, 18, 19, 20,
>                                        21, 22, 23, 24, 25, 26, 27, 28, 31,
>                                        30, 29]), 40);
[ 40 ]
gap> CYCLE_TRANS_INT(Transformation([3, 8, 1, 9, 9, 4, 10, 5, 10, 6, 12,
>                                        11, 14, 13, 15, 16, 17, 18, 19, 20,
>                                        21, 22, 23, 24, 25, 26, 27, 28, 31,
>                                        30, 29]), 1);
[ 1, 3 ]
gap> CYCLE_TRANS_INT(IdentityTransformation, 10);
[ 10 ]
gap> CYCLE_TRANS_INT(IdentityTransformation, 0);
Error, CYCLE_TRANS_INT: the second argument must be a positive integer (not a \
integer)
gap> CYCLE_TRANS_INT(IdentityTransformation, "a");
Error, CYCLE_TRANS_INT: the second argument must be a positive integer (not a \
list (string))
gap> CYCLE_TRANS_INT((), 1);
Error, CYCLE_TRANS_INT: the first argument must be a transformation (not a per\
mutation (small))
gap> CYCLE_TRANS_INT(Transformation([9, 45, 53, 15, 42, 97, 71, 66, 7, 88, 6,
>                                     98, 95, 36, 20, 59, 94, 6, 81, 70, 65,
>                                     29, 78, 37, 74, 48, 52, 4, 32, 93, 18,
>                                     13, 55, 94, 49, 42, 99, 46, 35, 84, 52,
>                                     79, 80, 7, 85, 53, 89, 70, 79, 27, 84,
>                                     99, 9, 73, 33, 70, 77, 69, 41, 18, 63,
>                                     29, 42, 33, 75, 56, 79, 63, 89, 90, 64,
>                                     98, 49, 35, 100, 89, 71, 3, 70, 20, 2,
>                                     26, 11, 39, 9, 7, 89, 90, 48, 89, 85, 8,
>                                     56, 42, 10, 61, 25, 98, 55, 39]), 1);
[ 33, 55 ]
gap> CYCLE_TRANS_INT(Transformation([65537 .. 70000], 
>                                   [65537 .. 70000] * 0 + 1) 
>                    * (14918, 184, 141)(14140, 124), 1);
[ 1 ]
gap> CYCLE_TRANS_INT(Transformation([65537 .. 70000], 
>                                   [65537 .. 70000] * 0 + 1) 
>                    * (14918, 184, 141)(14140, 124), 14918);
[ 14918, 184, 141 ]
gap> CYCLE_TRANS_INT(Transformation([65537 .. 70000], 
>                                   [65537 .. 70000] * 0 + 1) 
>                    * (14918, 184, 141)(14140, 124), 69999);
[ 1 ]

# CYCLES_TRANS
gap> CYCLES_TRANS(Transformation([1, 2, 1]));
[ [ 1 ], [ 2 ] ]
gap> CYCLES_TRANS(Transformation([1, 1, 1]));
[ [ 1 ] ]
gap> CYCLES_TRANS(Transformation([1, 1, 2]));
[ [ 1 ] ]
gap> CYCLES_TRANS(Transformation([2, 6, 7, 2, 6, 9, 9, 1, 1, 5]));
[ [ 1, 2, 6, 9 ] ]
gap> CYCLES_TRANS(Transformation([3, 8, 1, 9, 9, 4, 10, 5, 10, 6, 12,
>                                        11, 14, 13, 15, 16, 17, 18, 19, 20,
>                                        21, 22, 23, 24, 25, 26, 27, 28, 31,
>                                        30, 29]));
[ [ 1, 3 ], [ 9, 10, 6, 4 ], [ 11, 12 ], [ 13, 14 ], [ 15 ], [ 16 ], [ 17 ], 
  [ 18 ], [ 19 ], [ 20 ], [ 21 ], [ 22 ], [ 23 ], [ 24 ], [ 25 ], [ 26 ], 
  [ 27 ], [ 28 ], [ 29, 31 ], [ 30 ] ]
gap> CYCLES_TRANS(IdentityTransformation);
[  ]
gap> CYCLES_TRANS(Transformation([9, 45, 53, 15, 42, 97, 71, 66, 7, 88, 6,
>                                 98, 95, 36, 20, 59, 94, 6, 81, 70, 65,
>                                 29, 78, 37, 74, 48, 52, 4, 32, 93, 18,
>                                 13, 55, 94, 49, 42, 99, 46, 35, 84, 52,
>                                 79, 80, 7, 85, 53, 89, 70, 79, 27, 84,
>                                 99, 9, 73, 33, 70, 77, 69, 41, 18, 63,
>                                 29, 42, 33, 75, 56, 79, 63, 89, 90, 64,
>                                 98, 49, 35, 100, 89, 71, 3, 70, 20, 2,
>                                 26, 11, 39, 9, 7, 89, 90, 48, 89, 85, 8,
>                                 56, 42, 10, 61, 25, 98, 55, 39]));
[ [ 33, 55 ], [ 70, 90, 89, 48 ], [ 98 ] ]
gap> f := Transformation([65537 .. 70000], [65537 .. 70000] * 0 + 1)
>         * (14918, 184, 141)(14140, 124);;
gap> comps := CYCLES_TRANS(f);;
gap> Length(comps) = NR_COMPONENTS_TRANS(f);
true
gap> Filtered(comps, x -> Size(x) > 1);
[ [ 124, 14140 ], [ 141, 14918, 184 ] ]
gap> CYCLES_TRANS(0);
Error, CYCLES_TRANS: the argument must be a transformation (not a integer)

# CYCLES_TRANS_LIST
gap> CYCLES_TRANS_LIST(Transformation([1, 2, 1]), []);
[  ]
gap> CYCLES_TRANS_LIST(Transformation([1, 2, 1]), [1, 3]);
[ [ 1 ] ]
gap> CYCLES_TRANS_LIST(Transformation([1, 2, 1]), [1, 2, 3]);
[ [ 1 ], [ 2 ] ]
gap> CYCLES_TRANS_LIST(Transformation([1, 2, 1]), [1 .. 3]);
[ [ 1 ], [ 2 ] ]
gap> CYCLES_TRANS_LIST(Transformation([1, 2, 1]), [1 .. 10]);
[ [ 1 ], [ 2 ], [ 4 ], [ 5 ], [ 6 ], [ 7 ], [ 8 ], [ 9 ], [ 10 ] ]
gap> CYCLES_TRANS_LIST(Transformation([1, 1, 1]), [1]);
[ [ 1 ] ]
gap> CYCLES_TRANS_LIST(Transformation([1, 1, 1]), [2]);
[ [ 1 ] ]
gap> CYCLES_TRANS_LIST(Transformation([1, 1, 1]), [3]);
[ [ 1 ] ]
gap> CYCLES_TRANS_LIST(Transformation([1, 1, 1]), [1 .. 3]);
[ [ 1 ] ]
gap> CYCLES_TRANS_LIST(Transformation([1, 1, 1]), [3 .. 10]);
[ [ 1 ], [ 4 ], [ 5 ], [ 6 ], [ 7 ], [ 8 ], [ 9 ], [ 10 ] ]
gap> CYCLES_TRANS_LIST(Transformation([1, 1, 2]), [1]);
[ [ 1 ] ]
gap> CYCLES_TRANS_LIST(Transformation([1, 1, 2]), [2]);
[ [ 1 ] ]
gap> CYCLES_TRANS_LIST(Transformation([1, 1, 2]), [3]);
[ [ 1 ] ]
gap> CYCLES_TRANS_LIST(Transformation([1, 1, 2]), [1 .. 3]);
[ [ 1 ] ]
gap> CYCLES_TRANS_LIST(Transformation([1, 1, 2]), [3 .. 10]);
[ [ 1 ], [ 4 ], [ 5 ], [ 6 ], [ 7 ], [ 8 ], [ 9 ], [ 10 ] ]
gap> CYCLES_TRANS_LIST(Transformation([2, 6, 7, 2, 6, 9, 9, 1, 1, 5]), 
>                                     [1 .. 10]);
[ [ 1, 2, 6, 9 ] ]
gap> CYCLES_TRANS_LIST(Transformation([2, 6, 7, 2, 6, 9, 9, 1, 1, 5]), 
>                                     [1 .. 3]);
[ [ 1, 2, 6, 9 ] ]
gap> CYCLES_TRANS_LIST(Transformation([2, 6, 7, 2, 6, 9, 9, 1, 1, 5]), 
>                                     [1, 5, 3, 7]);
[ [ 1, 2, 6, 9 ] ]
gap> CYCLES_TRANS_LIST(Transformation([2, 6, 7, 2, 6, 9, 9, 1, 1, 5]), 
>                                     [1, 5, 3, 7, 12, 13, 14]);
[ [ 1, 2, 6, 9 ], [ 12 ], [ 13 ], [ 14 ] ]
gap> CYCLES_TRANS_LIST(Transformation([3, 8, 1, 9, 9, 4, 10, 5, 10, 6, 12,
>                                        11, 14, 13, 15, 16, 17, 18, 19, 20,
>                                        21, 22, 23, 24, 25, 26, 27, 28, 31,
>                                        30, 29]), [4 .. 100]);
[ [ 4, 9, 10, 6 ], [ 11, 12 ], [ 13, 14 ], [ 15 ], [ 16 ], [ 17 ], [ 18 ], 
  [ 19 ], [ 20 ], [ 21 ], [ 22 ], [ 23 ], [ 24 ], [ 25 ], [ 26 ], [ 27 ], 
  [ 28 ], [ 29, 31 ], [ 30 ], [ 32 ], [ 33 ], [ 34 ], [ 35 ], [ 36 ], [ 37 ], 
  [ 38 ], [ 39 ], [ 40 ], [ 41 ], [ 42 ], [ 43 ], [ 44 ], [ 45 ], [ 46 ], 
  [ 47 ], [ 48 ], [ 49 ], [ 50 ], [ 51 ], [ 52 ], [ 53 ], [ 54 ], [ 55 ], 
  [ 56 ], [ 57 ], [ 58 ], [ 59 ], [ 60 ], [ 61 ], [ 62 ], [ 63 ], [ 64 ], 
  [ 65 ], [ 66 ], [ 67 ], [ 68 ], [ 69 ], [ 70 ], [ 71 ], [ 72 ], [ 73 ], 
  [ 74 ], [ 75 ], [ 76 ], [ 77 ], [ 78 ], [ 79 ], [ 80 ], [ 81 ], [ 82 ], 
  [ 83 ], [ 84 ], [ 85 ], [ 86 ], [ 87 ], [ 88 ], [ 89 ], [ 90 ], [ 91 ], 
  [ 92 ], [ 93 ], [ 94 ], [ 95 ], [ 96 ], [ 97 ], [ 98 ], [ 99 ], [ 100 ] ]
gap> CYCLES_TRANS_LIST(IdentityTransformation, [1 .. 10]);
[ [ 1 ], [ 2 ], [ 3 ], [ 4 ], [ 5 ], [ 6 ], [ 7 ], [ 8 ], [ 9 ], [ 10 ] ]
gap> CYCLES_TRANS_LIST(IdentityTransformation, [100, 200]);
[ [ 100 ], [ 200 ] ]
gap> CYCLES_TRANS_LIST(IdentityTransformation, [5, 1, 2]);
[ [ 5 ], [ 1 ], [ 2 ] ]
gap> f := Transformation([65537 .. 70000], [65537 .. 70000] * 0 + 1)
>         * (14918, 184, 141)(14140, 124);;
gap> CYCLES_TRANS_LIST(f, [1 .. 10]);
[ [ 1 ], [ 2 ], [ 3 ], [ 4 ], [ 5 ], [ 6 ], [ 7 ], [ 8 ], [ 9 ], [ 10 ] ]
gap> CYCLES_TRANS_LIST(f, [10, 1, 3]);
[ [ 10 ], [ 1 ], [ 3 ] ]
gap> CYCLES_TRANS_LIST(f, [65535 .. 70000]);
[ [ 65535 ], [ 65536 ], [ 1 ] ]
gap> CYCLES_TRANS_LIST(f, [65535 .. 70001]);
[ [ 65535 ], [ 65536 ], [ 1 ], [ 70001 ] ]
gap> CYCLES_TRANS_LIST(f, [1, , 3]);
Error, List Element: <list>[2] must have an assigned value
gap> CYCLES_TRANS_LIST(f, [-1]);
Error, CYCLES_TRANS_LIST: the second argument must be a positive integer (not \
a integer)
gap> CYCLES_TRANS_LIST(0, [1 .. 10]);
Error, CYCLES_TRANS_LIST: the first argument must be a transformation (not a i\
nteger)
gap> CYCLES_TRANS_LIST(IdentityTransformation, "a");
Error, CYCLES_TRANS_LIST: the second argument must be a list of positive integ\
er (not a character)
gap> CYCLES_TRANS_LIST(IdentityTransformation, ());
Error, CYCLES_TRANS_LIST: the second argument must be a list (not a transforma\
tion (small))
gap> CYCLES_TRANS_LIST(IdentityTransformation, [0, -1]);
Error, CYCLES_TRANS_LIST: the second argument must be a list of positive integ\
er (not a integer)

# LEFT_ONE_TRANS
gap> f := Transformation([7, 7, 7, 9, 5, 3, 9, 7, 5, 6]);;
gap> e := LEFT_ONE_TRANS(f);
Transformation( [ 1, 1, 1, 4, 5, 6, 4, 1, 5 ] )
gap> IsIdempotent(e);
true
gap> KernelOfTransformation(e, 10) = KernelOfTransformation(f);
true
gap> e * f = f;
true
gap> f := Transformation([1, 6, 9, 7, 8, 8, 4, 7, 3]);;
gap> e := LEFT_ONE_TRANS(f);
Transformation( [ 1, 2, 3, 4, 5, 5, 7, 4 ] )
gap> IsIdempotent(e);
true
gap> KernelOfTransformation(e, 9) = KernelOfTransformation(f);
true
gap> e * f = f;
true
gap> f := Transformation([1, 5, 9, 9, 6, 6, 4, 10, 7, 6]);
Transformation( [ 1, 5, 9, 9, 6, 6, 4, 10, 7, 6 ] )
gap> e := LEFT_ONE_TRANS(f);
Transformation( [ 1, 2, 3, 3, 5, 5, 7, 8, 9, 5 ] )
gap> IsIdempotent(e);
true
gap> KernelOfTransformation(e, 10) = KernelOfTransformation(f);
true
gap> e * f = f;
true
gap> f := Transformation( [ 6, 3, 3, 5, 6, 9, 1, 8, 6, 1 ] )
>  * (65534,65535)(65537,65538)(65539,65540);
<transformation on 65540 pts with rank 65536>
gap> e := LEFT_ONE_TRANS(f);
Transformation( [ 1, 2, 2, 4, 1, 6, 7, 8, 1, 7 ] )
gap> IsIdempotent(e);
true
gap> KernelOfTransformation(e, 65540) = KernelOfTransformation(f);
true
gap> e * f = f;
true
gap> f := Transformation( [ 9, 7, 8, 2, 8, 5, 4, 10, 7, 8 ] )
> * (912,11041,3297,7593,8859)(3214,66460,7897)(70310,8320);
<transformation on 70310 pts with rank 70307>
gap> e := LEFT_ONE_TRANS(f);
Transformation( [ 1, 2, 3, 4, 3, 6, 7, 8, 2, 3 ] )
gap> IsIdempotent(e);
true
gap> KernelOfTransformation(e, 70310) = KernelOfTransformation(f);
true
gap> e * f = f;
true
gap> LEFT_ONE_TRANS("a");
Error, LEFT_ONE_TRANS: the first argument must be a transformation (not a list\
 (string))

# RIGHT_ONE_TRANS
gap> f := Transformation([7, 7, 7, 9, 5, 3, 9, 7, 5, 6]);;
gap> e := RIGHT_ONE_TRANS(f);
Transformation( [ 3, 3, 3, 3, 5, 6, 7, 7, 9, 9 ] )
gap> IsIdempotent(e);
true
gap> ImageSetOfTransformation(e, 10) = ImageSetOfTransformation(f);
true
gap> f * e = f;
true
gap> f := Transformation([1, 6, 9, 7, 8, 8, 4, 7, 3]);;
gap> e := RIGHT_ONE_TRANS(f);
Transformation( [ 1, 1, 3, 4, 4 ] )
gap> IsIdempotent(e);
true
gap> ImageSetOfTransformation(e, 9) = ImageSetOfTransformation(f);
true
gap> f * e = f;
true
gap> f := Transformation([1, 5, 9, 9, 6, 6, 4, 10, 7, 6]);
Transformation( [ 1, 5, 9, 9, 6, 6, 4, 10, 7, 6 ] )
gap> e := RIGHT_ONE_TRANS(f);
Transformation( [ 1, 1, 1, 4, 5, 6, 7, 7 ] )
gap> IsIdempotent(e);
true
gap> ImageSetOfTransformation(e, 10) = ImageSetOfTransformation(f);
true
gap> f * e = f;
true
gap> f := Transformation( [ 6, 3, 3, 5, 6, 9, 1, 8, 6, 1 ] )
>  * (65534,65535)(65537,65538)(65539,65540);
<transformation on 65540 pts with rank 65536>
gap> e := RIGHT_ONE_TRANS(f);
Transformation( [ 1, 1, 3, 3, 5, 6, 6, 8, 9, 9 ] )
gap> IsIdempotent(e);
true
gap> ImageSetOfTransformation(e, 65540) = ImageSetOfTransformation(f);
true
gap> f * e = f;
true
gap> f := Transformation( [ 9, 7, 8, 2, 8, 5, 4, 10, 7, 8 ] )
> * (912,11041,3297,7593,8859)(3214,66460,7897)(70310,8320);
<transformation on 70310 pts with rank 70307>
gap> e := RIGHT_ONE_TRANS(f);
Transformation( [ 2, 2, 2, 4, 5, 5 ] )
gap> IsIdempotent(e);
true
gap> ImageSetOfTransformation(e, 70310) = ImageSetOfTransformation(f);
true
gap> f * e = f;
true
gap> RIGHT_ONE_TRANS("a");
Error, RIGHT_ONE_TRANS: the first argument must be a transformation (not a lis\
t (string))

# TRANS_IMG_CONJ
gap> f := Transformation([1, 2, 1]);;
gap> g := Transformation([3, 2, 3, 1]);;
gap> p := TRANS_IMG_CONJ(f, g);
(1,3,4)
gap> OnTuples(ImageListOfTransformation(f, 4), p);
[ 3, 2, 3, 1 ]
gap> ImageListOfTransformation(g);
[ 3, 2, 3, 1 ]
gap> TRANS_IMG_CONJ(g, f);
(1,4,3)
gap> g := Transformation([3, 2, 3, 1]) ^ (5, 65537);;
gap> TRANS_IMG_CONJ(f, g);
(1,3,4)
gap> TRANS_IMG_CONJ(g, f);
(1,4,3)
gap> f := Transformation([1, 2, 1]) ^ (5, 65538);;
gap> TRANS_IMG_CONJ(f, g);
(1,3,4)
gap> TRANS_IMG_CONJ(g, f);
(1,4,3)
gap> TRANS_IMG_CONJ((), 1);
Error, TRANS_IMG_CONJ: the arguments must both be transformations (not permuta\
tion (small) and integer)
gap> TRANS_IMG_CONJ(f, 1);
Error, TRANS_IMG_CONJ: the arguments must both be transformations (not transfo\
rmation (large) and integer)
gap> f := Transformation([11, 9, 10, 6, 7, 7, 10, 7, 10, 9, 7, 4]);;
gap> TRANS_IMG_CONJ(f, LeftOne(f));
(1,6,4,12,11)(2,7,5,9)(3,8,10)
gap> TRANS_IMG_CONJ(LeftOne(f), f);
(1,11,12,4,6)(2,9,5,7)(3,10,8)

# One, IsOne, IdentityTransformation
gap> f := Transformation([11, 9, 10, 6, 7, 7, 10, 7, 10, 9, 7, 4]);;
gap> One(f);
IdentityTransformation
gap> IdentityTransformation;
IdentityTransformation
gap> One(f) = IdentityTransformation;
true
gap> f ^ 0;
IdentityTransformation
gap> IsOne(f ^ 0);
true
gap> IsOne(IdentityTransformation);
true
gap> IsOne(One(f));
true
gap> f := Transformation([65537, 1], [1, 65537]);;
gap> One(f);
IdentityTransformation
gap> IdentityTransformation;
IdentityTransformation
gap> One(f) = IdentityTransformation;
true
gap> f ^ 0;
IdentityTransformation
gap> IsOne(f ^ 0);
true
gap> IsOne(IdentityTransformation);
true
gap> IsOne(One(f));
true

# \=, equality, EQ
gap> f := Transformation([2, 6, 7, 2, 6, 13, 9, 9, 13, 1, 11, 1, 13, 12]);;
gap> g := Transformation([5, 3, 8, 12, 1, 11, 9, 9, 4, 14, 10, 5, 10, 6]);;
gap> f = f;
true
gap> f = g;
false
gap> g = f;
false
gap> f := Transformation([1, 2, 1]);
Transformation( [ 1, 2, 1 ] )
gap> g := Transformation([1, 2, 1, 3, 5]);
Transformation( [ 1, 2, 1, 3 ] )
gap> f = g;
false
gap> f := Transformation([1, 2, 1]);
Transformation( [ 1, 2, 1 ] )
gap> g := Transformation([1, 2, 1, 4, 5]);
Transformation( [ 1, 2, 1 ] )
gap> f = g;
true
gap> g = f;
true
gap> f := Transformation([1, 2, 1, 4, 5]);
Transformation( [ 1, 2, 1 ] )
gap> g := Transformation([1, 3, 1]);
Transformation( [ 1, 3, 1 ] )
gap> f = g;
false
gap> f := Transformation([65537], [1]);;
gap> g := Transformation([1], [65537]);;
gap> f = f;
true
gap> f = g;
false
gap> g = f;
false
gap> f ^ (2, 65537) = Transformation([1, 1]);
true
gap> Transformation([1, 1]) = f ^ (2, 65537);
true
gap> f ^ (3, 65537) = Transformation([1, 1]);
false
gap> Transformation([1, 1]) = f ^ (3, 65537);
false
gap> f ^ (3, 65537) = Transformation([1, 1, 2, 2]);
false
gap> Transformation([1, 1, 2, 2]) = f ^ (3, 65537);
false
gap> f := Transformation([65538], [1]);;
gap> g := Transformation([1], [65537]);;
gap> f = g;
false
gap> g = f;
false
gap> f := Transformation([1], [65537]);;
gap> g := AsTransformation((65535, 65536, 65537, 65538)(65539, 65540)) ^ 2;;
gap> g = f;
false
gap> f = g;
false
gap> f := AsTransformation((65535, 2, 65537)(65539, 65540)) ^ 2;;
gap> g := AsTransformation((65535, 65536, 65537));;
gap> g = f;
false
gap> f = g;
false
gap> f = f;
true
gap> f = f;
true
gap> f := Transformation([1, 2, 1]);;
gap> g := Transformation([1, 2, 3, 4, 5, 6], [1, 2, 1, 5, 4, 65537]);;
gap> f = g;
false
gap> g = f;
false

# \<, less than, LT
gap> f := Transformation([8, 8, 2, 7, 9, 11, 7, 7, 6, 3, 1, 9]);;
gap> g := Transformation([3, 7, 3, 4, 10, 9, 4, 7, 1, 5, 3, 1]);;
gap> f < f;
false
gap> g < g;
false
gap> f < g;
false
gap> g < f;
true
gap> f := Transformation([8, 8, 2, 7, 9, 11, 7, 7, 6, 3, 1, 9, 13, 14]);;
gap> g := Transformation([3, 7, 3, 4, 10, 9, 4, 7, 1, 5, 3, 1]);;
gap> f < g;
false
gap> g < f;
true
gap> f := Transformation([8, 8, 2, 7, 9, 11, 7, 7, 6, 3, 1, 9]);;
gap> g := Transformation([3, 7, 3, 4, 10, 9, 4, 7, 1, 5, 3, 1, 13, 14]);;
gap> f < g;
false
gap> g < f;
true
gap> f := Transformation([8, 8, 2, 7, 9, 11, 7, 7, 6, 3, 1, 9]);;
gap> g := Transformation([8, 8, 2, 7, 9, 11, 7, 7, 6, 3, 1, 9, 9]);;
gap> f < g;
false
gap> g < f;
true
gap> f := Transformation([8, 8, 2, 7, 9, 11, 7, 7, 6, 3, 1, 9]);;
gap> g := Transformation([8, 8, 2, 7, 9, 11, 7, 7, 6, 3, 1, 9, 14, 13]);;
gap> f < g;
true
gap> g < f;
false
gap> f := Transformation([8, 8, 2, 7, 9, 11, 7, 7, 6, 3, 1, 9, 9]);;
gap> g := Transformation([8, 8, 2, 7, 9, 11, 7, 7, 6, 3, 1, 9]);;
gap> f < g;
true
gap> g < f;
false
gap> f := Transformation([8, 8, 2, 7, 9, 11, 7, 7, 6, 3, 1, 9, 13]);;
gap> g := Transformation([8, 8, 2, 7, 9, 11, 7, 7, 6, 3, 1, 9]);;
gap> f < g;
false
gap> g < f;
false
gap> f := Transformation([1, 2, 1]);;
gap> g := Transformation([1], [65537]);;
gap> f < g;
true
gap> g < f;
false
gap> f := Transformation([2, 2, 1]);;
gap> g := Transformation([65537], [1]);;
gap> f < g;
false
gap> g < f;
true
gap> f := Transformation([2, 2, 1]);;
gap> g := Transformation([1, 2, 3, 65537], [2, 2, 1, 1]);;
gap> f < g;
false
gap> g < f;
true
gap> f := Transformation([1, 2, 1]);
Transformation( [ 1, 2, 1 ] )
gap> g := Transformation([1, 2, 3, 4], [1, 2, 1, 65537]);
<transformation on 65537 pts with rank 65535>
gap> f < g;
true
gap> g < f;
false
gap> f := Transformation([1, 2, 1]);
Transformation( [ 1, 2, 1 ] )
gap> g := Transformation([1, 2, 3, 65538, 65537], [1, 2, 1, 65537, 65538]) ^ 2;
Transformation( [ 1, 2, 1 ] )
gap> f < g;
false
gap> g < f;
false
gap> g := Transformation([1, 2, 3, 65538, 65537], 
>                        [1, 2, 1, 65537, 65538]) ^ 2;;
gap> g < g;
false
gap> f := Transformation([1, 2, 3, 65537, 65538], 
>                        [1, 1, 1, 65538, 65539]);;
gap> f < g;
true
gap> g < f;
false
gap> f := Transformation([1, 2, 3, 65537, 65538], 
>                        [1, 2, 1, 65538, 65538]);;
gap> g := Transformation([1, 2, 3, 65537, 65538, 65539], 
>                        [1, 2, 1, 65538, 65538, 65537]);;
gap> f < g;
false
gap> g < f;
true
gap> g := Transformation([1, 2, 3, 65537, 65538, 65539], 
>                        [1, 2, 1, 65538, 65538, 65539]);;
gap> f < g;
false
gap> g < f;
false
gap> f := Transformation([1, 2, 3, 65537, 65538], 
>                        [1, 2, 1, 65538, 65538]);;
gap> g := Transformation([1, 2, 3, 65537, 65538, 65539, 65540], 
>                        [1, 2, 1, 65538, 65538, 65540, 65539]) ^ 2;;
gap> f < g;
false
gap> g < f;
false
gap> f := Transformation([1, 2, 3, 65537, 65538], 
>                        [1, 2, 1, 65538, 65538]);;
gap> g := Transformation([1, 2, 3, 65537, 65538], 
>                        [2, 2, 1, 65538, 65538]);;
gap> f < g;
true
gap> g < f;
false
gap> f := Transformation([1, 2, 3, 65537, 65538], 
>                        [1, 2, 1, 65538, 65538]);;
gap> g := Transformation([1, 2, 3, 65537, 65538, 65539, 65540], 
>                        [1, 2, 1, 65538, 65538, 65540, 65540]);;
gap> f < g;
true
gap> g < f;
false
gap> f := Transformation([1, 2, 3, 65537, 65538, 65539, 65540], 
>                        [1, 3, 1, 65538, 65538, 65540, 65540]);;
gap> g := Transformation([1, 2, 3, 65537, 65538], 
>                        [1, 2, 1, 65538, 65538]);;
gap> f < g;
false
gap> g < f;
true

# \*, product, PROD: transformation and transformation
gap> f := Transformation([8, 8, 2, 7, 9, 11, 7, 7, 6, 3, 1, 9, 13, 14]);;
gap> g := Transformation([3, 7, 3, 4, 10, 9, 4, 7, 1, 5, 3, 1]);;
gap> f * g;
Transformation( [ 7, 7, 7, 4, 1, 3, 4, 4, 9, 3, 3, 1 ] )
gap> g * f;
Transformation( [ 2, 7, 2, 7, 3, 6, 7, 7, 8, 9, 2, 8 ] )
gap> f := Transformation([1, 2, 1]);;
gap> g := Transformation([1], [65537]);;
gap> f * g;
<transformation on 65537 pts with rank 65535>
gap> g * f;
<transformation on 65537 pts with rank 65536>
gap> g ^ 2;
<transformation on 65537 pts with rank 65536>
gap> f := Transformation([1], [65537]);;
gap> g := Transformation([1], [65538]);;
gap> h := f * g;
<transformation on 65537 pts with rank 65536>
gap> ForAll([1 .. 65537], i -> (i ^ f) ^ g = i ^ h);  
true
gap> h := g * h;
<transformation on 65538 pts with rank 65537>
gap> ForAll([1 .. 65538], i -> (i ^ g) ^ f = i ^ h);  
true
gap> f := Transformation([3, 2, 4, 4]);;
gap> g := Transformation([2, 1, 2, 1]);;
gap> f * g;
Transformation( [ 2, 1, 1, 1 ] )
gap> g * f;
Transformation( [ 2, 3, 2, 3 ] )
gap> f * g * f * g * f * g; 
Transformation( [ 2, 1, 1, 1 ] )

# \*, PROD, product: for a transformation and a permutation
gap> Transformation([1, 4, 2, 1]) * (1, 2);
Transformation( [ 2, 4, 1, 2 ] )
gap> Transformation([1, 4, 2, 1]) * (1, 2, 5);
Transformation( [ 2, 4, 5, 2, 1 ] )
gap> Transformation([1, 4, 2, 1]) * (1, 65537);
<transformation on 65537 pts with rank 65536>
gap> Transformation([1, 4, 2, 1]) * (1, 2, 5);
Transformation( [ 2, 4, 5, 2, 1 ] )
gap> Transformation([1], [65537]) * (1, 2, 5);
<transformation on 65537 pts with rank 65536>
gap> Transformation([1], [65537]) * (65537, 2);
<transformation on 65537 pts with rank 65536>
gap> Transformation([1], [65538]) * (65537, 2);
<transformation on 65538 pts with rank 65537>
gap> Transformation([1], [65537]) * (65538, 2);
<transformation on 65538 pts with rank 65537>
gap> f := Transformation([8, 1, 9, 7, 7, 6, 4, 2, 2, 4]);;
gap> p := (1, 2)(7, 9, 6, 5, 1100);;
gap> g := f * p;
<transformation on 1100 pts with rank 1097>
gap> ForAll([1 .. 10], i -> (i ^ f) ^ p = i ^ g);  
true
gap> f * (1, 7, 9, 4, 6);
Transformation( [ 8, 7, 4, 9, 9, 1, 6, 2, 2, 6 ] )
gap> f * (1, 10, 7, 9, 4, 6);
Transformation( [ 8, 10, 4, 9, 9, 1, 6, 2, 2, 6 ] )
gap> f * (1, 11, 7, 9, 4, 6);
Transformation( [ 8, 11, 4, 9, 9, 1, 6, 2, 2, 6, 7 ] )
gap> f * (1, 12, 7, 8);
Transformation( [ 1, 12, 9, 8, 8, 6, 4, 2, 2, 4, 11, 7 ] )
gap> f * (1, 9, 8, 5)(2, 7, 4, 3, 6, 10);
Transformation( [ 5, 9, 8, 4, 4, 10, 3, 7, 7, 3 ] )
gap> f := Transformation([5, 5, 2, 10, 10, 10, 1, 12, 11, 9, 3, 6]);;
gap> f * (1, 2, 3);
Transformation( [ 5, 5, 3, 10, 10, 10, 2, 12, 11, 9, 1, 6 ] )
gap> p := (1, 4, 12, 8)(2, 16, 15, 5, 7, 9, 20, 14, 11, 17, 10)(3, 13, 6, 19);;
gap> g := f * p;
Transformation( [ 7, 7, 16, 2, 2, 2, 4, 8, 17, 20, 13, 19, 6, 11, 5, 15, 10,
  18, 3, 14 ] )
gap> ForAll([1 .. 20], i -> (i ^ f) ^ p = i ^ g);
true
gap> p := (2, 7, 5, 10, 3, 4, 12, 11, 6)(8, 9);;
gap> f * p;
Transformation( [ 10, 10, 7, 3, 3, 3, 1, 11, 6, 8, 4, 2 ] )
gap> p := (1, 2, 3);;
gap> f * p;
Transformation( [ 5, 5, 3, 10, 10, 10, 2, 12, 11, 9, 1, 6 ] )
gap> f := Transformation([8, 1, 9, 7, 7, 6, 4, 2, 2, 4]);;
gap> f * (1, 10, 2, 3, 6, 7)(11, 15)(12, 17, 19, 16, 20, 18);
Transformation( [ 8, 10, 9, 1, 1, 7, 4, 3, 3, 4, 15, 17, 13, 14, 11, 20, 19,
  12, 16, 18 ] )

# \*, PROD, product: for a permutation and a transformation
gap> (1, 2) * Transformation([1, 4, 2, 1]);
Transformation( [ 4, 1, 2, 1 ] )
gap> (1, 2, 5) * Transformation([1, 4, 2, 1]);
Transformation( [ 4, 5, 2, 1, 1 ] )
gap> (1, 65537) * Transformation([1, 4, 2, 1]);
<transformation on 65537 pts with rank 65536>
gap> (1, 2, 5) * Transformation([1, 4, 2, 1]);
Transformation( [ 4, 5, 2, 1, 1 ] )
gap> (1, 2, 3) * Transformation([1], [65537]);
<transformation on 65537 pts with rank 65536>
gap> (65537, 2) * Transformation([1], [65537]);
<transformation on 65537 pts with rank 65536>
gap> (65537, 2) * Transformation([1], [65538]);
<transformation on 65538 pts with rank 65537>
gap> (65538, 2) * Transformation([1], [65537]);
<transformation on 65538 pts with rank 65537>
gap> f := Transformation([6, 7, 9, 7, 4, 7, 5, 4, 9, 4]);;
gap> p := (1, 4, 9, 10, 3, 2, 8)(5, 7);;
gap> g := p * f;
Transformation( [ 7, 4, 7, 9, 5, 7, 4, 6, 4, 9 ] )
gap> () * f = f; 
true
gap> p ^ -1 * (p * f) = f;
true
gap> ImageSetOfTransformation(f) = ImageSetOfTransformation(g);
true
gap> ForAll([1 .. 10], i -> (i ^ p) ^ f = i ^ g);  
true
gap> p := (2, 10, 5, 9, 8, 4, 7, 6, 3)(11, 12);;
gap> p * f = (p * (11, 12)) * f;
false
gap> () * f = f; 
true
gap> p ^ -1 * (p * f) = f;
true

# \^, conjugation: for a transformation and a permutation
gap> Transformation([1, 4, 2, 1]) ^ (1, 2);
Transformation( [ 4, 2, 1, 2 ] )
gap> Transformation([1, 4, 2, 1]) ^ (1, 2, 5);
Transformation( [ 1, 2, 5, 2, 4 ] )
gap> Transformation([1, 4, 2, 1]) ^ (1, 65537);
<transformation on 65537 pts with rank 65536>
gap> Transformation([1, 4, 2, 1]) ^ (1, 2, 5);
Transformation( [ 1, 2, 5, 2, 4 ] )
gap> Transformation([1], [65537]) ^ (1, 2, 5);
<transformation on 65537 pts with rank 65536>
gap> Transformation([1], [65537]) ^ (65537, 2);
Transformation( [ 2, 2 ] )
gap> Transformation([1], [65538]) ^ (65537, 2);
<transformation on 65538 pts with rank 65537>
gap> f := Transformation([10, 4, 9, 4, 3, 4, 2, 1, 6, 9]);;
gap> p := (1, 4, 6)(2, 8)(3, 7, 5);;
gap> f ^ p;
Transformation( [ 6, 4, 7, 10, 8, 6, 9, 6, 1, 9 ] )
gap> f ^ p = p ^ -1 * f * p;
true
gap> p := (1, 4, 3, 5)(2, 10, 8)(7, 9)(11, 15, 12, 20, 13)(16, 19, 18, 17);;
gap> f ^ p;
Transformation( [ 5, 4, 3, 8, 7, 3, 6, 7, 10, 3 ] )
gap> f ^ p = p ^ -1 * f * p;
true
gap> p := (1, 3, 6, 11, 7, 10, 5, 2)(4, 8, 9);;
gap> f ^ p;
Transformation( [ 8, 6, 5, 11, 4, 4, 7, 8, 3, 1, 8 ] )
gap> f := Transformation([10, 4, 9, 4, 3, 4, 2, 1, 6, 9]);;
gap> p := (1, 4, 6)(2, 8)(3, 7, 5) * (1, 65537) * (1, 65537);;
gap> f ^ p;
Transformation( [ 6, 4, 7, 10, 8, 6, 9, 6, 1, 9 ] )
gap> f ^ p = p ^ -1 * f * p;
true
gap> p := (1,4,3,5)(2,10,8)(7,9)(11,15,12,20,13)(16,19,18,17)*(65536,65537);;
gap> f ^ p;
Transformation( [ 5, 4, 3, 8, 7, 3, 6, 7, 10, 3 ] )
gap> f ^ p = p ^ -1 * f * p;
true
gap> Transformation([1, 2, 1]) ^ (1, 2, 3);
Transformation( [ 2, 2 ] )

# \/, quotient, QUO: for a transformation and a permutation
gap> f := Transformation([8, 2, 6, 6, 7, 10, 8, 2, 1, 10]);;
gap> p := (1, 10, 9, 4, 6, 3, 8)(5, 7);;
gap> f / p;
Transformation( [ 3, 2, 4, 4, 5, 1, 3, 2, 8, 1 ] )
gap> f / p = f * p ^ -1;
true
gap> f / ();
Transformation( [ 8, 2, 6, 6, 7, 10, 8, 2, 1, 10 ] )
gap> f / () = f;
true
gap> p := p * (11, 12);;
gap> f / p;
Transformation( [ 3, 2, 4, 4, 5, 1, 3, 2, 8, 1, 12, 11 ] )
gap> p := (1, 2, 3);;
gap> f / p;
Transformation( [ 8, 1, 6, 6, 7, 10, 8, 1, 3, 10 ] )
gap> f / p = f * p ^ -1;
true
gap> f := Transformation([8, 2, 6, 6, 7, 10, 8, 2, 1, 10]);;
gap> p := (1, 65537) ^ 2;;
gap> f / p;
Transformation( [ 8, 2, 6, 6, 7, 10, 8, 2, 1, 10 ] )
gap> f / p = f * p ^ -1;
true
gap> p := (1, 10, 3, 6, 4)(2, 7, 5, 8, 9) * (1, 65537) ^ 2;;
gap> f / p;
Transformation( [ 5, 9, 3, 3, 2, 1, 5, 9, 4, 1 ] )
gap> f / p = f * p ^ -1;
true
gap> p := (1, 2, 3) * (1, 65537) ^ 2;;
gap> f / p;
Transformation( [ 8, 1, 6, 6, 7, 10, 8, 1, 3, 10 ] )
gap> p := (1, 2, 3) * (11, 12) * (1, 65537) ^ 2;;
gap> f / p;
Transformation( [ 8, 1, 6, 6, 7, 10, 8, 1, 3, 10, 12, 11 ] )
gap> f := Transformation([1], [65538]) / (1, 65537);
<transformation on 65538 pts with rank 65537>
gap> MovedPoints(f);
[ 1, 65537 ]
gap> OnTuples(MovedPoints(f), f);
[ 65538, 1 ]
gap> Transformation([1], [65538]) / (1, 65537) 
> = Transformation([1], [65538]) * (1, 65537);
true
gap> Transformation([1], [65537]) / (1, 65538) 
> = Transformation([1], [65537]) * (1, 65538);
true
gap> f := Transformation([1], [65537]) / (1, 65537);
<transformation on 65537 pts with rank 65536>
gap> MovedPoints(f);
[ 65537 ]
gap> OnTuples(MovedPoints(f), f);
[ 1 ]
gap> Transformation([1], [65537]) / (1, 65537) 
> = Transformation([1], [65537]) * (1, 65537);
true
gap> f := Transformation([1], [65537]) / (1, 2);
<transformation on 65537 pts with rank 65536>
gap> MovedPoints(f);
[ 1, 2 ]
gap> OnTuples(MovedPoints(f), f);
[ 65537, 1 ]
gap> Transformation([1], [65537]) / (1, 2) 
> = Transformation([1], [65537]) * (1, 2);
true

# left quotient, LQUO: for a permutation and a transformation
gap> f := Transformation([8, 2, 6, 6, 7, 10, 8, 2, 1, 10]);;
gap> p := (1, 10, 9, 4, 6, 3, 8)(5, 7);;
gap> LQUO(p, f);
Transformation( [ 2, 2, 10, 1, 8, 6, 7, 6, 10, 8 ] )
gap> LQUO(p, f) = p ^ -1 * f;
true
gap> LQUO((), f);
Transformation( [ 8, 2, 6, 6, 7, 10, 8, 2, 1, 10 ] )
gap> LQUO((), f) = f;
true
gap> p := p * (11, 12);;
gap> LQUO(p, f);
Transformation( [ 2, 2, 10, 1, 8, 6, 7, 6, 10, 8, 12, 11 ] )
gap> p := (1, 2, 3);;
gap> LQUO(p, f);
Transformation( [ 6, 8, 2, 6, 7, 10, 8, 2, 1, 10 ] )
gap> LQUO(p, f) = p ^ -1 * f;
true
gap> f := Transformation([8, 2, 6, 6, 7, 10, 8, 2, 1, 10]);;
gap> p := (1, 65537) ^ 2;;
gap> LQUO(p, f);
Transformation( [ 8, 2, 6, 6, 7, 10, 8, 2, 1, 10 ] )
gap> LQUO(p, f) = p ^ -1 * f;
true
gap> p := (1, 10, 3, 6, 4)(2, 7, 5, 8, 9) * (1, 65537) ^ 2;;
gap> LQUO(p, f);
Transformation( [ 6, 1, 10, 10, 8, 6, 2, 7, 2, 8 ] )
gap> LQUO(p, f) = p ^ -1 * f;
true
gap> p := (1, 2, 3) * (1, 65537) ^ 2;;
gap> LQUO(p, f);
Transformation( [ 6, 8, 2, 6, 7, 10, 8, 2, 1, 10 ] )
gap> p := (1, 2, 3) * (11, 12) * (1, 65537) ^ 2;;
gap> LQUO(p, f);
Transformation( [ 6, 8, 2, 6, 7, 10, 8, 2, 1, 10, 12, 11 ] )
gap> f := LQUO((1, 65537), Transformation([1], [65538]));
<transformation on 65538 pts with rank 65537>
gap> MovedPoints(f);
[ 1, 65537 ]
gap> OnTuples(MovedPoints(f), f);
[ 65537, 65538 ]
gap> LQUO((1, 65537), Transformation([1], [65538]))
> = (1, 65537) * Transformation([1], [65538]);
true
gap> f := LQUO((1, 65537), Transformation([1], [65537]));
<transformation on 65537 pts with rank 65536>
gap> MovedPoints(f);
[ 1 ]
gap> OnTuples(MovedPoints(f), f);
[ 65537 ]
gap> LQUO((1, 65537), Transformation([1], [65537])) 
> = (1, 65537) * Transformation([1], [65537]);
true
gap> f := LQUO((1, 2), Transformation([1], [65537]));
<transformation on 65537 pts with rank 65536>
gap> MovedPoints(f);
[ 1, 2 ]
gap> OnTuples(MovedPoints(f), f);
[ 2, 65537 ]
gap> LQUO((1, 2), Transformation([1], [65537]))
> = (1, 2) * Transformation([1], [65537]);
true
gap> LQUO((1, 65538), Transformation([1], [65537]));
<transformation on 65538 pts with rank 65537>
gap> f := Transformation([1, 6, 9, 5, 1, 4, 6, 1, 1, 2]);;
gap> p := (1, 2, 3);;
gap> LQUO(p, f);
Transformation( [ 9, 1, 6, 5, 1, 4, 6, 1, 1, 2 ] )
gap> LQUO(p, f) = p ^ -1 * f;
true
gap> p := (1, 2, 3)(10, 11);;
gap> LQUO(p, f) = p ^ -1 * f;
true
gap> p := (1, 6, 7, 5, 2, 9, 4, 10, 3, 8);;
gap> LQUO(p, f) = p ^ -1 * f;
true
gap> f := Transformation([7, 3, 10, 3, 6, 10, 5, 2, 8, 7]);;
gap> p := (1, 9, 7, 8, 6, 10, 2, 5, 4, 3);
(1,9,7,8,6,10,2,5,4,3)
gap> p := p * (1, 65538) ^ 2;
(1,9,7,8,6,10,2,5,4,3)
gap> LQUO(p, f) = p ^ -1 * f;
true

# ^, POW: for a positive integer and a transformation
gap> 2 ^ Transformation([1, 1]);
1
gap> 10 ^ Transformation([1, 1]);
10
gap> (2 ^ 60) ^ Transformation([1, 1]);
1152921504606846976
gap> (-1) ^ Transformation([1, 1]);
Error, Tran. Operations: <point> must be a positive integer (not -1)
gap> 65535 ^ Transformation([65535], [65537]);
65537
gap> 1 ^ Transformation([65535], [65537]);
1
gap> 65538 ^ Transformation([65535], [65537]);
65538
gap> (2 ^ 60) ^ Transformation([65535], [65537]);
1152921504606846976
gap> (-1) ^ Transformation([65535], [65537]);
Error, Tran. Operations: <point> must be a positive integer (not -1)

# OnSetsTrans: for a transformation
gap> OnSets([], Transformation([1, 1]));
[  ]
gap> OnSets([1, 2], Transformation([1, 1]));
[ 1 ]
gap> OnSets([1, 2, 10], Transformation([1, 1]));
[ 1, 10 ]
gap> OnSets([1, 2, 10, (2 ^ 60)], Transformation([1, 1]));
[ 1, 10, 1152921504606846976 ]
gap> OnSets([-1, 1, 2], Transformation([1, 1]));
Error, Tran. Operations: <point> must be a positive integer (not -1)
gap> OnSets([65535, 65536, 65537], Transformation([65535], [65537]));
[ 65536, 65537 ]
gap> OnSets([1, 2, 10], Transformation([65535], [65537]));
[ 1, 2, 10 ]
gap> OnSets([1, 65535, 65538], Transformation([65535], [65537]));
[ 1, 65537, 65538 ]
gap> OnSets([1, 2, 10, 65537, (2 ^ 60)], Transformation([65537], [1]));
[ 1, 2, 10, 1152921504606846976 ]
gap> OnSets([-1, 1, 2], Transformation([65535], [65537]));
Error, Tran. Operations: <point> must be a positive integer (not -1)
gap> OnSets([1, 2, 10, 65535, (2 ^ 60)], Transformation([65535], [5]));
[ 1, 2, 5, 10, 1152921504606846976 ]
gap> OnSets([1 .. 20], Transformation([10, 7, 10, 8, 8, 7, 5, 9, 1, 9]));
[ 1, 5, 7, 8, 9, 10, 11, 12, 13, 14, 15, 16, 17, 18, 19, 20 ]
gap> OnSets([1, 2, 3, 4, 5, 6, 7, 8, 9, 10, 11, 19, 324, 4124, 123124, 2 ^ 60],
>           Transformation([10, 7, 10, 8, 8, 7, 5, 9, 1, 9]));
[ 1, 5, 7, 8, 9, 10, 11, 19, 324, 4124, 123124, 1152921504606846976 ]
gap> f := Transformation([2, 6, 7, 2, 6, 9, 9, 1, 1, 5]);;
gap> OnSets([1 .. 11], f);
[ 1, 2, 5, 6, 7, 9, 11 ]
gap> OnSets([1 .. 10], f);
[ 1, 2, 5, 6, 7, 9 ]

# OnTuplesTrans: for a transformation
gap> OnTuples([], Transformation([1, 1]));
[  ]
gap> OnTuples([1, 2], Transformation([1, 1]));
[ 1, 1 ]
gap> OnTuples([1, 2, 1, 2, 3, 3, 3, 4], Transformation([1, 1]));
[ 1, 1, 1, 1, 3, 3, 3, 4 ]
gap> OnTuples([1, 2, 10], Transformation([1, 1]));
[ 1, 1, 10 ]
gap> OnTuples([1, 2, 10, (2 ^ 60)], Transformation([1, 1]));
[ 1, 1, 10, 1152921504606846976 ]
gap> OnTuples([-1, 1, 2], Transformation([1, 1]));
Error, Tran. Operations: <point> must be a positive integer (not -1)
gap> OnTuples([65535, 65536, 65537], Transformation([65535], [65537]));
[ 65537, 65536, 65537 ]
gap> OnTuples([1, 2, 10], Transformation([65535], [65537]));
[ 1, 2, 10 ]
gap> OnTuples([1, 65535, 65538], Transformation([65535], [65537]));
[ 1, 65537, 65538 ]
gap> OnTuples([1, 2, 10, 65537, (2 ^ 60)], Transformation([65537], [1]));
[ 1, 2, 10, 1, 1152921504606846976 ]
gap> OnTuples([-1, 1, 2], Transformation([65535], [65537]));
Error, Tran. Operations: <point> must be a positive integer (not -1)
gap> OnTuples([1, 2, 10, 65535, (2 ^ 60)], Transformation([65535], [5]));
[ 1, 2, 10, 5, 1152921504606846976 ]
gap> OnTuples([1 .. 20], Transformation([10, 7, 10, 8, 8, 7, 5, 9, 1, 9]));
[ 10, 7, 10, 8, 8, 7, 5, 9, 1, 9, 11, 12, 13, 14, 15, 16, 17, 18, 19, 20 ]
gap> OnTuples([1, 2, 3, 4, 5, 6, 7, 8, 9, 10, 11, 19, 324, 4124, 123124, 2 ^ 60],
>           Transformation([10, 7, 10, 8, 8, 7, 5, 9, 1, 9]));
[ 10, 7, 10, 8, 8, 7, 5, 9, 1, 9, 11, 19, 324, 4124, 123124, 
  1152921504606846976 ]
gap> OnTuples([1, , 3], Transformation([1, 1]));
Error, OnTuples for transformation: list must not contain holes
gap> OnTuples([1, , 3], Transformation([1], [65537]));
Error, OnTuples for transformation: list must not contain holes
gap> f := Transformation([2, 6, 7, 2, 6, 9, 9, 1, 1, 5]);;
gap> OnTuples([1 .. 10], f);
[ 2, 6, 7, 2, 6, 9, 9, 1, 1, 5 ]

# OnPosIntSetsTrans: for a transformation
gap> OnPosIntSetsTrans([], Transformation([1, 1]), 0);
[  ]
gap> OnPosIntSetsTrans([1, 2], Transformation([1, 1]), 0);
[ 1 ]
gap> OnPosIntSetsTrans([1, 2, 10], Transformation([1, 1]), 0);
[ 1, 10 ]
gap> OnPosIntSetsTrans([1, 2, 10], Transformation([65535], [65537]), 0);
[ 1, 2, 10 ]
gap> OnPosIntSetsTrans([1, 65535, 65538], Transformation([65535], [65537]), 0);
[ 1, 65537, 65538 ]
gap> OnPosIntSetsTrans([1, 2, 10, 65537], Transformation([65537], [1]), 0);
[ 1, 2, 10 ]
gap> OnPosIntSetsTrans([1, 2, 10, 65535], Transformation([65535], [5]), 0);
[ 1, 2, 5, 10 ]
gap> OnPosIntSetsTrans([1 .. 20], 
>                      Transformation([10, 7, 10, 8, 8, 7, 5, 9, 1, 9]), 0);
[ 1, 5, 7, 8, 9, 10, 11, 12, 13, 14, 15, 16, 17, 18, 19, 20 ]
gap> OnPosIntSetsTrans([1, 2, 3, 4, 5, 6, 7, 8, 9, 10, 11, 19, 324, 4124, 123124],
>                      Transformation([10, 7, 10, 8, 8, 7, 5, 9, 1, 9]), 0);
[ 1, 5, 7, 8, 9, 10, 11, 19, 324, 4124, 123124 ]
gap> OnPosIntSetsTrans([], Transformation([1, 1]), 10);
[  ]
gap> OnPosIntSetsTrans([1, 2], Transformation([1, 1]), 10);
[ 1 ]
gap> OnPosIntSetsTrans([1, 2, 10], Transformation([1, 1]), 10);
[ 1, 10 ]
gap> OnPosIntSetsTrans([1, 2, 10], Transformation([65535], [65537]), 10);
[ 1, 2, 10 ]
gap> OnPosIntSetsTrans([1, 65535, 65538], Transformation([65535], [65537]), 10);
[ 1, 65537, 65538 ]
gap> OnPosIntSetsTrans([1, 2, 10, 65537], Transformation([65537], [1]), 12);
[ 1, 2, 10 ]
gap> OnPosIntSetsTrans([1, 2, 10, 65535], Transformation([65535], [5]), 130);
[ 1, 2, 5, 10 ]
gap> OnPosIntSetsTrans([1 .. 20], 
>                      Transformation([10, 7, 10, 8, 8, 7, 5, 9, 1, 9]), 10);
[ 1, 5, 7, 8, 9, 10, 11, 12, 13, 14, 15, 16, 17, 18, 19, 20 ]
gap> OnPosIntSetsTrans([1, 2, 3, 4, 5, 6, 7, 8, 9, 10, 11, 19, 324, 4124, 123124],
>                      Transformation([10, 7, 10, 8, 8, 7, 5, 9, 1, 9]), 10);
[ 1, 5, 7, 8, 9, 10, 11, 19, 324, 4124, 123124 ]
gap> OnPosIntSetsTrans([0],
>           Transformation([10, 7, 10, 8, 8, 7, 5, 9, 1, 9]), 0);
[  ]
gap> OnPosIntSetsTrans([0],
>           Transformation([10, 7, 10, 8, 8, 7, 5, 9, 1, 9]), 10);
[ 1, 5, 7, 8, 9, 10 ]
gap> OnPosIntSetsTrans([0],
>           Transformation([10, 7, 10, 8, 8, 7, 5, 9, 1, 9]), 20);
[ 1, 5, 7, 8, 9, 10, 11, 12, 13, 14, 15, 16, 17, 18, 19, 20 ]
gap> OnPosIntSetsTrans([1], "a", 20);
Error, OnPosIntSetsTrans: the argument must be a transformation (not a list (s\
tring))
gap> OnPosIntSetsTrans([0], "a", 20);
Error, IMAGE_SET_TRANS_INT: the first argument must be a transformation (not a\
 list (string))
gap> OnPosIntSetsTrans(1, "a", 20);
Error, Length: <list> must be a list (not a integer)

# MarkSubbags2
gap> f := Transformation([2, 2, 4, 2, 8, 5, 10, 10, 4, 3, 9, 9]);;
gap> ImageSetOfTransformation(f);
[ 2, 3, 4, 5, 8, 9, 10 ]
gap> FlatKernelOfTransformation(f);
[ 1, 1, 2, 1, 3, 4, 5, 5, 2, 6, 7, 7 ]
gap> KernelOfTransformation(f);
[ [ 1, 2, 4 ], [ 3, 9 ], [ 5 ], [ 6 ], [ 7, 8 ], [ 10 ], [ 11, 12 ] ]
gap> g := One(f);;
gap> ImageSetOfTransformation(g);
[  ]
gap> FlatKernelOfTransformation(g);
[  ]
gap> KernelOfTransformation(g);
[  ]
gap> GASMAN("collect");
gap> ImageSetOfTransformation(f);
[ 2, 3, 4, 5, 8, 9, 10 ]
gap> FlatKernelOfTransformation(f);
[ 1, 1, 2, 1, 3, 4, 5, 5, 2, 6, 7, 7 ]
gap> KernelOfTransformation(f);
[ [ 1, 2, 4 ], [ 3, 9 ], [ 5 ], [ 6 ], [ 7, 8 ], [ 10 ], [ 11, 12 ] ]
gap> KernelOfTransformation(g);
[  ]
gap> FlatKernelOfTransformation(g);
[  ]
gap> ImageSetOfTransformation(g);
[  ]

# MarkTrans4SubBags
gap> f := Transformation([65535 .. 65538], [65535 .. 65538] * 0 + 1);;
gap> imglist := ImageListOfTransformation(f);;
gap> imgset := ShallowCopy(ImageSetOfTransformation(f));;
gap> ker := ShallowCopy(FlatKernelOfTransformation(f));;
gap> GASMAN("collect");
gap> ImageSetOfTransformation(f) = imgset;
true
gap> ImageListOfTransformation(f) = imglist;   
true
gap> FlatKernelOfTransformation(f) = ker;
true

# IS_TRANS
gap> IS_TRANS(IdentityTransformation);
true
gap> IS_TRANS(());
false
gap> IS_TRANS(FreeSemigroup(1).1);
false

################################################################################
# Test GAP level functions
################################################################################
#
# NumberTransformation
gap> NumberTransformation(Transformation([8, 5, 6, 1, 5, 4, 3, 6, 4, 2]));
7450432532
gap> NumberTransformation(Transformation([8, 5, 6, 1, 5, 4, 3, 6, 4, 2]), 0);
1
gap> NumberTransformation(IdentityTransformation, 0);
1
gap> NumberTransformation(IdentityTransformation, 10);
123456790
gap> List(FullTransformationMonoid(3), x -> NumberTransformation(x, 3));
[ 1, 2, 3, 4, 5, 6, 7, 8, 9, 10, 11, 12, 13, 14, 15, 16, 17, 18, 19, 20, 21, 
  22, 23, 24, 25, 26, 27 ]
gap> NumberTransformation(Transformation([1, 2, 1]), 2);
Error, NumberTransformation: usage,the second argument must be greater
than or equal to the degree of the transformation,

# TransformationNumber
gap> List([1 .. 27], x -> TransformationNumber(x, 3)) =
> AsSet(FullTransformationMonoid(3));
true
gap> TransformationNumber(7450432532, 10);
Transformation( [ 8, 5, 6, 1, 5, 4, 3, 6, 4, 2 ] )
gap> TransformationNumber(1, 0);
IdentityTransformation
gap> TransformationNumber(123456790, 10);
IdentityTransformation
gap> TransformationNumber(5, 2);
Error, TransformationNumber: usage, the first argument must be at most 4,
gap> TransformationNumber(2, 0);
Error, TransformationNumber: usage, the first argument must be at most 1,

# IsGeneratorsOfMagmaWithInverses
gap> IsGeneratorsOfMagmaWithInverses([Transformation([1, 2, 1])]);
false
gap> IsGeneratorsOfMagmaWithInverses([IdentityTransformation,
>                                     Transformation([1, 2, 1])]);
false
gap> IsGeneratorsOfMagmaWithInverses([IdentityTransformation]);
true
gap> IsGeneratorsOfMagmaWithInverses([Transformation([2, 3, 1])]);
true
gap> IsGeneratorsOfMagmaWithInverses([Transformation([2, 3, 1]), 
>                                     Transformation([2, 4, 1, 3])]);
true

# Transformation
gap> Transformation([4]);
Error, Transformation: usage, the argument does not describe a transformation,
gap> Transformation([1, 2, 4]);
Error, Transformation: usage, the argument does not describe a transformation,

# TransformationListList
gap> Transformation([-11, 2], [1, 1]);
Error, TransformationListList: usage, the argument does not describe a
transformation,
gap> Transformation([1, 2], [1, -1]);
Error, TransformationListList: usage, the argument does not describe a
transformation,
gap> Transformation([1, 2], [1]);
Error, TransformationListList: usage, the argument does not describe a
transformation,
gap> Transformation([1, , 2], [1, 2, 3]);
Error, TransformationListList: usage, the argument does not describe a
transformation,
gap> Transformation([1, 2, 2], [1, , 3]);
Error, TransformationListList: usage, the argument does not describe a
transformation,
gap> Transformation([1, 2, 2], [1, 2, 3]);
Error, TransformationListList: usage, the argument does not describe a
transformation,
gap> Transformation([3, 2, 1], [1, 1, 2]);
Transformation( [ 2, 1, 1 ] )

# TrimTransformation
gap> f := Transformation([1 .. 65537]);
IdentityTransformation
gap> IsTrans4Rep(f);
true
gap> TrimTransformation(f);
gap> IsTrans4Rep(f);
false

# OnKernelAntiAction
gap> OnKernelAntiAction([1, ,3], Transformation([1, 3, 4, 1, 3, 5]));
Error, no method found! For debugging hints type ?Recovery from NoMethodFound
Error, no 1st choice method found for `OnKernelAntiAction' on 2 arguments
gap> OnKernelAntiAction([], Transformation([1, 3, 4, 1, 3, 5]));
Error, OnKernelAntiAction: usage,the first argument <ker> does not
describe the flat kernel of a transformation,
gap> OnKernelAntiAction([-1], Transformation([1, 3, 4, 1, 3, 5]));
Error, OnKernelAntiAction: usage,the first argument <ker> does not
describe the flat kernel of a transformation,
gap> OnKernelAntiAction([1, "a"], Transformation([1, 3, 4, 1, 3, 5]));
Error, no method found! For debugging hints type ?Recovery from NoMethodFound
Error, no 1st choice method found for `OnKernelAntiAction' on 2 arguments
gap> OnKernelAntiAction([1, 3], Transformation([1, 3, 4, 1, 3, 5]));
Error, OnKernelAntiAction: usage,the first argument <ker> does not
describe the flat kernel of a transformation,
gap> OnKernelAntiAction([1, 2, 1, 4], Transformation([1, 3, 4, 1, 3, 5]));
Error, OnKernelAntiAction: usage,the first argument <ker> does not
describe the flat kernel of a transformation,

# SmallestMovedPoint
gap> SmallestMovedPoint(IdentityTransformation);
infinity
gap> SmallestMovedPoint(Transformation([1 .. 5]));
infinity
gap> SmallestMovedPoint(Transformation([1, 2, 1]));
3

# SmallestImagePoint
gap> SmallestImageOfMovedPoint(IdentityTransformation);
infinity
gap> SmallestImageOfMovedPoint(Transformation([1 .. 5]));
infinity
gap> SmallestImageOfMovedPoint(Transformation([1, 2, 1]));
1
gap> SmallestImageOfMovedPoint(Transformation([3, 3, 3]));
3

# MovedPoints: for a transformation collection
gap> S := Semigroup(Transformation([1, 3, 4, 1, 3]),
>                   Transformation([5, 5, 1, 1, 3]));;
gap> MovedPoints(S);
[ 1 .. 5 ]
gap> MovedPoints(GreensRClassOfElement(S, Transformation([1, 3, 4, 1, 3])));
[ 2, 3, 4, 5 ]
gap> MovedPoints(GeneratorsOfSemigroup(S));
[ 1 .. 5 ]

# NrMovedPoints: for a transformation collection
gap> S := Semigroup(Transformation([1, 3, 4, 1, 3]),
>                   Transformation([5, 5, 1, 1, 3]));;
gap> NrMovedPoints(S);
5
gap> NrMovedPoints(GreensRClassOfElement(S, Transformation([1, 3, 4, 1, 3])));
4
gap> NrMovedPoints(GeneratorsOfSemigroup(S));
5

# LargestMovedPoint: for a transformation collection
gap> S := Semigroup(Transformation([1, 3, 4, 1, 3]),
>                   Transformation([5, 5, 1, 1, 3]));;
gap> LargestMovedPoint(S);
5
gap> LargestMovedPoint(GreensRClassOfElement(S, Transformation([1, 3, 4, 1, 3])));
5
gap> LargestMovedPoint(GeneratorsOfSemigroup(S));
5

# SmallestMovedPoint: for a transformation collection
gap> S := Semigroup(Transformation([1, 3, 4, 1, 3]),
>                   Transformation([5, 5, 1, 1, 3]));;
gap> SmallestMovedPoint(S);
1
gap> SmallestMovedPoint(GreensRClassOfElement(S, Transformation([1, 3, 4, 1, 3])));
2
gap> SmallestMovedPoint(GeneratorsOfSemigroup(S));
1

# LargestImageOfMovedPoint: for a transformation collection
gap> S := Semigroup(Transformation([1, 3, 4, 1, 3]),
>                   Transformation([5, 5, 1, 1, 3]));;
gap> LargestImageOfMovedPoint(S);
5
gap> LargestImageOfMovedPoint(GreensRClassOfElement(S, 
> Transformation([1, 3, 4, 1, 3])));
4
gap> LargestImageOfMovedPoint(GeneratorsOfSemigroup(S));
5

# SmallestImageOfMovedPoint: for a transformation collection
gap> S := Semigroup(Transformation([1, 3, 4, 1, 3]),
>                   Transformation([5, 5, 1, 1, 3]));;
gap> SmallestImageOfMovedPoint(S);
1
gap> SmallestImageOfMovedPoint(GreensRClassOfElement(S, 
> Transformation([1, 3, 4, 1, 3])));
1
gap> SmallestImageOfMovedPoint(GeneratorsOfSemigroup(S));
1

# ConstantTransformation
gap> ConstantTransformation(1, 10);
Error, ConstantTransformation: usage, the first argument must be greater than \
or equal to the second,
gap> ConstantTransformation(10, 1);
Transformation( [ 1, 1, 1, 1, 1, 1, 1, 1, 1, 1 ] )

# Order 
gap> f := Transformation([3, 12, 14, 4, 11, 18, 17, 2, 2, 9, 5, 15, 2, 18,
>                         17, 8, 20, 10, 19, 12]);;
gap> Order(f);
10
gap> Size(Semigroup(f));
10
gap> Size(Semigroup(f, f));
10

# KernelOfTransformation
gap> f := Transformation([2, 6, 7, 2, 6, 9, 9, 1, 11, 1, 12, 5]);;
gap> KernelOfTransformation(f);
[ [ 1, 4 ], [ 2, 5 ], [ 3 ], [ 6, 7 ], [ 8, 10 ], [ 9 ], [ 11 ], [ 12 ] ]
gap> KernelOfTransformation(f, 5);
[ [ 1, 4 ], [ 2, 5 ], [ 3 ] ]
gap> KernelOfTransformation(f, 5, false);
[ [ 1, 4 ], [ 2, 5 ] ]
gap> KernelOfTransformation(f, 5, true);
[ [ 1, 4 ], [ 2, 5 ], [ 3 ] ]
gap> KernelOfTransformation(f, 15);
[ [ 1, 4 ], [ 2, 5 ], [ 3 ], [ 6, 7 ], [ 8, 10 ], [ 9 ], [ 11 ], [ 12 ], 
  [ 13 ], [ 14 ], [ 15 ] ]
gap> KernelOfTransformation(f, false);
[ [ 1, 4 ], [ 2, 5 ], [ 6, 7 ], [ 8, 10 ] ]

# OneMutable: for a transformation collection
gap> S := Semigroup(Transformation([1, 3, 4, 1, 3]),
>                   Transformation([5, 5, 1, 1, 3]));;
gap> OneMutable(S);
IdentityTransformation
gap> OneMutable(GreensRClassOfElement(S, Transformation([1, 3, 4, 1, 3])));
IdentityTransformation
gap> OneMutable(GeneratorsOfSemigroup(S));
IdentityTransformation

# PermLeftQuoTransformation
gap> f := Transformation([2, 6, 7, 2, 6, 9, 9, 1, 11, 1, 12, 5]);;
gap> PermLeftQuoTransformation(f, f);
()
gap> PermLeftQuoTransformation(f, f ^ (1, 2)); # wrong kernel
Error, PermLeftQuoTransformation: usage, the arguments must have equal
image set and kernel,
gap> PermLeftQuoTransformation(f, f * (7, 8)); # wrong image
Error, PermLeftQuoTransformation: usage, the arguments must have equal
image set and kernel,
gap> PermLeftQuoTransformation(f, f * (2,11,5,6,9));
(2,11,5,6,9)

# String
gap> String(Transformation([2, 6, 7, 2, 6, 9, 9, 1, 11, 1, 12, 5]));
"Transformation( [ 2, 6, 7, 2, 6, 9, 9, 1, 11, 1, 12, 5 ] )"
gap> String(IdentityTransformation);
"IdentityTransformation"

# ViewString: for fr style viewing
gap> SetUserPreference("NotationForTransformations", "fr");
gap> Transformation([10, 11], x -> x ^ 2);
<transformation: 1,2,3,4,5,6,7,8,9,100,121>
gap> Transformation([2, 6, 7, 2, 6, 9, 9, 1, 11, 1, 12, 5]);
<transformation: 2,6,7,2,6,9,9,1,11,1,12,5>
gap> IdentityTransformation;
<identity transformation>
gap> SetUserPreference("NotationForTransformations", "input");

# RandomTransformation
gap> RandomTransformation(10);;
gap> f := RandomTransformation(10, 3);;
gap> RankOfTransformation(f, 10);
3

# TransformationByImageAndKernel
gap> TransformationByImageAndKernel([1, 2, 4, 4], [1, 2, 3]);
fail
gap> TransformationByImageAndKernel([1, 3, 2, 2], [1, 2, 3]);
fail
gap> TransformationByImageAndKernel([1, 2, 2, 3], [1, 2, 3]);
fail
gap> TransformationByImageAndKernel([1, 2, 3], [1, 2, 4, 4]);
fail
gap> TransformationByImageAndKernel([1, 2, 3], [1, 2, 3, 3]);
Transformation( [ 1, 2, 3, 3 ] )
gap> TransformationByImageAndKernel([1, 2, 3], [1, 3, 2, 2]);
fail
gap> TransformationByImageAndKernel([2, 1, 3], [1, 2, 3, 3]);
Transformation( [ 2, 1, 3, 3 ] )
gap> f := TransformationByImageAndKernel([2, 1, 3], [1, 2, 3, 3]);
Transformation( [ 2, 1, 3, 3 ] )
gap> FlatKernelOfTransformation(f);
[ 1, 2, 3, 3 ]
gap> ImageSetOfTransformation(f);
[ 1, 2, 3 ]
gap> TransformationByImageAndKernel([2, 1, 3], [1, 3, 2, 2]);
fail
gap> TransformationByImageAndKernel([1 .. 2], [1, 2, 3, 2]);
fail
gap> TransformationByImageAndKernel([1 .. 4], [1, 2, 3, 2]);
fail
gap> TransformationByImageAndKernel([1, 2, 4], [1, 2, 3, 2]);
Transformation( [ 1, 2, 4, 2 ] )
gap> TransformationByImageAndKernel([1, 2, 5], [1, 2, 3, 2]);
fail
gap> TransformationByImageAndKernel([1, 1, 5], [1, 2, 3, 2]);
fail
gap> TransformationByImageAndKernel([1, 1, -5], [1, 2, 3, 2]);
fail
gap> TransformationByImageAndKernel([1, 1, -5], [1, 2, -3, 2]);
fail

# Idempotent 
gap> Idempotent([1, 2, 4, 4], [1, 2, 3]);
fail
gap> Idempotent([1, 3, 2, 2], [1, 2, 3]);
fail
gap> Idempotent([1, 2, 2, 3], [1, 2, 3]);
fail
gap> Idempotent([1, 2, 3], [1, 2, 4, 4]);
fail
gap> Idempotent([1, 2, 3], [1, 2, 3, 3]);
Transformation( [ 1, 2, 3, 3 ] )
gap> Idempotent([1, 2, 3], [1, 3, 2, 2]);
fail
gap> Idempotent([2, 1, 3], [1, 2, 3, 3]);
fail
gap> f := Idempotent([2, 1, 3], [1, 2, 3, 3]);
fail
gap> f := Idempotent([1, 2, 3], [1, 2, 3, 3]);
Transformation( [ 1, 2, 3, 3 ] )
gap> FlatKernelOfTransformation(f);
[ 1, 2, 3, 3 ]
gap> ImageSetOfTransformation(f);
[ 1, 2, 3 ]
gap> Idempotent([2, 1, 3], [1, 3, 2, 2]);
fail
gap> Idempotent([1 .. 2], [1, 2, 3, 2]);
fail
gap> Idempotent([1 .. 4], [1, 2, 3, 2]);
fail
gap> Idempotent([1, 2, 4], [1, 2, 3, 2]);
fail
gap> Idempotent([1, 2, 5], [1, 2, 3, 2]);
fail
gap> Idempotent([1, 1, 5], [1, 2, 3, 2]);
fail
gap> Idempotent([1, 1, -5], [1, 2, 3, 2]);
fail
gap> Idempotent([1, 1, -5], [1, 2, -3, 2]);
fail

# TransformationOp, TransformationOpNC
gap> f := Transformation([10, 2, 3, 10, 5, 10, 7, 2, 5, 6]);
Transformation( [ 10, 2, 3, 10, 5, 10, 7, 2, 5, 6 ] )
gap> TransformationOp(f, [2, 3]);
IdentityTransformation
gap> TransformationOp(f, [1, 2, 3]);
fail
gap> S := SemigroupByMultiplicationTable([[1, 1, 1], [1, 1, 1], [1, 1, 2]]);;
gap> TransformationOp(Elements(S)[1], S, OnRight);
Transformation( [ 1, 1, 1 ] )
gap> TransformationOp(Elements(S)[3], S, OnRight);
Transformation( [ 1, 1, 2 ] )
gap> f := TransformationOp(Transformation([1, 3, 1]), ["b", "a", "c"],
> function(i, f) 
>   return "a";
> end);
Transformation( [ 2, 2, 2 ] )
gap> f := TransformationOp(Transformation([1, 3, 1]), ["c", "b", "a"],
> function(i, f) 
>   return "a";
> end);
Transformation( [ 3, 3, 3 ] )
gap> f := TransformationOp(Transformation([1, 3, 1]), [[1, 2], [2, 3], [1, 3]],
> OnSets);
fail
gap> f := TransformationOp(Transformation([1, 2, 1]), [[1, 2], [2, 3]],
> OnSets);
Transformation( [ 1, 1 ] )
gap> f := TransformationOp(Transformation([1, 2, 1]), [[2, 3], [1, 2], [4, 5]],
> OnSets);
Transformation( [ 2, 2 ] )
gap> f := Transformation([10, 2, 3, 10, 5, 10, 7, 2, 5, 6]);
Transformation( [ 10, 2, 3, 10, 5, 10, 7, 2, 5, 6 ] )
gap> TransformationOpNC(f, [2, 3]);
IdentityTransformation
gap> S := SemigroupByMultiplicationTable([[1, 1, 1], [1, 1, 1], [1, 1, 2]]);;
gap> TransformationOpNC(Elements(S)[1], S, OnRight);
Transformation( [ 1, 1, 1 ] )
gap> TransformationOpNC(Elements(S)[3], S, OnRight);
Transformation( [ 1, 1, 2 ] )
gap> f := TransformationOpNC(Transformation([1, 3, 1]), ["b", "a", "c"],
> function(i, f) 
>   return "a";
> end);
Transformation( [ 2, 2, 2 ] )
gap> f := TransformationOpNC(Transformation([1, 3, 1]), ["c", "b", "a"],
> function(i, f) 
>   return "a";
> end);
Transformation( [ 3, 3, 3 ] )
gap> f := TransformationOpNC(Transformation([1, 2, 1]), [[1, 2], [2, 3]],
> OnSets);
Transformation( [ 1, 1 ] )
gap> f := TransformationOpNC(Transformation([1, 2, 1]), [[2, 3], [1, 2], [4, 5]],
> OnSets);
Transformation( [ 2, 2 ] )

# InverseMutable
gap> InverseMutable(Transformation([2, 2]));
fail
gap> InverseMutable(Transformation([2, 3, 1]));
Transformation( [ 3, 1, 2 ] )
gap> InverseMutable(IdentityTransformation);
IdentityTransformation

# AsBinaryRelation
gap> b := AsBinaryRelation(Transformation([10, 5, 9, 10, 9, 6, 3, 8, 4, 6]));
Binary Relation on 10 points
gap> Successors(b);
[ [ 10 ], [ 5 ], [ 9 ], [ 10 ], [ 9 ], [ 6 ], [ 3 ], [ 8 ], [ 4 ], [ 6 ] ]
gap> AsTransformation(b);
Transformation( [ 10, 5, 9, 10, 9, 6, 3, 8, 4, 6 ] )
gap> AsTransformation(b ^ -1);
Error, AsTransformation: usage,
the argument must be a binary relation which is a mapping,

#
gap> SetUserPreference("TransformationDisplayLimit", display);;
gap> SetUserPreference("NotationForTransformations", notation);;

#
gap> STOP_TEST("trans.tst", 74170000);<|MERGE_RESOLUTION|>--- conflicted
+++ resolved
@@ -789,15 +789,6 @@
 true
 gap> PermLeftQuoTransformationNC((), IdentityTransformation);
 Error, PermLeftQuoTransformationNC: the arguments must both be transformations\
-<<<<<<< HEAD
- (not permutation (small) and transformation (sm
-gap> PermLeftQuoTransformationNC(IdentityTransformation, ());
-Error, PermLeftQuoTransformationNC: the arguments must both be transformations\
- (not transformation (small) and permutation (sm
-gap> PermLeftQuoTransformationNC((), ());
-Error, PermLeftQuoTransformationNC: the arguments must both be transformations\
- (not permutation (small) and permutation (small
-=======
  (not permutation (small) and transformation (small))
 gap> PermLeftQuoTransformationNC(IdentityTransformation, ());
 Error, PermLeftQuoTransformationNC: the arguments must both be transformations\
@@ -805,7 +796,6 @@
 gap> PermLeftQuoTransformationNC((), ());
 Error, PermLeftQuoTransformationNC: the arguments must both be transformations\
  (not permutation (small) and permutation (small))
->>>>>>> e2998641
 gap> g := Transformation([3, 8, 1, 9, 9, 4, 10, 5, 10, 6]);;
 gap> f := (g ^ (2, 20)) * (1, 3, 8)(6, 9);;
 gap> PermLeftQuoTransformationNC(f, g);
