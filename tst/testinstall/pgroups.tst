--- conflicted
+++ resolved
@@ -168,11 +168,9 @@
 true
 gap> ForAll(PrimeDivisors(s), p -> p=PrimePGroup(SylowSubgroup(G, p)));
 true
-<<<<<<< HEAD
 gap> JenningsSeries(CyclicGroup(4));
 [ <pc group of size 4 with 2 generators>, Group([ f2 ]), 
   Group([ <identity> of ... ]) ]
-=======
 gap> G:=CyclicGroup(9);;
 gap> HasIsPowerfulPGroup(G);
 true
@@ -205,5 +203,4 @@
 gap> myList:=AllSmallGroups(2^4);;
 gap> Length(Filtered(myList,g->IsPowerfulPGroup(g)));
 6
->>>>>>> 13f720c5
 gap> STOP_TEST("pgroups.tst", 10000);