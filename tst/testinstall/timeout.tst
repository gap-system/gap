--- conflicted
+++ resolved
@@ -9,27 +9,15 @@
 gap> spinFor(10,0);
 0
 gap> CallWithTimeout(50000,spinFor,1);
-<<<<<<< HEAD
 Error, Calling with time limits not supported in this GAP installation
-gap> CallWithTimeout(5000,spinFor,10000);
+gap> CallWithTimeout(5000,spinFor,50000);
 Error, Calling with time limits not supported in this GAP installation
-=======
-[  ]
-gap> CallWithTimeout(5000,spinFor,50000);
-fail
->>>>>>> c677a278
 gap> CallWithTimeout(50000,spinFor,1,1);
 Error, Calling with time limits not supported in this GAP installation
 gap> CallWithTimeoutList(50000,spinFor,[1,1]);
-<<<<<<< HEAD
 Error, Calling with time limits not supported in this GAP installation
-gap> CallWithTimeoutList(5000,spinFor,[10000,1]);
+gap> CallWithTimeoutList(5000,spinFor,[50000,1]);
 Error, Calling with time limits not supported in this GAP installation
-=======
-[ 1 ]
-gap> CallWithTimeoutList(5000,spinFor,[50000,1]);
-fail
->>>>>>> c677a278
 gap> CallWithTimeoutList(50000,spinFor,[1]);
 Error, Calling with time limits not supported in this GAP installation
 gap> STOP_TEST( "timeout.tst", 330000);