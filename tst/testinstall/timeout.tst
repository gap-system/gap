--- conflicted
+++ resolved
@@ -9,7 +9,6 @@
 gap> spinFor(10,0);
 0
 gap> CallWithTimeout(50000,spinFor,1);
-<<<<<<< HEAD
 Error, Calling with time limits not supported in this GAP installation
 gap> CallWithTimeout(5000,spinFor,50000);
 Error, Calling with time limits not supported in this GAP installation
@@ -21,18 +20,4 @@
 Error, Calling with time limits not supported in this GAP installation
 gap> CallWithTimeoutList(50000,spinFor,[1]);
 Error, Calling with time limits not supported in this GAP installation
-gap> STOP_TEST( "timeout.tst", 330000);
-=======
-[ true ]
-gap> CallWithTimeout(5000,spinFor,50000);
-[ false ]
-gap> CallWithTimeout(50000,spinFor,1,1);
-[ true, 1 ]
-gap> CallWithTimeoutList(50000,spinFor,[1,1]);
-[ true, 1 ]
-gap> CallWithTimeoutList(5000,spinFor,[50000,1]);
-[ false ]
-gap> CallWithTimeoutList(50000,spinFor,[1]);
-[ true ]
-gap> STOP_TEST( "timeout.tst", 640000);
->>>>>>> e2998641
+gap> STOP_TEST( "timeout.tst", 330000);