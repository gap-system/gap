--- conflicted
+++ resolved
@@ -27,7 +27,6 @@
 -infinity
 gap> 1 - infinity;
 -infinity
-<<<<<<< HEAD
 
 #
 gap> infinity + -infinity;
@@ -101,20 +100,7 @@
 infinity<infinity gives correct result? true
 
 #
-gap> STOP_TEST( "infinity.tst", 260000);
-=======
-gap> 1 < infinity; infinity < 1;
-true
-false
-gap> -infinity < 1; 1 < -infinity;
-true
-false
-gap> -infinity < infinity;
-true
-gap> infinity < -infinity;
-false
 gap> STOP_TEST( "infinity.tst", 240000);
->>>>>>> c51701e8
 
 #############################################################################
 ##
