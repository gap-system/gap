/****************************************************************************
**
*W  intrprtr.c                  GAP source                   Martin Schönert
**
**
*Y  Copyright (C)  1996,  Lehrstuhl D für Mathematik,  RWTH Aachen,  Germany
*Y  (C) 1998 School Math and Comp. Sci., University of St Andrews, Scotland
*Y  Copyright (C) 2002 The GAP Group
**
**  This file contains the functions of the immediate interpreter package.
**
**  The immediate interpreter package  is  the part  of the interpreter  that
**  interprets code immediately (while it is read).  Its functions are called
**  from the reader.  When it encounters  constructs that it cannot interpret
**  immediately, it switches into coding mode, and  delegates the work to the
**  coder.
*/
#include        <assert.h>              /* assert                          */
#include        "system.h"              /* Ints, UInts                     */


#include        "gasman.h"              /* garbage collector               */
#include        "objects.h"             /* objects                         */
#include        "scanner.h"             /* scanner                         */

#include        "gap.h"                 /* error handling, initialisation  */
#include        "read.h"                /* reader                          */

#include        "gvars.h"               /* global variables                */

#include        "calls.h"               /* generic call mechanism          */
#include        "opers.h"               /* generic operations              */

#include        "ariths.h"              /* basic arithmetic                */
#include        "records.h"             /* generic records                 */
#include        "lists.h"               /* generic lists                   */

#include        "bool.h"                /* booleans                        */
#include        "integer.h"             /* integers                        */

#include        "permutat.h"            /* permutations                    */
#include        "trans.h"               /* transformations                 */
#include        "pperm.h"               /* partial perms                   */

#include        "precord.h"             /* plain records                   */

#include        "plist.h"               /* plain lists                     */
#include        "range.h"               /* ranges                          */
#include        "stringobj.h"              /* strings                         */

#include        "code.h"                /* coder                           */
#include        "funcs.h"               /* functions                       */
#include        "read.h"

#include        "intrprtr.h"            /* interpreter                     */

#include	"hpc/tls.h"
#include	"hpc/thread.h"
#include	"hpc/aobjects.h"		/* atomic objects		   */

#include        "vars.h"                /* variables                       */

#include        "saveload.h"            /* saving and loading              */

/****************************************************************************
**

*V  IntrResult  . . . . . . . . . . . . . . . . . result value of interpreter
**
**  'IntrResult'  is the result value of  the interpreter, i.e., the value of
**  the  statement  that  was  last  interpreted (which   might  have been  a
**  return-value-statement).
*/
/* TL: Obj IntrResult; */


/****************************************************************************
**
*V  IntrReturning   . . . . . . . . . . .  interpreter is currently returning
**
**  If 'IntrReturning' is  non-zero, the interpreter is currently  returning.
**  The interpreter switches  to this mode when  it finds a return-statement.
**  If it interpretes a return-value-statement, it sets 'IntrReturning' to 1.
**  If it interpretes a return-void-statement,  it sets 'IntrReturning' to 2.
**  If it interpretes a quit-statement, it sets 'IntrReturning' to 8.
*/
/* TL: UInt IntrReturning; */


/****************************************************************************
**
*V  IntrIgnoring  . . . . . . . . . interpreter is currently ignoring actions
**
**  If 'IntrIgnoring'  is  non-zero,  the interpreter  is  currently ignoring
**  actions.  The interpreter switches to this mode for  the right operand of
**  'or' and 'and'  constructs where the  left operand already determines the
**  outcome.
**
**  This mode is also used in Info and Assert, when arguments are not printed.
*/
/* TL: UInt IntrIgnoring; */


/****************************************************************************
**
*V  IntrCoding  . . . . . . . . . . . interpreter is currently coding actions
**
**  If 'IntrCoding' is non-zero, the interpreter is currently coding actions.
**  The interpreter  switches  to this  mode for  constructs  that it  cannot
**  directly interpret, such as loops or function bodies.
*/
/* TL: UInt IntrCoding; */


/****************************************************************************
**

*F  StackObj  . . . . . . . . . . . . . . . . . . . . . . . . .  values stack
*F  CountObj  . . . . . . . . . . . . . . . . . number of values on the stack
*F  PushObj(<val>)  . . . . . . . . . . . . . . . . push value onto the stack
*F  PushVoidObj() . . . . . . . . . . . . . .  push void value onto the stack
*F  PopObj()  . . . . . . . . . . . . . . . . . . .  pop value from the stack
*F  PopVoidObj()  . . . . . . . . . . . . . . . . .  pop value from the stack
**
**  'StackObj' is the stack of values.
**
**  'CountObj' is the number of values currently on the values stack.
**
**  'PushObj' pushes the value <val>  onto the values stack.   It is an error
**  to push the void value.  The stack is automatically resized if necessary.
**
**  'PushVoidObj' pushes the void value onto the values stack.  This value is
**  the value of if-statements and loops and procedure calls.
**
**  'PopObj' returns the top element from  the values stack  and pops it.  It
**  is an error if the stack is empty or if the top element is void.
**
**  'PopVoidObj' returns the  top element from the values  stack and pops it.
**  It is an error if the stack is empty but not if the top element is void.
**
**  Since interpreters  can nest, there can   be more than one  values stack.
**  The bottom  two  elements of each values  stack  are the  'StackObj'  and
**  'CountObj' there were active when the current interpreter was started and
**  which will be made active again when the current interpreter will stop.
*/
/* TL: Obj             IntrState; */

/* TL: Obj             StackObj; */

/* TL: Int             CountObj; */

void            PushObj (
    Obj                 val )
{
    /* there must be a stack, it must not be underfull or overfull         */
    assert( TLS(StackObj) != 0 );
    assert( 0 <= TLS(CountObj) && TLS(CountObj) == LEN_PLIST(TLS(StackObj)) );
    assert( val != 0 );

    /* count up and put the value onto the stack                           */
    TLS(CountObj)++;
    GROW_PLIST(    TLS(StackObj), TLS(CountObj) );
    SET_LEN_PLIST( TLS(StackObj), TLS(CountObj) );
    SET_ELM_PLIST( TLS(StackObj), TLS(CountObj), val );
    CHANGED_BAG(   TLS(StackObj) );
}

/* Special marker value to denote that a function returned no value, so we
 * can produce a useful error message. This value only ever appears on the
 * stack, and should never be visible outside the Push and Pop methods below
 *
 * The only place other than these methods which access the stack is
 * the permutation reader, but it only directly accesses values it wrote,
 * so it will not see this magic value. */
Obj VoidReturnMarker;

void            PushFunctionVoidReturn ( void )
{
    /* there must be a stack, it must not be underfull or overfull         */
    assert( TLS(StackObj) != 0 );
    assert( 0 <= TLS(CountObj) && TLS(CountObj) == LEN_PLIST(TLS(StackObj)) );

    /* count up and put the void value onto the stack                      */
    TLS(CountObj)++;
    GROW_PLIST(    TLS(StackObj), TLS(CountObj) );
    SET_LEN_PLIST( TLS(StackObj), TLS(CountObj) );
    SET_ELM_PLIST( TLS(StackObj), TLS(CountObj), (Obj)&VoidReturnMarker );
}

void            PushVoidObj ( void )
{
    /* there must be a stack, it must not be underfull or overfull         */
    assert( TLS(StackObj) != 0 );
    assert( 0 <= TLS(CountObj) && TLS(CountObj) == LEN_PLIST(TLS(StackObj)) );

    /* count up and put the void value onto the stack                      */
    TLS(CountObj)++;
    GROW_PLIST(    TLS(StackObj), TLS(CountObj) );
    SET_LEN_PLIST( TLS(StackObj), TLS(CountObj) );
    SET_ELM_PLIST( TLS(StackObj), TLS(CountObj), (Obj)0 );
}

Obj             PopObj ( void )
{
    Obj                 val;

    /* there must be a stack, it must not be underfull/empty or overfull   */
    assert( TLS(StackObj) != 0 );
    assert( 1 <= TLS(CountObj) && TLS(CountObj) == LEN_LIST(TLS(StackObj)) );

    /* get the top element from the stack and count down                   */
    val = ELM_PLIST( TLS(StackObj), TLS(CountObj) );
    SET_ELM_PLIST( TLS(StackObj), TLS(CountObj), 0 );
    SET_LEN_PLIST( TLS(StackObj), TLS(CountObj)-1  );
    TLS(CountObj)--;

    if(val == (Obj)&VoidReturnMarker) {
        ErrorQuit(
            "Function call: <func> must return a value",
            0L, 0L );
    }
    /* return the popped value (which must be non-void)                    */
    assert( val != 0 );
    return val;
}

Obj             PopVoidObj ( void )
{
    Obj                 val;

    /* there must be a stack, it must not be underfull/empty or overfull   */
    assert( TLS(StackObj) != 0 );
    assert( 1 <= TLS(CountObj) && TLS(CountObj) == LEN_LIST(TLS(StackObj)) );

    /* get the top element from the stack and count down                   */
    val = ELM_PLIST( TLS(StackObj), TLS(CountObj) );
    SET_ELM_PLIST( TLS(StackObj), TLS(CountObj), 0 );
    SET_LEN_PLIST( TLS(StackObj), TLS(CountObj)-1  );
    TLS(CountObj)--;

    /* Treat a function which returned no value the same as 'void'         */
    if(val == (Obj)&VoidReturnMarker) {
        val = 0;
    }

    /* return the popped value (which may be void)                         */
    return val;
}


/****************************************************************************
**

*F  IntrBegin() . . . . . . . . . . . . . . . . . . . .  start an interpreter
*F  IntrEnd( <error> )  . . . . . . . . . . . . . . . . . stop an interpreter
**
**  'IntrBegin' starts a new interpreter.
**
**  'IntrEnd(<error>)' stops the current interpreter.
**
**  If <error>  is non-zero a  syntax error was found by  the reader, and the
**  interpreter only clears up the mess.
**
**  If 'IntrEnd' returns  0, then no  return-statement or quit-statement  was
**  interpreted.  If  'IntrEnd' returns 1,  then a return-value-statement was
**  interpreted and in this case the  return value is stored in 'TLS(IntrResult)'.
**  If  'IntrEnd' returns 2, then a  return-void-statement  was  interpreted.
**  If 'IntrEnd' returns 8, then a quit-statement was interpreted.
*/
void IntrBegin ( Obj frame )
{
    Obj                 intrState;      /* old interpreter state           */

    /* remember old interpreter state                                      */
    /* This bag cannot exist at the top-most loop, which is the only
       place from which we might call SaveWorkspace */
    intrState = NewBag( T_PLIST, 4*sizeof(Obj) );
    ADDR_OBJ(intrState)[0] = (Obj)3;
    ADDR_OBJ(intrState)[1] = TLS(IntrState);
    ADDR_OBJ(intrState)[2] = TLS(StackObj);
    ADDR_OBJ(intrState)[3] = INTOBJ_INT(TLS(CountObj));
    TLS(IntrState) = intrState;

    /* allocate a new values stack                                         */
    TLS(StackObj) = NEW_PLIST( T_PLIST, 64 );
    SET_LEN_PLIST( TLS(StackObj), 0 );
    TLS(CountObj) = 0;

    /* must be in immediate (non-ignoring, non-coding) mode                */
    assert( TLS(IntrIgnoring) == 0 );
    assert( TLS(IntrCoding)   == 0 );

    /* no return-statement was yet interpreted                             */
    TLS(IntrReturning) = 0;

    /* start an execution environment                                      */
    ExecBegin(frame);
}

ExecStatus IntrEnd (
    UInt                error )
{
    UInt                intrReturning;  /* interpreted return-statement?   */

    /* if everything went fine                                             */
    if ( ! error ) {

        /* leave the execution environment                                 */
        ExecEnd( 0UL );

        /* remember whether the interpreter interpreted a return-statement */
        intrReturning = TLS(IntrReturning);
        TLS(IntrReturning) = 0;

        /* must be back in immediate (non-ignoring, non-coding) mode       */
        assert( TLS(IntrIgnoring) == 0 );
        assert( TLS(IntrCoding)   == 0 );

        /* and the stack must contain the result value (which may be void) */
        assert( TLS(CountObj) == 1 );
        TLS(IntrResult) = PopVoidObj();

        /* switch back to the old state                                    */
        TLS(CountObj)  = INT_INTOBJ( ADDR_OBJ(TLS(IntrState))[3] );
        TLS(StackObj)  = ADDR_OBJ(TLS(IntrState))[2];
        TLS(IntrState) = ADDR_OBJ(TLS(IntrState))[1];

    }

    /* otherwise clean up the mess                                         */
    else {

        /* leave the execution environment                                 */
        ExecEnd( 1UL );

        /* clean up the coder too                                          */
        if ( TLS(IntrCoding) > 0 ) { CodeEnd( 1UL ); }

        /* remember that we had an error                                   */
        intrReturning = STATUS_ERROR;
        TLS(IntrReturning) = 0;

        /* must be back in immediate (non-ignoring, non-coding) mode       */
        TLS(IntrIgnoring) = 0;
        TLS(IntrCoding)   = 0;

        /* dummy result value (probably ignored)                           */
        TLS(IntrResult) = (Obj)0;

        /* switch back to the old state                                    */
        TLS(CountObj)  = INT_INTOBJ( ADDR_OBJ(TLS(IntrState))[3] );
        TLS(StackObj)  = ADDR_OBJ(TLS(IntrState))[2];
        TLS(IntrState) = ADDR_OBJ(TLS(IntrState))[1];

    }

    /* indicate whether a return-statement was interpreted                 */
    return intrReturning;
}


/****************************************************************************
**
*F  IntrFuncCallBegin() . . . . . . . . . . .  interpret function call, begin
*F  IntrFuncCallEnd(<funccall>,<options>, <nr>)  interpret function call, end
**
**  'IntrFuncCallBegin' is an action  to  interpret a  function call.  It  is
**  called by  the reader  when  it  encounters  the parenthesis  '(',  i.e.,
**  *after* the function expression is read.
**
**  'IntrFuncCallEnd'  is an  action to  interpret  a  function call.   It is
**  called by    the reader when it encounters     the parenthesis ')', i.e.,
**  *after* the argument expressions are read.  <funccall>  is 1 if this is a
**  function call, and 0 if this is a procedure call.  <nr>  is the number of
**  arguments. <options> is 1 if options were present after the ':' in which
**  case the options have been read already.
*/
void            IntrFuncCallBegin ( void )
{
    /* ignore or code                                                      */
    if ( TLS(IntrReturning) > 0 ) { return; }
    if ( TLS(IntrIgnoring)  > 0 ) { return; }
    if ( TLS(IntrCoding)    > 0 ) { CodeFuncCallBegin(); return; }

}

static Obj PushOptions;
static Obj PopOptions;

void            IntrFuncCallEnd (
    UInt                funccall,
    UInt                options,
    UInt                nr )
{
    Obj                 func;           /* function                        */
    Obj                 a1;             /* first argument                  */
    Obj                 a2;             /* second argument                 */
    Obj                 a3;             /* third argument                  */
    Obj                 a4;             /* fourth argument                 */
    Obj                 a5;             /* fifth  argument                 */
    Obj                 a6;             /* sixth  argument                 */
    Obj                 args;           /* argument list                   */
    Obj                 argi;           /* <i>-th argument                 */
    Obj                 val;            /* return value of function        */
    Obj                 opts;           /* record of options               */
    UInt                i;              /* loop variable                   */

    /* ignore or code                                                      */
    if ( TLS(IntrReturning) > 0 ) { return; }
    if ( TLS(IntrIgnoring)  > 0 ) { return; }
    if ( TLS(IntrCoding)    > 0 ) {
      CodeFuncCallEnd( funccall, options, nr );
      return; }


    if (options) {
        opts = PopObj();
        CALL_1ARGS(PushOptions, opts);
    }

    /* get the arguments from the stack                                    */
    a1 = a2 = a3 = a4 = a5 = a6 = args = 0;
    if ( nr <= 6 ) {
        if ( 6 <= nr ) { a6 = PopObj(); }
        if ( 5 <= nr ) { a5 = PopObj(); }
        if ( 4 <= nr ) { a4 = PopObj(); }
        if ( 3 <= nr ) { a3 = PopObj(); }
        if ( 2 <= nr ) { a2 = PopObj(); }
        if ( 1 <= nr ) { a1 = PopObj(); }
    } else {
        args = NEW_PLIST( T_PLIST, nr );
        SET_LEN_PLIST( args, nr );
        for ( i = nr; 1 <= i; i-- ) {
            argi = PopObj();
            SET_ELM_PLIST( args, i, argi );
        }
    }

    /* get and check the function from the stack                           */
    func = PopObj();
    if ( TNUM_OBJ(func) != T_FUNCTION ) {
      args = NEW_PLIST( T_PLIST_DENSE, nr );
      SET_LEN_PLIST( args, nr );
      switch(nr) {
      case 6: SET_ELM_PLIST(args,6,a6);
      case 5: SET_ELM_PLIST(args,5,a5);
      case 4: SET_ELM_PLIST(args,4,a4);
      case 3: SET_ELM_PLIST(args,3,a3);
      case 2: SET_ELM_PLIST(args,2,a2);
      case 1: SET_ELM_PLIST(args,1,a1);
      }
      val = DoOperation2Args(CallFuncListOper, func, args);
    } else {
      /* call the function                                                   */
      if      ( 0 == nr ) { val = CALL_0ARGS( func ); }
      else if ( 1 == nr ) { val = CALL_1ARGS( func, a1 ); }
      else if ( 2 == nr ) { val = CALL_2ARGS( func, a1, a2 ); }
      else if ( 3 == nr ) { val = CALL_3ARGS( func, a1, a2, a3 ); }
      else if ( 4 == nr ) { val = CALL_4ARGS( func, a1, a2, a3, a4 ); }
      else if ( 5 == nr ) { val = CALL_5ARGS( func, a1, a2, a3, a4, a5 ); }
      else if ( 6 == nr ) { val = CALL_6ARGS( func, a1, a2, a3, a4, a5, a6 ); }
      else                { val = CALL_XARGS( func, args ); }

      if (TLS(UserHasQuit) || TLS(UserHasQUIT)) {
        /* the procedure must have called READ() and the user quit
           from a break loop inside it */
        ReadEvalError();
      }
    }

    if (options)
      CALL_0ARGS(PopOptions);

    /* push the value onto the stack                                       */
    if ( val == 0 )
        PushFunctionVoidReturn();
    else
        PushObj( val );
}


/****************************************************************************
**
*F  IntrFuncExprBegin(<narg>,<nloc>,<nams>) .  interpret function expr, begin
*F  IntrFuncExprEnd(<nr>) . . . . . . . . . . .  interpret function expr, end
**
**  'IntrFuncExprBegin' is an action to interpret  a function expression.  It
**  is  called when   the reader  encounters  the  beginning  of  a  function
**  expression.  <narg> is the number of  arguments (-1 if the function takes
**  a variable number of arguments),  <nloc> is the  number of locals, <nams>
**  is a list of local variable names.
**
**  'IntrFuncExprEnd' is an action to interpret a function expression.  It is
**  called when the reader encounters the end  of a function expression. <nr>
**  is the number of statements in the body of the function.
*/
void            IntrFuncExprBegin (
    Int                 narg,
    Int                 nloc,
    Obj                 nams,
    Int                 startLine)
{
    /* ignore or code                                                      */
    if ( TLS(IntrReturning) > 0 ) { return; }
    if ( TLS(IntrIgnoring)  > 0 ) { return; }
    if ( TLS(IntrCoding)    > 0 ) {
        TLS(IntrCoding)++;
        CodeFuncExprBegin( narg, nloc, nams, startLine );
        return;
    }

    /* switch to coding mode now                                           */
    CodeBegin();
    TLS(IntrCoding) = 1;

    /* code a function expression                                          */
    CodeFuncExprBegin( narg, nloc, nams, startLine );
}

void            IntrFuncExprEnd (
    UInt                nr,
    UInt                mapsto )
{
    Obj                 func;           /* the function, result            */

    /* ignore or code                                                      */
    if ( TLS(IntrReturning) > 0 ) { return; }
    if ( TLS(IntrIgnoring)  > 0 ) { return; }
    if ( TLS(IntrCoding)    > 1 ) {
        TLS(IntrCoding)--;
        CodeFuncExprEnd( nr, mapsto );
        return;
    }

    /* must be coding                                                      */
    assert( TLS(IntrCoding) > 0 );

    /* code a function expression                                          */
    CodeFuncExprEnd( nr, mapsto );

    /* switch back to immediate mode, get the function                     */
    CodeEnd(0);
    TLS(IntrCoding) = 0;
    func = TLS(CodeResult);

    /* push the function                                                   */
    PushObj(func);
}


/****************************************************************************
**
*F  IntrIfBegin() . . . . . . . .  interpret if-statement, begin of statement
*F  IntrIfElif()  . . . . . . .  interpret if-statement, begin of elif-branch
*F  IntrIfElse()  . . . . . . .  interpret if-statement, begin of else-branch
*F  IntrIfBeginBody() . . . . . . . . . interpret if-statement, begin of body
*F  IntrIfEndBody(<nr>) . . . . . . . . . interpret if-statement, end of body
*F  IntrIfEnd(<nr>) . . . . . . . .  interpret if-statement, end of statement
**
**  'IntrIfBegin' is an  action to interpret  an if-statement.   It is called
**  when the reader encounters the   'if',  i.e., *before* the condition   is
**  read.
**
**  'IntrIfElif' is  an action to   interpret an if-statement.  It is  called
**  when the  reader encounters an  'elif', i.e.,  *before* the condition  is
**  read.
**
**  'IntrIfElse' is  an  action to interpret an   if-statement.  It is called
**  when the reader encounters an 'else'.
**
**  'IntrIfBeginBody'  is  an action to   interpret  an if-statement.  It  is
**  called when the reader encounters the beginning  of the statement body of
**  an 'if', 'elif', or 'else' branch, i.e., *after* the condition is read.
**
**  'IntrIfEndBody' is an action to interpret  an if-statement.  It is called
**  when the reader  encounters the end of  the  statements body of an  'if',
**  'elif', or 'else' branch.  <nr> is the number of statements in the body.
**
**  'IntrIfEnd' is an action to interpret an if-statement.  It is called when
**  the reader  encounters the end of the  statement.  <nr>  is the number of
**  'if', 'elif', or 'else' branches.
*/
void            IntrIfBegin ( void )
{
    /* ignore or code                                                      */
    if ( TLS(IntrReturning) > 0 ) { return; }
    if ( TLS(IntrIgnoring)  > 0 ) { TLS(IntrIgnoring)++; return; }
    if ( TLS(IntrCoding)    > 0 ) { CodeIfBegin(); return; }

}

void            IntrIfElif ( void )
{
    /* ignore or code                                                      */
    if ( TLS(IntrReturning) > 0 ) { return; }
    if ( TLS(IntrIgnoring)  > 0 ) { return; }
    if ( TLS(IntrCoding)    > 0 ) { CodeIfElif(); return; }

}

void            IntrIfElse ( void )
{
    /* ignore or code                                                      */
    if ( TLS(IntrReturning) > 0 ) { return; }
    if ( TLS(IntrIgnoring)  > 0 ) { return; }
    if ( TLS(IntrCoding)    > 0 ) { CodeIfElse(); return; }


    /* push 'true' (to execute body of else-branch)                        */
    PushObj( True );
}

void            IntrIfBeginBody ( void )
{
    Obj                 cond;           /* value of condition              */

    /* ignore or code                                                      */
    if ( TLS(IntrReturning) > 0 ) { return; }
    if ( TLS(IntrIgnoring)  > 0 ) { TLS(IntrIgnoring)++; return; }
    if ( TLS(IntrCoding)    > 0 ) { CodeIfBeginBody(); return; }


    /* get and check the condition                                         */
    cond = PopObj();
    if ( cond != True && cond != False ) {
        ErrorQuit(
            "<expr> must be 'true' or 'false' (not a %s)",
            (Int)TNAM_OBJ(cond), 0L );
    }

    /* if the condition is 'false', ignore the body                        */
    if ( cond == False ) {
        TLS(IntrIgnoring) = 1;
    }
}

void            IntrIfEndBody (
    UInt                nr )
{
    UInt                i;              /* loop variable                   */

    /* ignore or code                                                      */
    if ( TLS(IntrReturning) > 0 ) { return; }
    if ( TLS(IntrIgnoring)  > 1 ) { TLS(IntrIgnoring)--; return; }
    if ( TLS(IntrCoding)    > 0 ) { CodeIfEndBody( nr ); return; }


    /* if the condition was 'false', the body was ignored                  */
    if ( TLS(IntrIgnoring) == 1 ) {
        TLS(IntrIgnoring) = 0;
        return;
    }

    /* otherwise drop the values for the statements executed in the body   */
    for ( i = nr; 1 <= i; i-- ) {
        PopVoidObj();
    }

    /* one branch of the if-statement was executed, ignore the others      */
    TLS(IntrIgnoring) = 1;
}

void            IntrIfEnd (
    UInt                nr )
{
    /* ignore or code                                                      */
    if ( TLS(IntrReturning) > 0 ) { return; }
    if ( TLS(IntrIgnoring)  > 1 ) { TLS(IntrIgnoring)--; return; }
    if ( TLS(IntrCoding)    > 0 ) { CodeIfEnd( nr ); return; }


    /* if one branch was executed (ignoring the others)                    */
    if ( TLS(IntrIgnoring) == 1 ) {
        TLS(IntrIgnoring) = 0;
        PushVoidObj();
    }

    /* if no branch was executed                                           */
    else {
        PushVoidObj();
    }
}


/****************************************************************************
**
*F  IntrForBegin()  . . . . . . . interpret for-statement, begin of statement
*F  IntrForIn() . . . . . . . . . . . . .  interpret for-statement, 'in'-read
*F  IntrForBeginBody()  . . . . . . .  interpret for-statement, begin of body
*F  IntrForEndBody(<nr>)  . . . . . . .  interpret for-statement, end of body
*F  IntrForEnd()  . . . . . . . . . interpret for-statement, end of statement
**
**  'IntrForBegin' is  an action to interpret  a for-statement.  It is called
**  when the   reader encounters the  'for', i.e.,  *before*  the variable is
**  read.
**
**  'IntrForIn' is an action to interpret a for-statement.  It is called when
**  the  reader encounters the 'in', i.e.,  *after* the variable is read, but
**  *before* the list expression is read.
**
**  'IntrForBeginBody'  is  an action to interpret   a for-statement.   It is
**  called when  the reader encounters  the beginning  of the statement body,
**  i.e., *after* the list expression is read.
**
**  'IntrForEndBody' is an action to interpret a for-statement.  It is called
**  when the  reader encounters the  end of the  statement body.  <nr> is the
**  number of statements in the body.
**
**  'IntrForEnd' is an  action  to interpret a  for-statement.   It is called
**  when the  reader encounters the end of  the statement,  i.e., immediately
**  after 'IntrForEndBody'.
**
**  Since loops cannot be interpreted immediately,  the interpreter calls the
**  coder  to create a  procedure (with no arguments) and  calls that.
*/
void IntrForBegin ( void )
{
    Obj                 nams;           /* (empty) list of names           */

    /* ignore or code                                                      */
    if ( TLS(IntrReturning) > 0 ) { return; }
    if ( TLS(IntrIgnoring)  > 0 ) { return; }
    if ( TLS(IntrCoding)    > 0 ) { TLS(IntrCoding)++; CodeForBegin(); return; }


    /* switch to coding mode now                                           */
    CodeBegin();
    TLS(IntrCoding) = 1;

    /* code a function expression (with no arguments and locals)           */
    nams = NEW_PLIST( T_PLIST, 0 );
    SET_LEN_PLIST( nams, 0 );

    /* If we are in the break loop, then a local variable context may well exist,
       and we have to create an empty local variable names list to match the
       function expression that we are creating.

       If we are not in a break loop, then this would be a waste of time and effort */

    if (TLS(CountNams) > 0) {
        GROW_PLIST(TLS(StackNams), ++TLS(CountNams));
        SET_ELM_PLIST(TLS(StackNams), TLS(CountNams), nams);
        SET_LEN_PLIST(TLS(StackNams), TLS(CountNams));
    }

    CodeFuncExprBegin( 0, 0, nams, 0 );

    /* code a for loop                                                     */
    CodeForBegin();
}

void IntrForIn ( void )
{
    /* ignore                                                              */
    if ( TLS(IntrReturning) > 0 ) { return; }
    if ( TLS(IntrIgnoring)  > 0 ) { return; }


    /* otherwise must be coding                                            */
    assert( TLS(IntrCoding) > 0 );
    CodeForIn();
}

void IntrForBeginBody ( void )
{
    /* ignore                                                              */
    if ( TLS(IntrReturning) > 0 ) { return; }
    if ( TLS(IntrIgnoring)  > 0 ) { return; }


    /* otherwise must be coding                                            */
    assert( TLS(IntrCoding) > 0 );
    CodeForBeginBody();
}

void IntrForEndBody (
    UInt                nr )
{
    /* ignore                                                              */
    if ( TLS(IntrReturning) > 0 ) { return; }
    if ( TLS(IntrIgnoring)  > 0 ) { return; }

    /* otherwise must be coding                                            */
    if ( TLS(IntrCoding) != 0 ) {
        CodeForEndBody( nr );
    }
}

void IntrForEnd ( void )
{
    Obj                 func;           /* the function, result            */

    /* ignore or code                                                      */
    if ( TLS(IntrReturning) > 0 ) { return; }
    if ( TLS(IntrIgnoring)  > 0 ) { return; }
    if ( TLS(IntrCoding)    > 1 ) { TLS(IntrCoding)--; CodeForEnd(); return; }


    /* otherwise must be coding                                            */
    assert( TLS(IntrCoding) > 0 );

    /* code a function expression (with one statement in the body)         */
    CodeFuncExprEnd( 1UL, 0UL );

    /* switch back to immediate mode, get the function                     */
    TLS(IntrCoding) = 0;
    CodeEnd( 0 );
    /* If we are in a break loop, then we will have created a "dummy" local
       variable names list to get the counts right. Remove it */
    if (TLS(CountNams) > 0)
      TLS(CountNams)--;

    func = TLS(CodeResult);

    /* call the function                                                   */
    CALL_0ARGS( func );

    /* push void                                                           */
    PushVoidObj();
}


/****************************************************************************
**
*F  IntrWhileBegin()  . . . . . interpret while-statement, begin of statement
*F  IntrWhileBeginBody()  . . . . .  interpret while-statement, begin of body
*F  IntrWhileEndBody(<nr>)  . . . . .  interpret while-statement, end of body
*F  IntrWhileEnd()  . . . . . . . interpret while-statement, end of statement
**
**  'IntrWhileBegin' is   an action to  interpret   a while-statement.  It is
**  called when the    reader encounters the    'while', i.e., *before*   the
**  condition is read.
**
**  'IntrWhileBeginBody' is an action  to interpret a while-statement.  It is
**  called when the reader encounters  the  beginning of the statement  body,
**  i.e., *after* the condition is read.
**
**  'IntrWhileEndBody' is  an action to interpret   a while-statement.  It is
**  called when the reader encounters the end of the statement body.  <nr> is
**  the number of statements in the body.
**
**  'IntrWhileEnd' is an action to interpret a while-statement.  It is called
**  when  the reader encounters  the  end of  the  statement, i.e., immediate
**  after 'IntrWhileEndBody'.
**
**  Since loops cannot be interpreted immediately,  the interpreter calls the
**  coder  to create a  procedure (with no arguments) and  calls that.
*/
void            IntrWhileBegin ( void )
{
    Obj                 nams;           /* (empty) list of names           */

    /* ignore or code                                                      */
    if ( TLS(IntrReturning) > 0 ) { return; }
    if ( TLS(IntrIgnoring)  > 0 ) { return; }
    if ( TLS(IntrCoding)    > 0 ) { TLS(IntrCoding)++; CodeWhileBegin(); return; }


    /* switch to coding mode now                                           */
    CodeBegin();
    TLS(IntrCoding) = 1;

    /* code a function expression (with no arguments and locals)           */
    nams = NEW_PLIST( T_PLIST, 0 );
    SET_LEN_PLIST( nams, 0 );

    /* If we are in the break loop, then a local variable context may well exist,
       and we have to create an empty local variable names list to match the
       function expression that we are creating.

       If we are not in a break loop, then this would be a waste of time and effort */

    if (TLS(CountNams) > 0) {
        GROW_PLIST(TLS(StackNams), ++TLS(CountNams));
        SET_ELM_PLIST(TLS(StackNams), TLS(CountNams), nams);
        SET_LEN_PLIST(TLS(StackNams), TLS(CountNams));
    }

    CodeFuncExprBegin( 0, 0, nams, 0 );

    /* code a while loop                                                   */
    CodeWhileBegin();
}

void            IntrWhileBeginBody ( void )
{
    /* ignore                                                              */
    if ( TLS(IntrReturning) > 0 ) { return; }
    if ( TLS(IntrIgnoring)  > 0 ) { return; }


    /* otherwise must be coding                                            */
    assert( TLS(IntrCoding) > 0 );
    CodeWhileBeginBody();
}

void            IntrWhileEndBody (
    UInt                nr )
{
    /* ignore                                                              */
    if ( TLS(IntrReturning) > 0 ) { return; }
    if ( TLS(IntrIgnoring)  > 0 ) { return; }

    /* otherwise must be coding                                            */
    assert( TLS(IntrCoding) > 0 );
    CodeWhileEndBody( nr );
}

void            IntrWhileEnd ( void )
{
    Obj                 func;           /* the function, result            */

    /* ignore or code                                                      */
    if ( TLS(IntrReturning) > 0 ) { return; }
    if ( TLS(IntrIgnoring)  > 0 ) { return; }
    if ( TLS(IntrCoding)    > 1 ) { TLS(IntrCoding)--; CodeWhileEnd(); return; }


    /* otherwise must be coding                                            */
    assert( TLS(IntrCoding) > 0 );
    CodeWhileEnd();

    /* code a function expression (with one statement in the body)         */
    CodeFuncExprEnd( 1UL, 0UL );


    /* switch back to immediate mode, get the function                     */
    TLS(IntrCoding) = 0;
    CodeEnd( 0 );

    /* If we are in a break loop, then we will have created a "dummy" local
       variable names list to get the counts right. Remove it */
    if (TLS(CountNams) > 0)
      TLS(CountNams)--;

    func = TLS(CodeResult);


    /* call the function                                                   */
    CALL_0ARGS( func );

    /* push void                                                           */
    PushVoidObj();
}


/****************************************************************************
**
*F  IntrQualifiedExprBegin( UInt qual ) . . . . . . interpret expression guarded
**                                       by readwrite or readonlu
*F  IntrQualifiedExprEnd( ) 
**                                       by readwrite or readonlu
**
*/

void IntrQualifiedExprBegin(UInt qual) 
{
    /* ignore or code                                                      */
    if ( TLS(IntrReturning) > 0 ) { return; }
    if ( TLS(IntrIgnoring)  > 0 ) { TLS(IntrIgnoring)++; return; }
    if ( TLS(IntrCoding)    > 0 ) { CodeQualifiedExprBegin(qual); return; }
    PushObj(INTOBJ_INT(qual));
    return;
}

void IntrQualifiedExprEnd( void ) 
{
    /* ignore or code                                                      */
    if ( TLS(IntrReturning) > 0 ) { return; }
    if ( TLS(IntrIgnoring)  > 0 ) { TLS(IntrIgnoring)--; return; }
    if ( TLS(IntrCoding)    > 0 ) { CodeQualifiedExprEnd(); return; }
    return;
}

/****************************************************************************
**
*F  IntrAtomicBegin()  . . . . . interpret atomic-statement, begin of statement
*F  IntrAtomicBeginBody(<nrexprs>)  . . . . .  interpret atomic-statement, begin of body
*F  IntrAtomicEndBody(<nrstats>)  . . . . .  interpret atomic-statement, end of body
*F  IntrAtomicEnd()  . . . . . . . interpret atomic-statement, end of statement
**
**  'IntrAtomicBegin' is   an action to  interpret   a atomic-statement.  It is
**  called when the    reader encounters the    'atomic', i.e., *before*   the
**  expressions to be locked are read.
**
**  'IntrAtomicBeginBody' is an action  to interpret a atomic-statement.  It is
**  called when the reader encounters  the  beginning of the statement  body,
**  i.e., *after* the expressions to be locked are read. <nrexprs> is the number
** of expressions to be locked
**
**  'IntrAtomicEndBody' is  an action to interpret   a atomic-statement.  It is
**  called when the reader encounters the end of the statement body.  <nrstats> is
**  the number of statements in the body.
**
**  'IntrAtomicEnd' is an action to interpret a atomic-statement.  It is called
**  when  the reader encounters  the  end of  the  statement, i.e., immediate
**  after 'IntrAtomicEndBody'.
**
*/
void            IntrAtomicBegin ( void )
{

    /* ignore or code                                                      */
    if ( TLS(IntrReturning) > 0 ) { return; }
    if ( TLS(IntrIgnoring)  > 0 ) { return; }
    if ( TLS(IntrCoding)    > 0 ) { CodeAtomicBegin(); return; }
    /* nothing to do here */
    return;
  
}

void            IntrAtomicBeginBody ( UInt nrexprs )
{
  Obj nams;

    /* ignore    or code                                                          */
    if ( TLS(IntrReturning) > 0 ) { return; }
    if ( TLS(IntrIgnoring)  > 0 ) { return; }
    if ( TLS(IntrCoding)    > 0 ) { TLS(IntrCoding)++; CodeAtomicBeginBody(nrexprs); return; }


    /* leave the expressions and qualifiers on the stack, switch to coding to process the body
       of the Atomic expression */
    PushObj(INTOBJ_INT(nrexprs));
    CodeBegin();
    TLS(IntrCoding) = 1;
    
    
    /* code a function expression (with no arguments and locals)           */
    
    nams = NEW_PLIST( T_PLIST, 0 );
    SET_LEN_PLIST( nams, 0 );
    
    /* If we are in the break loop, then a local variable context may well exist,
       and we have to create an empty local variable names list to match the
       function expression that we are creating.
       
       If we are not in a break loop, then this would be a waste of time and effort */
    
    if (TLS(CountNams) > 0)
      {
	GROW_PLIST(TLS(StackNams), ++TLS(CountNams));
	SET_ELM_PLIST(TLS(StackNams), TLS(CountNams), nams);
	SET_LEN_PLIST(TLS(StackNams), TLS(CountNams));
      }
    
    CodeFuncExprBegin( 0, 0, nams, TLS(Input)->number );
}

void            IntrAtomicEndBody (
    Int                nrstats )
{
  Obj body;

    /* ignore                                                              */
    if ( TLS(IntrReturning) > 0 ) { return; }
    if ( TLS(IntrIgnoring)  > 0 ) { return; }

    if (TLS(IntrCoding) == 1) {
      /* This is the case where we are really immediately interpreting an atomic
	 statement, but we switched to coding to store the body until we have it all */

    /* If we are in a break loop, then we will have created a "dummy" local
       variable names list to get the counts right. Remove it */
      if (TLS(CountNams) > 0)
	TLS(CountNams)--;

      /* Code the body as a function expression */
      CodeFuncExprEnd( nrstats, 0UL );
    

      /* switch back to immediate mode, get the function                     */
      TLS(IntrCoding) = 0;
      CodeEnd( 0 );
      body = TLS(CodeResult);
      PushObj(body);
      return;
    } else {
      
        assert( TLS(IntrCoding) > 0 );
        CodeAtomicEndBody( nrstats );
    }
}


void            IntrAtomicEnd ( void )
{
    Obj                 body;           /* the function, result            */
    UInt                nrexprs;
    UInt                mode,i,j;

    Obj tolock[MAX_ATOMIC_OBJS];
    int locktypes[MAX_ATOMIC_OBJS];
    int lockstatus[MAX_ATOMIC_OBJS];
    int lockSP;
    Obj o;

    /* ignore or code                                                      */
    if ( TLS(IntrReturning) > 0 ) { return; }
    if ( TLS(IntrIgnoring)  > 0 ) { return; }
    if ( TLS(IntrCoding)    > 0 ) { TLS(IntrCoding)--; CodeAtomicEnd(); return; }
    /* Now we need to recover the objects to lock, and go to work */

    body = PopObj();

    nrexprs = INT_INTOBJ(PopObj());

    j = 0;
    for (i = 0; i < nrexprs; i++) {
      o = PopObj();
      mode = INT_INTOBJ(PopObj());
      if (!((Int)o & 0x3)) {
        tolock[j] =  o;
        locktypes[j++] = (mode == 2) ? 1 : (mode == 1) ? 0 : DEFAULT_LOCK_TYPE;
      }
    }
    nrexprs = j;

    GetLockStatus(nrexprs, tolock, lockstatus);

    j = 0;
    for (i = 0; i < nrexprs; i++)
      {
	switch(lockstatus[i]) {
	case 0:
	  tolock[j] = tolock[i];
	  locktypes[j] = locktypes[i];
	  j++;
	  break;
	case 2:
	  if (locktypes[i] == 1)
	    ErrorMayQuit("Attempt to change from read to write lock", 0L, 0L);
	  break;
	case 1:
	    break;
 	default:
	  assert(0);
	}
      }
    lockSP = LockObjects(j, tolock, locktypes);
    /* Push at least one empty region on the stack so we can tell
     * that we are inside an atomic section. */
    if (j == 0)
      PushRegionLock((Region *) 0);
    if (lockSP >= 0) {
      CALL_0ARGS( body );
      PopRegionLocks(lockSP);
    } else
      ErrorMayQuit("Cannot lock required regions", 0L, 0L);

    /* push void                                                           */
    PushVoidObj();
}


/****************************************************************************
**
*F  IntrRepeatBegin() . . . .  interpret repeat-statement, begin of statement
*F  IntrRepeatBeginBody() . . . . . interpret repeat-statement, begin of body
*F  IntrRepeatEndBody(<nr>) . . . . . interpret repeat-statement, end of body
*F  IntrRepeatEnd() . . . . . .  interpret repeat-statement, end of statement
**
**  'IntrRepeatBegin"  is an action to interpret  a  repeat-statement.  It is
**  called when the read encounters the 'repeat'.
**
**  'IntrRepeatBeginBody' is an action  to interpret a  repeat-statement.  It
**  is called when the reader encounters the beginning of the statement body,
**  i.e., immediately after 'IntrRepeatBegin'.
**
**  'IntrRepeatEndBody' is an action  to interpret a repeat-statement.  It is
**  called when the reader  encounters the end of  the statement  body, i.e.,
**  *before* the condition is read.  <nr> is the  number of statements in the
**  body.
**
**  'IntrRepeatEnd' is  an  action to interpret  a repeat-statement.    It is
**  called when the reader encounters the end of the statement, i.e., *after*
**  the condition is read.
**
**  Since loops cannot be interpreted immediately,  the interpreter calls the
**  coder  to create a  procedure (with no arguments) and  calls that.
*/
void            IntrRepeatBegin ( void )
{
    Obj                 nams;           /* (empty) list of names           */

    /* ignore or code                                                      */
    if ( TLS(IntrReturning) > 0 ) { return; }
    if ( TLS(IntrIgnoring)  > 0 ) { return; }
    if ( TLS(IntrCoding)    > 0 ) { TLS(IntrCoding)++; CodeRepeatBegin(); return; }


    /* switch to coding mode now                                           */
    CodeBegin();
    TLS(IntrCoding) = 1;

    /* code a function expression (with no arguments and locals)           */
    nams = NEW_PLIST( T_PLIST, 0 );
    SET_LEN_PLIST( nams, 0 );

    /* If we are in the break loop, then a local variable context may well exist,
       and we have to create an empty local variable names list to match the
       function expression that we are creating.

       If we are not in a break loop, then this would be a waste of time and effort */

    if (TLS(CountNams) > 0) {
        GROW_PLIST(TLS(StackNams), ++TLS(CountNams));
        SET_ELM_PLIST(TLS(StackNams), TLS(CountNams), nams);
        SET_LEN_PLIST(TLS(StackNams), TLS(CountNams));
    }

    CodeFuncExprBegin( 0, 0, nams, TLS(Input)->number );

    /* code a repeat loop                                                  */
    CodeRepeatBegin();
}

void            IntrRepeatBeginBody ( void )
{
    /* ignore                                                              */
    if ( TLS(IntrReturning) > 0 ) { return; }
    if ( TLS(IntrIgnoring)  > 0 ) { return; }


    /* otherwise must be coding                                            */
    assert( TLS(IntrCoding) > 0 );
    CodeRepeatBeginBody();
}

void            IntrRepeatEndBody (
    UInt                nr )
{
    /* ignore                                                              */
    if ( TLS(IntrReturning) > 0 ) { return; }
    if ( TLS(IntrIgnoring)  > 0 ) { return; }

    /* otherwise must be coding                                            */
    assert( TLS(IntrCoding) > 0 );
    CodeRepeatEndBody( nr );
}

void            IntrRepeatEnd ( void )
{
    Obj                 func;           /* the function, result            */

    /* ignore or code                                                      */
    if ( TLS(IntrReturning) > 0 ) { return; }
    if ( TLS(IntrIgnoring)  > 0 ) { return; }
    if ( TLS(IntrCoding)    > 1 ) { TLS(IntrCoding)--; CodeRepeatEnd(); return; }


    /* otherwise must be coding                                            */
    assert( TLS(IntrCoding) > 0 );
    CodeRepeatEnd();

    /* code a function expression (with one statement in the body)         */
    CodeFuncExprEnd( 1UL, 0UL );

    /* switch back to immediate mode, get the function                     */
    TLS(IntrCoding) = 0;
    CodeEnd( 0 );
    /* If we are in a break loop, then we will have created a "dummy" local
       variable names list to get the counts right. Remove it */
    if (TLS(CountNams) > 0)
      TLS(CountNams)--;
    func = TLS(CodeResult);

    /* call the function                                                   */
    CALL_0ARGS( func );

    /* push void                                                           */
    PushVoidObj();
}


/****************************************************************************
**
*F  IntrBreak() . . . . . . . . . . . . . . . . . . interpret break-statement
**
**  'IntrBreak'  is the action to interpret  a break-statement.  It is called
**  when the reader encounters a 'break;'.
**
**  Break-statements are  always coded (if  they are not ignored), since they
**  can only appear in loops.
*/
void            IntrBreak ( void )
{
    /* ignore                                                              */
    if ( TLS(IntrReturning) > 0 ) { return; }
    if ( TLS(IntrIgnoring)  > 0 ) { return; }

    /* otherwise must be coding                                            */
    if ( TLS(IntrCoding) == 0 )
      ErrorQuit("'break' statement can only appear inside a loop",0L,0L);
    else
      CodeBreak();
    return;
}


/****************************************************************************
**
*F  IntrContinue() . . . . . . . . . . . . . . . . . . interpret continue-statement
**
**  'IntrContinue'  is the action to interpret  a continue-statement.  It is called
**  when the reader encounters a 'continue;'.
**
**  Continue-statements are  always coded (if  they are not ignored), since they
**  can only appear in loops.
*/
void            IntrContinue ( void )
{
    /* ignore                                                              */
    if ( TLS(IntrReturning) > 0 ) { return; }
    if ( TLS(IntrIgnoring)  > 0 ) { return; }

    /* otherwise must be coding                                            */
    if ( TLS(IntrCoding) == 0 )
      ErrorQuit("'continue' statement can only appear inside a loop",0L,0L);
    else
      CodeContinue();
    return;
}


/****************************************************************************
**
*F  IntrReturnObj() . . . . . . . . . . . .  interpret return-value-statement
**
**  'IntrReturnObj' is the action  to interpret a return-value-statement.  It
**  is  called when  the reader encounters  a  'return  <expr>;', but *after*
**  reading the expression <expr>.
*/
void            IntrReturnObj ( void )
{
    Obj                 val;            /* return value                    */

    /* ignore or code                                                      */
    if ( TLS(IntrReturning) > 0 ) { return; }
    if ( TLS(IntrIgnoring)  > 0 ) { return; }
    if ( TLS(IntrCoding)    > 0 ) { CodeReturnObj(); return; }


    /* empty the values stack and push the return value                    */
    val = PopObj();
    SET_LEN_PLIST( TLS(StackObj), 0 );
    TLS(CountObj) = 0;
    PushObj( val );

    /* indicate that a return-value-statement was interpreted              */
    TLS(IntrReturning) = 1;
}


/****************************************************************************
**
*F  IntrReturnVoid()  . . . . . . . . . . . . interpret return-void-statement
**
**  'IntrReturnVoid' is the action to interpret  a return-void-statement.  It
**  is called when the reader encounters a 'return;'.
*/
void            IntrReturnVoid ( void )
{
    /* ignore or code                                                      */
    if ( TLS(IntrReturning) > 0 ) { return; }
    if ( TLS(IntrIgnoring)  > 0 ) { return; }
    if ( TLS(IntrCoding)    > 0 ) { CodeReturnVoid(); return; }


    /* empty the values stack and push the void value                      */
    SET_LEN_PLIST( TLS(StackObj), 0 );
    TLS(CountObj) = 0;
    PushVoidObj();

    /* indicate that a return-void-statement was interpreted               */
    TLS(IntrReturning) = 2;
}


/****************************************************************************
**
*F  IntrQuit()  . . . . . . . . . . . . . . . . . .  interpret quit-statement
**
**  'IntrQuit' is the  action to interpret   a quit-statement.  It  is called
**  when the reader encounters a 'quit;'.
*/
void            IntrQuit ( void )
{
    /* ignore or code                                                      */
    if ( TLS(IntrReturning) > 0 ) { return; }
    if ( TLS(IntrIgnoring)  > 0 ) { return; }

    /* 'quit' is not allowed in functions (by the reader)                  */
    /* assert( TLS(IntrCoding) == 0 ); */
    if ( TLS(IntrCoding) > 0 ) {
      SyntaxError("'quit;' cannot be used in this context");
    }

    /* empty the values stack and push the void value                      */
    SET_LEN_PLIST( TLS(StackObj), 0 );
    TLS(CountObj) = 0;
    PushVoidObj();


    /* indicate that a quit-statement was interpreted                      */
    TLS(IntrReturning) = STATUS_QUIT;
}

/****************************************************************************
**
*F  IntrQUIT()  . . . . . . . . . . . . . . . . . .  interpret quit-statement
**
**  'IntrQUIT' is the  action to interpret   a quit-statement.  It  is called
**  when the reader encounters a 'QUIT;'.
*/
void            IntrQUIT ( void )
{
    /* ignore or code                                                      */
    if ( TLS(IntrReturning) > 0 ) { return; }
    if ( TLS(IntrIgnoring)  > 0 ) { return; }

    /* 'quit' is not allowed in functions (by the reader)                  */
    assert( TLS(IntrCoding) == 0 );

    /* empty the values stack and push the void value                      */
    SET_LEN_PLIST( TLS(StackObj), 0 );
    TLS(CountObj) = 0;
    PushVoidObj();


    /* indicate that a quit-statement was interpreted                      */
    TLS(IntrReturning) = STATUS_QQUIT;
}


/****************************************************************************
**
*F  IntrOrL() . . . . . . . . . .  interpret or-expression, left operand read
*F  IntrOr()  . . . . . . . . . . interpret or-expression, right operand read
**
**  'IntrOrL' is an action to interpret an or-expression.   It is called when
**  the reader encounters the 'or' keyword, i.e., *after* the left operand is
**  read by *before* the right operand is read.
**
**  'IntrOr' is an action to  interpret an or-expression.   It is called when
**  the reader encountered  the  end of  the  expression, i.e., *after*  both
**  operands are read.
*/
void            IntrOrL ( void )
{
    Obj                 opL;            /* value of left operand           */

    /* ignore or code                                                      */
    if ( TLS(IntrReturning) > 0 ) { return; }
    if ( TLS(IntrIgnoring)  > 0 ) { TLS(IntrIgnoring)++; return; }
    if ( TLS(IntrCoding)    > 0 ) { CodeOrL(); return; }


    /* if the left operand is 'true', ignore the right operand             */
    opL = PopObj();
    PushObj( opL );
    if ( opL == True ) {
        PushObj( opL );
        TLS(IntrIgnoring) = 1;
    }
}

void            IntrOr ( void )
{
    Obj                 opL;            /* value of left  operand          */
    Obj                 opR;            /* value of right operand          */

    /* ignore or code                                                      */
    if ( TLS(IntrReturning) > 0 ) { return; }
    if ( TLS(IntrIgnoring)  > 1 ) { TLS(IntrIgnoring)--; return; }
    if ( TLS(IntrCoding)    > 0 ) { CodeOr(); return; }


    /* stop ignoring things now                                            */
    TLS(IntrIgnoring) = 0;

    /* get the operands                                                    */
    opR = PopObj();
    opL = PopObj();

    /* if the left operand is 'true', this is the result                   */
    if      ( opL == True ) {
        PushObj( opL );
    }

    /* if the left operand is 'false', the result is the right operand     */
    else if ( opL == False  ) {
        if ( opR == True || opR == False  ) {
            PushObj( opR );
        }
        else {
            ErrorQuit( "<expr> must be 'true' or 'false' (not a %s)",
                       (Int)TNAM_OBJ(opR), 0L );
        }
    }

    /* signal an error                                                     */
    else {
        ErrorQuit( "<expr> must be 'true' or 'false' (not a %s)",
                   (Int)TNAM_OBJ(opL), 0L );
    }
}


/****************************************************************************
**
*F  IntrAndL()  . . . . . . . . . interpret and-expression, left operand read
*F  IntrAnd() . . . . . . . . .  interpret and-expression, right operand read
**
**  'IntrAndL' is  an action  to interpret an   and-expression.  It is called
**  when the reader  encounters the  'and'  keyword, i.e., *after*  the  left
**  operand is read by *before* the right operand is read.
**
**  'IntrAnd' is an action to interpret an and-expression.  It is called when
**  the reader encountered   the end of   the expression, i.e., *after*  both
**  operands are read.
*/
void            IntrAndL ( void )
{
    Obj                 opL;            /* value of left operand           */

    /* ignore or code                                                      */
    if ( TLS(IntrReturning) > 0 ) { return; }
    if ( TLS(IntrIgnoring)  > 0 ) { TLS(IntrIgnoring)++; return; }
    if ( TLS(IntrCoding)    > 0 ) { CodeAndL(); return; }


    /* if the left operand is 'false', ignore the right operand            */
    opL = PopObj();
    PushObj( opL );
    if ( opL == False ) {
        PushObj( opL );
        TLS(IntrIgnoring) = 1;
    }
}

extern  Obj             NewAndFilter (
            Obj                     oper1,
            Obj                     oper2 );

void            IntrAnd ( void )
{
    Obj                 opL;            /* value of left  operand          */
    Obj                 opR;            /* value of right operand          */

    /* ignore or code                                                      */
    if ( TLS(IntrReturning) > 0 ) { return; }
    if ( TLS(IntrIgnoring)  > 1 ) { TLS(IntrIgnoring)--; return; }
    if ( TLS(IntrCoding)    > 0 ) { CodeAnd(); return; }


    /* stop ignoring things now                                            */
    TLS(IntrIgnoring) = 0;

    /* get the operands                                                    */
    opR = PopObj();
    opL = PopObj();

    /* if the left operand is 'false', this is the result                  */
    if      ( opL == False ) {
        PushObj( opL );
    }

    /* if the left operand is 'true', the result is the right operand      */
    else if ( opL == True  ) {
        if ( opR == False || opR == True  ) {
            PushObj( opR );
        }
        else {
            ErrorQuit(
                "<expr> must be 'true' or 'false' (not a %s)",
                (Int)TNAM_OBJ(opR), 0L );
        }
    }

    /* handle the 'and' of two filters                                    */
    else if ( TNUM_OBJ(opL) == T_FUNCTION ) {
        if ( TNUM_OBJ(opR) == T_FUNCTION ) {
            PushObj( NewAndFilter( opL, opR ) );
        }
        else {
            ErrorQuit(
                "<expr> must be 'true' or 'false' (not a %s)",
                (Int)TNAM_OBJ(opL), 0L );
        }
    }

    /* signal an error                                                     */
    else {
        ErrorQuit(
            "<expr> must be 'true' or 'false' (not a %s)",
            (Int)TNAM_OBJ(opL), 0L );
    }
}


/****************************************************************************
**
*F  IntrNot() . . . . . . . . . . . . . . . . . . .  interpret not-expression
**
**  'IntrNot' is the action to interpret a not-expression.  It is called when
**  the reader encounters a not-expression, *after* the operand is read.
*/
void            IntrNot ( void )
{
    Obj                 val;            /* value, result                   */
    Obj                 op;             /* operand                         */

    /* ignore or code                                                      */
    if ( TLS(IntrIgnoring) > 0 ) { return; }
    if ( TLS(IntrCoding)   > 0 ) { CodeNot(); return; }


    /* get and check the operand                                           */
    op = PopObj();
    if ( op != True && op != False ) {
        ErrorQuit(
            "<expr> must be 'true' or 'false' (not a %s)",
            (Int)TNAM_OBJ(op), 0L );
    }

    /* negate the operand                                                  */
    val = (op == False ? True : False);

    /* push the result                                                     */
    PushObj( val );
}


/****************************************************************************
**
*F  IntrEq()  . . . . . . . . . . . . . . . . . . . .  interpret =-expression
*F  IntrNe()  . . . . . . . . . . . . . . . . . . . . interpret <>-expression
*F  IntrLt()  . . . . . . . . . . . . . . . . . . . . interpret  <-expression
*F  IntrGe()  . . . . . . . . . . . . . . . . . . . . interpret >=-expression
*F  IntrGt()  . . . . . . . . . . . . . . . . . . . .  interpret >-expression
*F  IntrLe()  . . . . . . . . . . . . . . . . . . . . interpret <=-expression
**
**  'IntrEq', 'IntrNe', 'IntrLt', 'IntrGe', 'IntrGt',   and 'IntrLe' are  the
**  actions to interpret the respective operator expression.  They are called
**  by the reader *after* *both* operands are read.
*/
void            IntrXX ( void )
{
    Obj                 opL;            /* left operand                    */
    Obj                 opR;            /* right operand                   */

    /* get the operands                                                    */
    opR = PopObj();
    opL = PopObj();

    /* push the operands in reverse order                                  */
    PushObj( opR );
    PushObj( opL );
}

void            IntrEq ( void )
{
    Obj                 val;            /* value, result                   */
    Obj                 opL;            /* left operand                    */
    Obj                 opR;            /* right operand                   */

    /* ignore or code                                                      */
    if ( TLS(IntrReturning) > 0 ) { return; }
    if ( TLS(IntrIgnoring)  > 0 ) { return; }
    if ( TLS(IntrCoding)    > 0 ) { CodeEq(); return; }


    /* get the operands                                                    */
    opR = PopObj();
    opL = PopObj();

    /* compare them                                                        */
    val = (EQ( opL, opR ) ? True : False);

    /* push the result                                                     */
    PushObj( val );
}

void            IntrNe ( void )
{
    /* ignore or code                                                      */
    if ( TLS(IntrReturning) > 0 ) { return; }
    if ( TLS(IntrIgnoring)  > 0 ) { return; }
    if ( TLS(IntrCoding)    > 0 ) { CodeNe(); return; }


    /* '<left> <> <right>' is 'not <left> = <right>'                       */
    IntrEq();
    IntrNot();
}

void            IntrLt ( void )
{
    Obj                 val;            /* value, result                   */
    Obj                 opL;            /* left operand                    */
    Obj                 opR;            /* right operand                   */

    /* ignore or code                                                      */
    if ( TLS(IntrReturning) > 0 ) { return; }
    if ( TLS(IntrIgnoring)  > 0 ) { return; }
    if ( TLS(IntrCoding)    > 0 ) { CodeLt(); return; }


    /* get the operands                                                    */
    opR = PopObj();
    opL = PopObj();

    /* compare them                                                        */
    val = (LT( opL, opR ) ? True : False);

    /* push the result                                                     */
    PushObj( val );
}

void            IntrGe ( void )
{
    /* ignore or code                                                      */
    if ( TLS(IntrReturning) > 0 ) { return; }
    if ( TLS(IntrIgnoring)  > 0 ) { return; }
    if ( TLS(IntrCoding)    > 0 ) { CodeGe(); return; }


    /* '<left> >= <right>' is 'not <left> < <right>'                       */
    IntrLt();
    IntrNot();
}

void            IntrGt ( void )
{
    /* ignore or code                                                      */
    if ( TLS(IntrReturning) > 0 ) { return; }
    if ( TLS(IntrIgnoring)  > 0 ) { return; }
    if ( TLS(IntrCoding)    > 0 ) { CodeGt(); return; }


    /* '<left> > <right>' is '<right> < <left>'                            */
    IntrXX();
    IntrLt();
}

void            IntrLe ( void )
{
    /* ignore or code                                                      */
    if ( TLS(IntrReturning) > 0 ) { return; }
    if ( TLS(IntrIgnoring)  > 0 ) { return; }
    if ( TLS(IntrCoding)    > 0 ) { CodeLe(); return; }


    /* '<left> <= <right>' is 'not <right> < <left>'                       */
    IntrXX();
    IntrLt();
    IntrNot();
}


/****************************************************************************
**
*F  IntrIn()  . . . . . . . . . . . . . . . . . . . . interpret in-expression
**
**  'IntrIn'  is the action  to interpret an  in-expression.  It is called by
**  the reader *after* *both* operands are read.
*/
void            IntrIn ( void )
{
    Obj                 val;            /* value, result                   */
    Obj                 opL;            /* left operand                    */
    Obj                 opR;            /* right operand                   */

    /* ignore or code                                                      */
    if ( TLS(IntrReturning) > 0 ) { return; }
    if ( TLS(IntrIgnoring)  > 0 ) { return; }
    if ( TLS(IntrCoding)    > 0 ) { CodeIn(); return; }


    /* get the operands                                                    */
    opR = PopObj();
    opL = PopObj();

    /* perform the test                                                    */
    val = (IN( opL, opR ) ? True : False);

    /* push the result                                                     */
    PushObj( val );
}


/****************************************************************************
**
*F  IntrSum() . . . . . . . . . . . . . . . . . . . .  interpret +-expression
*F  IntrAInv()  . . . . . . . . . . . . . . . .  interpret unary --expression
*F  IntrDiff()  . . . . . . . . . . . . . . . . . . .  interpret --expression
*F  IntrProd()  . . . . . . . . . . . . . . . . . . .  interpret *-expression
*F  IntrInv() . . . . . . . . . . . . . . . . . . .  interpret ^-1-expression
*F  IntrQuo() . . . . . . . . . . . . . . . . . . . .  interpret /-expression
*F  IntrMod()   . . . . . . . . . . . . . . . . . .  interpret mod-expression
*F  IntrPow() . . . . . . . . . . . . . . . . . . . .  interpret ^-expression
**
**  'IntrSum', 'IntrDiff',  'IntrProd',  'IntrQuo',  'IntrMod', and 'IntrPow'
**  are  the actions to interpret  the  respective operator expression.  They
**  are called by the reader *after* *both* operands are read.
*/
void            IntrSum ( void )
{
    Obj                 val;            /* value, result                   */
    Obj                 opL;            /* left operand                    */
    Obj                 opR;            /* right operand                   */

    /* ignore or code                                                      */
    if ( TLS(IntrReturning) > 0 ) { return; }
    if ( TLS(IntrIgnoring)  > 0 ) { return; }
    if ( TLS(IntrCoding)    > 0 ) { CodeSum(); return; }


    /* get the operands                                                    */
    opR = PopObj();
    opL = PopObj();

    /* compute the sum                                                     */
    val = SUM( opL, opR );

    /* push the result                                                     */
    PushObj( val );
}

void            IntrAInv ( void )
{
    Obj                 val;            /* value, result                   */
    Obj                 opL;            /* left operand                    */

    /* ignore or code                                                      */
    if ( TLS(IntrReturning) > 0 ) { return; }
    if ( TLS(IntrIgnoring)  > 0 ) { return; }
    if ( TLS(IntrCoding)    > 0 ) { CodeAInv(); return; }


    /* get the operand                                                     */
    opL = PopObj();

    /* compute the additive inverse                                        */
    val = AINV( opL );

    /* push the result                                                     */
    PushObj( val );
}

void            IntrDiff ( void )
{
    Obj                 val;            /* value, result                   */
    Obj                 opL;            /* left operand                    */
    Obj                 opR;            /* right operand                   */

    /* ignore or code                                                      */
    if ( TLS(IntrReturning) > 0 ) { return; }
    if ( TLS(IntrIgnoring)  > 0 ) { return; }
    if ( TLS(IntrCoding)    > 0 ) { CodeDiff(); return; }


    /* get the operands                                                    */
    opR = PopObj();
    opL = PopObj();

    /* compute the difference                                              */
    val = DIFF( opL, opR );

    /* push the result                                                     */
    PushObj( val );
}

void            IntrProd ( void )
{
    Obj                 val;            /* value, result                   */
    Obj                 opL;            /* left operand                    */
    Obj                 opR;            /* right operand                   */

    /* ignore or code                                                      */
    if ( TLS(IntrReturning) > 0 ) { return; }
    if ( TLS(IntrIgnoring)  > 0 ) { return; }
    if ( TLS(IntrCoding)    > 0 ) { CodeProd(); return; }


    /* get the operands                                                    */
    opR = PopObj();
    opL = PopObj();

    /* compute the product                                                 */
    val = PROD( opL, opR );

    /* push the result                                                     */
    PushObj( val );
}

void            IntrInv ( void )
{
    Obj                 val;            /* value, result                   */
    Obj                 opL;            /* left operand                    */

    /* ignore or code                                                      */
    if ( TLS(IntrReturning) > 0 ) { return; }
    if ( TLS(IntrIgnoring)  > 0 ) { return; }
    if ( TLS(IntrCoding)    > 0 ) { CodeInv(); return; }


    /* get the operand                                                     */
    opL = PopObj();

    /* compute the multiplicative inverse                                  */
    val = INV_MUT( opL );

    /* push the result                                                     */
    PushObj( val );
}

void            IntrQuo ( void )
{
    Obj                 val;            /* value, result                   */
    Obj                 opL;            /* left operand                    */
    Obj                 opR;            /* right operand                   */

    /* ignore or code                                                      */
    if ( TLS(IntrReturning) > 0 ) { return; }
    if ( TLS(IntrIgnoring)  > 0 ) { return; }
    if ( TLS(IntrCoding)    > 0 ) { CodeQuo(); return; }


    /* get the operands                                                    */
    opR = PopObj();
    opL = PopObj();

    /* compute the quotient                                                */
    val = QUO( opL, opR );

    /* push the result                                                     */
    PushObj( val );
}

void            IntrMod ( void )
{
    Obj                 val;            /* value, result                   */
    Obj                 opL;            /* left operand                    */
    Obj                 opR;            /* right operand                   */

    /* ignore or code                                                      */
    if ( TLS(IntrReturning) > 0 ) { return; }
    if ( TLS(IntrIgnoring)  > 0 ) { return; }
    if ( TLS(IntrCoding)    > 0 ) { CodeMod(); return; }


    /* get the operands                                                    */
    opR = PopObj();
    opL = PopObj();

    /* compute the remainder                                               */
    val = MOD( opL, opR );

    /* push the result                                                     */
    PushObj( val );
}

void            IntrPow ( void )
{
    Obj                 val;            /* value, result                   */
    Obj                 opL;            /* left operand                    */
    Obj                 opR;            /* right operand                   */

    /* ignore or code                                                      */
    if ( TLS(IntrReturning) > 0 ) { return; }
    if ( TLS(IntrIgnoring)  > 0 ) { return; }
    if ( TLS(IntrCoding)    > 0 ) { CodePow(); return; }


    /* get the operands                                                    */
    opR = PopObj();
    opL = PopObj();

    /* compute the power                                                   */
    val = POW( opL, opR );

    /* push the result                                                     */
    PushObj( val );
}


/****************************************************************************
**
*F  IntrIntExpr(<str>)  . . . . . . . .  interpret literal integer expression
**
**  'IntrIntExpr' is the action  to  interpret a literal  integer expression.
**  <str> is the integer as a (null terminated) C character string.
*/
void            IntrIntExpr (
    Char *              str )
{
    Obj                 val;            /* value = <upp> * <pow> + <low>   */
    Obj                 upp;            /* upper part                      */
    Int                 pow;            /* power                           */
    Int                 low;            /* lower part                      */
    Int                 sign;           /* is the integer negative         */
    UInt                i;              /* loop variable                   */

    /* ignore or code                                                      */
    if ( TLS(IntrReturning) > 0 ) { return; }
    if ( TLS(IntrIgnoring)  > 0 ) { return; }
    if ( TLS(IntrCoding)    > 0 ) { CodeIntExpr( str ); return; }

    
    /* get the signs, if any                                                */
    sign = 1;
    i = 0;
    while ( str[i] == '-' ) {
        sign = - sign;
        i++;
    }

    /* collect the digits in groups of 8                                   */
    low = 0;
    pow = 1;
    upp = INTOBJ_INT(0);
    while ( str[i] != '\0' ) {
        low = 10 * low + str[i] - '0';
        pow = 10 * pow;
        if ( pow == 100000000L ) {
            upp = PROD(upp,INTOBJ_INT(pow) );
            upp = SUM(upp  , INTOBJ_INT(sign*low) );
            pow = 1;
            low = 0;
        }
        i++;
    }

    /* compose the integer value                                           */
    val = 0;
    if ( upp == INTOBJ_INT(0) ) {
        val = INTOBJ_INT(sign*low);
    }
    else if ( pow == 1 ) {
        val = upp;
    }
    else {
        upp =  PROD( upp, INTOBJ_INT(pow) );
        val = SUM( upp , INTOBJ_INT(sign*low) );
    }

    /* push the integer value                                              */
    PushObj( val );
}


/****************************************************************************
**
*F  IntrLongIntExpr(<str>)   .  .  interpret literal long integer expression
**
**  'IntrLongIntExpr' is the action to  interpret a long literal integer
**  expression whose digits are stored in a string GAP object.
*/
void            IntrLongIntExpr (
    Obj               string )
{
    Obj                 ret;            /* integer encoded as GAP obj      */
    /* ignore or code                                                      */
    if ( TLS(IntrReturning) > 0 ) { return; }
    if ( TLS(IntrIgnoring)  > 0 ) { return; }
    if ( TLS(IntrCoding)    > 0 ) { CodeLongIntExpr( string ); return; }

    ret = IntStringInternal(string);
    
    if ( ret == Fail ) {
        /* This should never happen */
        ErrorQuit("Int: Invalid parsing (internal error)", 0, 0);
    }

    /* push the integer value                                              */
    PushObj( ret );
}

/****************************************************************************
**
*F  IntrFloatExpr(<str>)  . . . . . . . .  interpret literal float expression
**
**  'IntrFloatExpr' is the action  to  interpret a literal  float expression.
**  <str> is the float as a (null terminated) C character string.
*/

static Obj CONVERT_FLOAT_LITERAL_EAGER;

static Obj ConvertFloatLiteralEager(Obj str) {
  Char *chars = (Char *)CHARS_STRING(str);
  UInt len = GET_LEN_STRING(str);
  Char mark = '\0';
  if (chars[len-1] == '_') {
    SET_LEN_STRING(str, len-1);
    chars[len-1] = '\0';
  } else if (chars[len-2] == '_') {
    mark = chars[len-1];
    SET_LEN_STRING(str, len-2);
    chars[len-2] = '\0';
  }
  return CALL_2ARGS(CONVERT_FLOAT_LITERAL_EAGER, str, ObjsChar[(UInt)mark]);
}

void            IntrFloatExpr (
    Char *              str )
{
    Obj                 val;

    /* ignore or code                                                      */
    if ( TLS(IntrReturning) > 0 ) { return; }
    if ( TLS(IntrIgnoring)  > 0 ) { return; }
    if ( TLS(IntrCoding)    > 0 ) {  CodeFloatExpr( str );   return; }

    C_NEW_STRING_DYN(val, str);
    PushObj(ConvertFloatLiteralEager(val));
}


/****************************************************************************
**
*F  IntrLongFloatExpr(<str>)   .  .  interpret literal long float expression
**
**  'IntrLongFloatExpr' is the action to  interpret a long literal float
**  expression whose digits are stored in a string GAP object.
*/
void            IntrLongFloatExpr (
    Obj               string )
{
    /* ignore or code                                                      */
    if ( TLS(IntrReturning) > 0 ) { return; }
    if ( TLS(IntrIgnoring)  > 0 ) { return; }
    if ( TLS(IntrCoding)    > 0 ) { CodeLongFloatExpr( string );  return; }

    PushObj(ConvertFloatLiteralEager(string));
}

/****************************************************************************
**
*F  IntrTrueExpr()  . . . . . . . . . . . . interpret literal true expression
**
**  'IntrTrueExpr' is the action to interpret a literal true expression.
*/
void            IntrTrueExpr ( void )
{
    /* ignore or code                                                      */
    if ( TLS(IntrReturning) > 0 ) { return; }
    if ( TLS(IntrIgnoring)  > 0 ) { return; }
    if ( TLS(IntrCoding)    > 0 ) { CodeTrueExpr(); return; }


    /* push the value                                                      */
    PushObj( True );
}


/****************************************************************************
**
*F  IntrFalseExpr() . . . . . . . . . . .  interpret literal false expression
**
**  'IntrFalseExpr' is the action to interpret a literal false expression.
*/
void            IntrFalseExpr ( void )
{
    /* ignore or code                                                      */
    if ( TLS(IntrReturning) > 0 ) { return; }
    if ( TLS(IntrIgnoring)  > 0 ) { return; }
    if ( TLS(IntrCoding)    > 0 ) { CodeFalseExpr(); return; }


    /* push the value                                                      */
    PushObj( False );
}


/****************************************************************************
**
*F  IntrCharExpr(<chr>) . . . . . . .  interpret literal character expression
**
**  'IntrCharExpr' is the action to interpret a literal character expression.
**  <chr> is the C character.
*/
void            IntrCharExpr (
    Char                chr )
{
    /* ignore or code                                                      */
    if ( TLS(IntrReturning) > 0 ) { return; }
    if ( TLS(IntrIgnoring)  > 0 ) { return; }
    if ( TLS(IntrCoding)    > 0 ) { CodeCharExpr( chr ); return; }


    /* push the value                                                      */
    PushObj( ObjsChar[ (UChar)chr ] );
}


/****************************************************************************
**
*F  IntrPermCycle(<nr>) . . . . . .  interpret literal permutation expression
*F  IntrPerm(<nr>)  . . . . . . . .  interpret literal permutation expression
*/
void            IntrPermCycle (
    UInt                nrx,
    UInt                nrc )
{
    Obj                 perm;           /* permutation                     */
    UInt4 *             ptr4;           /* pointer into perm               */
    Obj                 val;            /* one entry as value              */
    UInt                c, p, l;        /* entries in permutation          */
    UInt                m;              /* maximal entry in permutation    */
    UInt                j, k;           /* loop variable                   */

    /* ignore or code                                                      */
    if ( TLS(IntrReturning) > 0 ) { return; }
    if ( TLS(IntrIgnoring)  > 0 ) { return; }
    if ( TLS(IntrCoding)    > 0 ) { CodePermCycle(nrx,nrc); return; }


    /* get the permutation (allocate for the first cycle)                  */
    if ( nrc == 1 ) {
        m = 0;
        perm = NEW_PERM4( 0 );
        ptr4 = ADDR_PERM4( perm );
    }
    else {
        m = INT_INTOBJ( ELM_LIST( TLS(StackObj), TLS(CountObj) - nrx ) );
        perm = ELM_LIST( TLS(StackObj), TLS(CountObj) - nrx - 1 );
        ptr4 = ADDR_PERM4( perm );
    }

    /* multiply the permutation with the cycle                             */
    c = p = l = 0;
    for ( j = nrx; 1 <= j; j-- ) {

        /* get and check current entry for the cycle                       */
        val = PopObj();
        if ( ! IS_INTOBJ(val) || INT_INTOBJ(val) <= 0 ) {
            ErrorQuit(
                "Permutation: <expr> must be a positive integer (not a %s)",
                (Int)TNAM_OBJ(val), 0L );
        }
        c = INT_INTOBJ(val);
	if (c > MAX_DEG_PERM4)
	  ErrorQuit( "Permutation literal exceeds maximum permutation degree -- %i vs %i",
		     c, MAX_DEG_PERM4);
	
	  

        /* if necessary resize the permutation                             */
        if ( SIZE_OBJ(perm)/sizeof(UInt4) < c ) {
            ResizeBag( perm, (c + 1023) / 1024 * 1024 * sizeof(UInt4) );
            ptr4 = ADDR_PERM4( perm );
            for ( k = m+1; k <= SIZE_OBJ(perm)/sizeof(UInt4); k++ ) {
                ptr4[k-1] = k-1;
            }
        }
        if ( m < c ) {
            m = c;
        }

        /* check that the cycles are disjoint                              */
        if ( (p != 0 && p == c) || (ptr4[c-1] != c-1) ) {
            ErrorQuit(
                "Permutation: cycles must be disjoint and duplicate-free",
                0L, 0L );
        }

        /* enter the previous entry at current location                    */
        if ( p != 0 ) { ptr4[c-1] = p-1; }
        else          { l = c;          }

        /* remember current entry for next round                           */
        p = c;
    }

    /* enter first (last popped) entry at last (first popped) location     */
    if (ptr4[l-1] != l-1) {
        ErrorQuit("Permutation: cycles must be disjoint and duplicate-free", 0L, 0L );
    }
    ptr4[l-1] = p-1;

    /* push the permutation (if necessary, drop permutation first)         */
    if ( nrc != 1 ) { PopObj(); PopObj(); }
    PushObj( perm );
    PushObj( INTOBJ_INT(m) );
}

void            IntrPerm (
    UInt                nrc )
{
    Obj                 perm;           /* permutation, result             */
    UInt4 *             ptr4;           /* pointer into permutation        */
    UInt2 *             ptr2;           /* pointer into permutation        */
    UInt                m;              /* maximal entry in permutation    */
    UInt                k;              /* loop variable                   */

    /* ignore or code                                                      */
    if ( TLS(IntrReturning) > 0 ) { return; }
    if ( TLS(IntrIgnoring)  > 0 ) { return; }
    if ( TLS(IntrCoding)    > 0 ) { CodePerm(nrc); return; }


    /* special case for identity permutation                               */
    if ( nrc == 0 ) {
        perm = NEW_PERM2( 0 );
    }

    /* otherwise                                                           */
    else {

        /* get the permutation and its maximal entry                       */
        m  = INT_INTOBJ( PopObj() );
        perm = PopObj();

        /* if possible represent the permutation with short entries        */
        if ( m <= 65536UL ) {
            ptr2 = ADDR_PERM2( perm );
            ptr4 = ADDR_PERM4( perm );
            for ( k = 1; k <= m; k++ ) {
                ptr2[k-1] = ptr4[k-1];
            };
            RetypeBag( perm, T_PERM2 );
            ResizeBag( perm, m * sizeof(UInt2) );
        }

        /* otherwise just shorten the permutation                          */
        else {
            ResizeBag( perm, m * sizeof(UInt4) );
        }

    }

    /* push the result                                                     */
    PushObj( perm );
}


/****************************************************************************
**
*F  IntrListExprBegin(<top>)  . . . . . . . . . .  interpret list expr, begin
*F  IntrListExprBeginElm(<pos>) . . . . .  interpret list expr, begin element
*F  IntrListExprEndElm()  . . . . . . . . .  interpret list expr, end element
*F  IntrListExprEnd(<nr>,<range>,<top>,<tilde>) . .  interpret list expr, end
*/
void            IntrListExprBegin (
    UInt                top )
{
    Obj                 list;           /* new list                        */
    Obj                 old;            /* old value of '~'                */

    /* ignore or code                                                      */
    if ( TLS(IntrReturning) > 0 ) { return; }
    if ( TLS(IntrIgnoring)  > 0 ) { return; }
    if ( TLS(IntrCoding)    > 0 ) { CodeListExprBegin( top ); return; }


    /* allocate the new list                                               */
    list = NEW_PLIST( T_PLIST_EMPTY, 0 );
    SET_LEN_PLIST( list, 0 );

    /* if this is an outmost list, save it for reference in '~'            */
    /* (and save the old value of '~' on the values stack)                 */
    if ( top ) {
        old = ValAutoGVar( Tilde );
        if ( old != 0 ) { PushObj( old ); }
        else            { PushVoidObj();  }
        AssGVar( Tilde, list );
    }

    /* push the list                                                       */
    PushObj( list );
}

void            IntrListExprBeginElm (
    UInt                pos )
{
    /* ignore or code                                                      */
    if ( TLS(IntrReturning) > 0 ) { return; }
    if ( TLS(IntrIgnoring)  > 0 ) { return; }
    if ( TLS(IntrCoding)    > 0 ) { CodeListExprBeginElm( pos ); return; }


    /* remember this position on the values stack                          */
    PushObj( INTOBJ_INT(pos) );
}

void            IntrListExprEndElm ( void )
{
    Obj                 list;           /* list that is currently made     */
    Obj                 pos;            /* position                        */
    UInt                p;              /* position, as a C integer        */
    Obj                 val;            /* value to assign into list       */

    /* ignore or code                                                      */
    if ( TLS(IntrReturning) > 0 ) { return; }
    if ( TLS(IntrIgnoring)  > 0 ) { return; }
    if ( TLS(IntrCoding)    > 0 ) { CodeListExprEndElm(); return; }


    /* get the value                                                       */
    val = PopObj();

    /* get the position                                                    */
    pos = PopObj();
    p = INT_INTOBJ( pos );

    /* get the list                                                        */
    list = PopObj();

    /* assign the element into the list                                    */
    ASS_LIST( list, p, val );

    /* push the list again                                                 */
    PushObj( list );
}

void            IntrListExprEnd (
    UInt                nr,
    UInt                range,
    UInt                top,
    UInt                tilde )
{
    Obj                 list;           /* the list, result                */
    Obj                 old;            /* old value of '~'                */
    Int                 low;            /* low value of range              */
    Int                 inc;            /* increment of range              */
    Int                 high;           /* high value of range             */
    Obj                 val;            /* temporary value                 */

    /* ignore or code                                                      */
    if ( TLS(IntrReturning) > 0 ) { return; }
    if ( TLS(IntrIgnoring)  > 0 ) { return; }
    if ( TLS(IntrCoding)    > 0 ) { CodeListExprEnd(nr,range,top,tilde); return; }


    /* if this was a top level expression, restore the value of '~'        */
    if ( top ) {
        list = PopObj();
        old = PopVoidObj();
        AssGVar( Tilde, old );
        PushObj( list );
    }

    /* if this was a range, convert the list to a range                    */
    if ( range ) {

        /* get the list                                                    */
        list = PopObj();

        /* get the low value                                               */
        val = ELM_LIST( list, 1 );
        if ( ! IS_INTOBJ(val) ) {
            ErrorQuit(
                "Range: <first> must be an integer less than 2^%d (not a %s)",
                NR_SMALL_INT_BITS, (Int)TNAM_OBJ(val) );
        }
        low = INT_INTOBJ( val );

        /* get the increment                                               */
        if ( nr == 3 ) {
            val = ELM_LIST( list, 2 );
            if ( ! IS_INTOBJ(val) ) {
                ErrorQuit(
                    "Range: <second> must be an integer less than 2^%d (not a %s)",
                    NR_SMALL_INT_BITS, (Int)TNAM_OBJ(val) );
            }
            if ( INT_INTOBJ(val) == low ) {
                ErrorQuit(
                      "Range: <second> must not be equal to <first> (%d)",
                      (Int)low, 0L );
            }
            inc = INT_INTOBJ(val) - low;
        }
        else {
            inc = 1;
        }

        /* get and check the high value                                    */
        val = ELM_LIST( list, LEN_LIST(list) );
        if ( ! IS_INTOBJ(val) ) {
            ErrorQuit(
                "Range: <last> must be an integer less than 2^%d (not a %s)",
                NR_SMALL_INT_BITS, (Int)TNAM_OBJ(val) );
        }
        if ( (INT_INTOBJ(val) - low) % inc != 0 ) {
            ErrorQuit(
                "Range: <last>-<first> (%d) must be divisible by <inc> (%d)",
                (Int)(INT_INTOBJ(val)-low), (Int)inc );
        }
        high = INT_INTOBJ(val);

        /* if <low> is larger than <high> the range is empty               */
        if ( (0 < inc && high < low) || (inc < 0 && low < high) ) {
            list = NEW_PLIST( T_PLIST, 0 );
            SET_LEN_PLIST( list, 0 );
        }

        /* if <low> is equal to <high> the range is a singleton list       */
        else if ( low == high ) {
            list = NEW_PLIST( T_PLIST, 1 );
            SET_LEN_PLIST( list, 1 );
            SET_ELM_PLIST( list, 1, INTOBJ_INT(low) );
        }

        /* else make the range                                             */
        else {
            /* length must be a small integer as well */
            if ((high-low) / inc + 1 >= (1L<<NR_SMALL_INT_BITS)) {
                ErrorQuit("Range: the length of a range must be less than 2^%d",
                           NR_SMALL_INT_BITS, 0L);
            }

            if ( 0 < inc )
                list = NEW_RANGE_SSORT();
            else
                list = NEW_RANGE_NSORT();
            SET_LEN_RANGE( list, (high-low) / inc + 1 );
            SET_LOW_RANGE( list, low );
            SET_INC_RANGE( list, inc );
        }

        /* push the list again                                             */
        PushObj( list );
    }
    else {
        /* give back unneeded memory */
        list = PopObj( );
        SHRINK_PLIST( list, LEN_PLIST(list) );
        PushObj( list );
    }
}


/****************************************************************************
**
*F  IntrStringExpr(<str>) . . . . . . . . interpret literal string expression
*/
void           IntrStringExpr (
    Obj               string )
{
    /* ignore or code                                                      */
    if ( TLS(IntrReturning) > 0 ) { return; }
    if ( TLS(IntrIgnoring)  > 0 ) { return; }
    if ( TLS(IntrCoding)    > 0 ) { CodeStringExpr( string ); return; }


    /* push the string, already newly created                              */
    PushObj( string );
}

/****************************************************************************
**
*F  IntrRecExprBegin(<top>) . . . . . . . . . .  interpret record expr, begin
*F  IntrRecExprBeginElmName(<rnam>) . .  interpret record expr, begin element
*F  IntrRecExprBeginElmExpr() . . . . .  interpret record expr, begin element
*F  IntrRecExprEndElmExpr() . . . . . . .  interpret record expr, end element
*F  IntrRecExprEnd(<nr>,<top>,<tilde>)  . . . . .  interpret record expr, end
*/
void            IntrRecExprBegin (
    UInt                top )
{
    Obj                 record;         /* new record                      */
    Obj                 old;            /* old value of '~'                */

    /* ignore or code                                                      */
    if ( TLS(IntrReturning) > 0 ) { return; }
    if ( TLS(IntrIgnoring)  > 0 ) { return; }
    if ( TLS(IntrCoding)    > 0 ) { CodeRecExprBegin( top ); return; }


    /* allocate the new record                                             */
    record = NEW_PREC( 0 );

    /* if this is an outmost record, save it for reference in '~'          */
    /* (and save the old value of '~' on the values stack)                 */
    if ( top ) {
        old = ValAutoGVar( Tilde );
        if ( old != 0 ) { PushObj( old ); }
        else            { PushVoidObj();  }
        AssGVar( Tilde, record );
    }

    /* push the record                                                     */
    PushObj( record );
}

void            IntrRecExprBeginElmName (
    UInt                rnam )
{
    /* ignore or code                                                      */
    if ( TLS(IntrReturning) > 0 ) { return; }
    if ( TLS(IntrIgnoring)  > 0 ) { return; }
    if ( TLS(IntrCoding)    > 0 ) { CodeRecExprBeginElmName( rnam ); return; }


    /* remember the name on the values stack                               */
    PushObj( (Obj)rnam );
}

void            IntrRecExprBeginElmExpr ( void )
{
    UInt                rnam;           /* record name                     */

    /* ignore or code                                                      */
    if ( TLS(IntrReturning) > 0 ) { return; }
    if ( TLS(IntrIgnoring)  > 0 ) { return; }
    if ( TLS(IntrCoding)    > 0 ) { CodeRecExprBeginElmExpr(); return; }


    /* convert the expression to a record name                             */
    rnam = RNamObj( PopObj() );

    /* remember the name on the values stack                               */
    PushObj( (Obj)rnam );
}

void            IntrRecExprEndElm ( void )
{
    Obj                 record;         /* record that is currently made   */
    UInt                rnam;           /* name of record element          */
    Obj                 val;            /* value of record element         */

    /* ignore or code                                                      */
    if ( TLS(IntrReturning) > 0 ) { return; }
    if ( TLS(IntrIgnoring)  > 0 ) { return; }
    if ( TLS(IntrCoding)    > 0 ) { CodeRecExprEndElm(); return; }


    /* get the value                                                       */
    val = PopObj();

    /* get the record name                                                 */
    rnam = (UInt)PopObj();

    /* get the record                                                      */
    record = PopObj();

    /* assign the value into the record                                    */
    ASS_REC( record, rnam, val );

    /* push the record again                                               */
    PushObj( record );
}

void            IntrRecExprEnd (
    UInt                nr,
    UInt                top,
    UInt                tilde )
{
    Obj                 record;         /* record that is currently made   */
    Obj                 old;            /* old value of '~'                */

    /* ignore or code                                                      */
    if ( TLS(IntrReturning) > 0 ) { return; }
    if ( TLS(IntrIgnoring)  > 0 ) { return; }
    if ( TLS(IntrCoding)    > 0 ) { CodeRecExprEnd(nr,top,tilde); return; }


    /* if this was a top level expression, restore the value of '~'        */
    if ( top ) {
        record = PopObj();
        old = PopVoidObj();
        AssGVar( Tilde, old );
        PushObj( record );
    }
}

/****************************************************************************
**
*F  IntrFuncCallOptionsBegin() . . . .. . . . . .  interpret options, begin
*F  IntrFuncCallOptionsBeginElmName(<rnam>).  interpret options, begin element
*F  IntrFuncCallOptionsBeginElmExpr() . .. .  interpret options, begin element
*F  IntrFuncCallOptionsEndElm() . . .. .  . .  interpret options, end element
*F  IntrFuncCallOptionsEndElmEmpty() .. .  . .  interpret options, end element
*F  IntrFuncCallOptionsEnd(<nr>)  . . . . . . . .  interpret options, end
**
**  The net effect of all of these is to leave a record object on the stack
**  where IntrFuncCallEnd can use it
*/
void            IntrFuncCallOptionsBegin ( void )
{
    Obj                 record;         /* new record                      */

    /* ignore or code                                                      */
    if ( TLS(IntrReturning) > 0 ) { return; }
    if ( TLS(IntrIgnoring)  > 0 ) { return; }
    if ( TLS(IntrCoding)    > 0 ) { CodeFuncCallOptionsBegin( ); return; }


    /* allocate the new record                                             */
    record = NEW_PREC( 0 );
    /* push the record                                                     */
    PushObj( record );
}

void            IntrFuncCallOptionsBeginElmName (
    UInt                rnam )
{
    /* ignore or code                                                      */
    if ( TLS(IntrReturning) > 0 ) { return; }
    if ( TLS(IntrIgnoring)  > 0 ) { return; }
    if ( TLS(IntrCoding)    > 0 ) { CodeFuncCallOptionsBeginElmName( rnam ); return; }


    /* remember the name on the values stack                               */
    PushObj( (Obj)rnam );
}

void            IntrFuncCallOptionsBeginElmExpr ( void )
{
    UInt                rnam;           /* record name                     */

    /* ignore or code                                                      */
    if ( TLS(IntrReturning) > 0 ) { return; }
    if ( TLS(IntrIgnoring)  > 0 ) { return; }
    if ( TLS(IntrCoding)    > 0 ) { CodeFuncCallOptionsBeginElmExpr(); return; }


    /* convert the expression to a record name                             */
    rnam = RNamObj( PopObj() );

    /* remember the name on the values stack                               */
    PushObj( (Obj)rnam );
}

void            IntrFuncCallOptionsEndElm ( void )
{
    Obj                 record;         /* record that is currently made   */
    UInt                rnam;           /* name of record element          */
    Obj                 val;            /* value of record element         */

    /* ignore or code                                                      */
    if ( TLS(IntrReturning) > 0 ) { return; }
    if ( TLS(IntrIgnoring)  > 0 ) { return; }
    if ( TLS(IntrCoding)    > 0 ) { CodeFuncCallOptionsEndElm(); return; }


    /* get the value                                                       */
    val = PopObj();

    /* get the record name                                                 */
    rnam = (UInt)PopObj();

    /* get the record                                                      */
    record = PopObj();

    /* assign the value into the record                                    */
    ASS_REC( record, rnam, val );

    /* push the record again                                               */
    PushObj( record );
}

void            IntrFuncCallOptionsEndElmEmpty ( void )
{
    Obj                 record;         /* record that is currently made   */
    UInt                rnam;           /* name of record element          */
    Obj                 val;            /* value of record element         */

    /* ignore or code                                                      */
    if ( TLS(IntrReturning) > 0 ) { return; }
    if ( TLS(IntrIgnoring)  > 0 ) { return; }
    if ( TLS(IntrCoding)    > 0 ) { CodeFuncCallOptionsEndElmEmpty(); return; }


    /* get the value                                                       */
    val = True;

    /* get the record name                                                 */
    rnam = (UInt)PopObj();

    /* get the record                                                      */
    record = PopObj();

    /* assign the value into the record                                    */
    ASS_REC( record, rnam, val );

    /* push the record again                                               */
    PushObj( record );
}

void            IntrFuncCallOptionsEnd ( UInt nr )
{
    /* ignore or code                                                      */
    if ( TLS(IntrReturning) > 0 ) { return; }
    if ( TLS(IntrIgnoring)  > 0 ) { return; }
    if ( TLS(IntrCoding)    > 0 ) { CodeFuncCallOptionsEnd(nr); return; }


}


/****************************************************************************
**
*F  IntrAssLVar(<lvar>) . . . . . . . . . . . . interpret assignment to local
*/
void            IntrAssLVar (
    UInt                lvar )
{
  Obj val;
    /* ignore                                                              */
    if ( TLS(IntrReturning) > 0 ) { return; }
    if ( TLS(IntrIgnoring)  > 0 ) { return; }

    /* otherwise must be coding                                            */
    if ( TLS(IntrCoding) > 0 )
      CodeAssLVar( lvar );

    /* Or in the break loop */
    else {
        val = PopObj();
        ASS_LVAR(lvar, val);
        PushObj(val);
    }
}

void            IntrUnbLVar (
    UInt                lvar )
{
    /* ignore                                                              */
    if ( TLS(IntrReturning) > 0 ) { return; }
    if ( TLS(IntrIgnoring)  > 0 ) { return; }

    /* otherwise must be coding                                            */
    if ( TLS(IntrCoding) > 0 )
      CodeUnbLVar( lvar );

    /* or in the break loop */
    else {
        ASS_LVAR(lvar,0);
        PushVoidObj();
    }
}


/****************************************************************************
**
*F  IntrRefLVar(<lvar>) . . . . . . . . . . . .  interpret reference to local
*/
void            IntrRefLVar (
    UInt                lvar )
{
  Obj val;
    /* ignore                                                              */
    if ( TLS(IntrReturning) > 0 ) { return; }
    if ( TLS(IntrIgnoring)  > 0 ) { return; }

    /* otherwise must be coding                                            */
    if ( TLS(IntrCoding) > 0 )
      CodeRefLVar( lvar );

    /* or in the break loop */

    else {
        while ((val = OBJ_LVAR(lvar))==0) {
            ErrorReturnVoid(
                            "Variable: '%s' must have an assigned value",
                            (Int)NAME_LVAR( (UInt)( lvar )), 0L,
                            "you can 'return;' after assigning a value" );

        }
        PushObj(val);
    }
}

void            IntrIsbLVar (
    UInt                lvar )
{
    /* ignore                                                              */
    if ( TLS(IntrReturning) > 0 ) { return; }
    if ( TLS(IntrIgnoring)  > 0 ) { return; }

    /* otherwise must be coding                                            */
    if( TLS(IntrCoding) > 0 )
      CodeIsbLVar( lvar );

    /* or debugging */
    else {
        PushObj(OBJ_LVAR(lvar) != (Obj)0 ? True : False);
    }
}


/****************************************************************************
**
*F  IntrAssHVar(<hvar>) . . . . . . . . . . .  interpret assignment to higher
*/
void            IntrAssHVar (
    UInt                hvar )
{
  Obj val;
    /* ignore                                                              */
    if ( TLS(IntrReturning) > 0 ) { return; }
    if ( TLS(IntrIgnoring)  > 0 ) { return; }

    /* otherwise must be coding                                            */
    if( TLS(IntrCoding) > 0 )
      CodeAssHVar( hvar );
    /* Or in the break loop */
    else {
        val = PopObj();
        ASS_HVAR(hvar, val);
        PushObj(val);
    }
}

void            IntrUnbHVar (
    UInt                hvar )
{
    /* ignore                                                              */
    if ( TLS(IntrReturning) > 0 ) { return; }
    if ( TLS(IntrIgnoring)  > 0 ) { return; }

    /* otherwise must be coding                                            */
    if ( TLS(IntrCoding) > 0 )
      CodeUnbHVar( hvar );
    /* or debugging */
    else {
        ASS_HVAR(hvar, 0);
        PushVoidObj();
    }
}


/****************************************************************************
**
*F  IntrRefHVar(<hvar>) . . . . . . . . . . . . interpret reference to higher
*/
void            IntrRefHVar (
    UInt                hvar )
{
  Obj val;
    /* ignore                                                              */
    if ( TLS(IntrReturning) > 0 ) { return; }
    if ( TLS(IntrIgnoring)  > 0 ) { return; }

    /* otherwise must be coding                                            */
    if( TLS(IntrCoding) > 0 )
      CodeRefHVar( hvar );
    /* or debugging */
    else {
        while ((val = OBJ_HVAR(hvar))==0) {
            ErrorReturnVoid(
                            "Variable: '%s' must have an assigned value",
                            (Int)NAME_HVAR( (UInt)( hvar )), 0L,
                            "you can 'return;' after assigning a value" );

        }
        PushObj(val);
    }
}

void            IntrIsbHVar (
    UInt                hvar )
{
    /* ignore                                                              */
    if ( TLS(IntrReturning) > 0 ) { return; }
    if ( TLS(IntrIgnoring)  > 0 ) { return; }

    /* otherwise must be coding                                            */
    if( TLS(IntrCoding) > 0 )
      CodeIsbHVar( hvar );
    /* or debugging */
    else
      PushObj((OBJ_HVAR(hvar) != (Obj) 0) ? True : False);
}


/****************************************************************************
**
*F  IntrAssDVar(<dvar>) . . . . . . . . . . . . interpret assignment to debug
*/
/* TL: extern  Obj             ErrorLVars; */

void            IntrAssDVar (
    UInt                dvar,
    UInt                depth )
{
    Obj                 rhs;            /* right hand side                 */
    Obj                 currLVars;

    /* ignore or code                                                      */
    if ( TLS(IntrReturning) > 0 ) { return; }
    if ( TLS(IntrIgnoring)  > 0 ) { return; }
    /* if ( TLS(IntrCoding)    > 0 ) { CodeAssDVar( gvar ); return; } */


    if ( TLS(IntrCoding) > 0 ) {
        ErrorQuit( "Variable: <debug-variable-%d-%d> cannot be used here",
                   dvar >> 10, dvar & 0x3FF );
    }


    /* get the right hand side                                             */
    rhs = PopObj();

    /* assign the right hand side                                          */
    currLVars = TLS(CurrLVars);
    SWITCH_TO_OLD_LVARS( TLS(ErrorLVars) );
    while (depth--)
      SWITCH_TO_OLD_LVARS( PARENT_LVARS(TLS(CurrLVars)) );
    ASS_HVAR( dvar, rhs );
    SWITCH_TO_OLD_LVARS( currLVars  );

    /* push the right hand side again                                      */
    PushObj( rhs );
}

void            IntrUnbDVar (
    UInt                dvar,
    UInt                depth )
{
    Obj                 currLVars;

    /* ignore or code                                                      */
    if ( TLS(IntrReturning) > 0 ) { return; }
    if ( TLS(IntrIgnoring)  > 0 ) { return; }
    /* if ( TLS(IntrCoding)    > 0 ) { CodeUnbGVar( gvar ); return; } */


    if ( TLS(IntrCoding) > 0 ) {
        ErrorQuit( "Variable: <debug-variable-%d-%d> cannot be used here",
                   dvar >> 10, dvar & 0x3FF );
    }

    /* assign the right hand side                                          */
    currLVars = TLS(CurrLVars);
    SWITCH_TO_OLD_LVARS( TLS(ErrorLVars) );
    while (depth--)
      SWITCH_TO_OLD_LVARS( PARENT_LVARS(TLS(CurrLVars)) );
    ASS_HVAR( dvar, (Obj)0 );
    SWITCH_TO_OLD_LVARS( currLVars  );

    /* push void                                                           */
    PushVoidObj();
}


/****************************************************************************
**
*F  IntrRefDVar(<dvar>) . . . . . . . . . . . .  interpret reference to debug
*/
void            IntrRefDVar (
    UInt                dvar,
    UInt                depth )
{
    Obj                 val;            /* value, result                   */
    Obj                 currLVars;

    /* ignore or code                                                      */
    if ( TLS(IntrReturning) > 0 ) { return; }
    if ( TLS(IntrIgnoring)  > 0 ) { return; }
    /* if ( TLS(IntrCoding)    > 0 ) { CodeRefGVar( gvar ); return; } */


    if ( TLS(IntrCoding) > 0 ) {
        ErrorQuit( "Variable: <debug-variable-%d-%d> cannot be used here",
                   dvar >> 10, dvar & 0x3FF );
    }

    /* get and check the value                                             */
    currLVars = TLS(CurrLVars);
    SWITCH_TO_OLD_LVARS( TLS(ErrorLVars) );
    while (depth--)
      SWITCH_TO_OLD_LVARS( PARENT_LVARS(TLS(CurrLVars)) );
    val = OBJ_HVAR( dvar );
    SWITCH_TO_OLD_LVARS( currLVars  );
    if ( val == 0 ) {
        ErrorQuit( "Variable: <debug-variable-%d-%d> must have a value",
                   dvar >> 10, dvar & 0xFFFF );
    }

    /* push the value                                                      */
    PushObj( val );
}

void            IntrIsbDVar (
    UInt                dvar,
    UInt                depth )
{
    Obj                 val;            /* value, result                   */
    Obj                 currLVars;

    /* ignore or code                                                      */
    if ( TLS(IntrReturning) > 0 ) { return; }
    if ( TLS(IntrIgnoring)  > 0 ) { return; }
    /* if ( TLS(IntrCoding)    > 0 ) { CodeIsbGVar( gvar ); return; } */


    /* get the value                                                       */
    currLVars = TLS(CurrLVars);
    SWITCH_TO_OLD_LVARS( TLS(ErrorLVars) );
    while (depth--)
      SWITCH_TO_OLD_LVARS( PARENT_LVARS(TLS(CurrLVars)) );
    val = OBJ_HVAR( dvar );
    SWITCH_TO_OLD_LVARS( currLVars  );

    /* push the value                                                      */
    PushObj( (val != 0 ? True : False) );
}


/****************************************************************************
**
*F  IntrAssGVar(<gvar>) . . . . . . . . . . .  interpret assignment to global
*/
void            IntrAssGVar (
    UInt                gvar )
{
    Obj                 rhs;            /* right hand side                 */

    /* ignore or code                                                      */
    if ( TLS(IntrReturning) > 0 ) { return; }
    if ( TLS(IntrIgnoring)  > 0 ) { return; }
    if ( TLS(IntrCoding)    > 0 ) { CodeAssGVar( gvar ); return; }


    /* get the right hand side                                             */
    rhs = PopObj();

    /* assign the right hand side                                          */
    AssGVar( gvar, rhs );

    /* push the right hand side again                                      */
    PushObj( rhs );
}

void            IntrUnbGVar (
    UInt                gvar )
{
    /* ignore or code                                                      */
    if ( TLS(IntrReturning) > 0 ) { return; }
    if ( TLS(IntrIgnoring)  > 0 ) { return; }
    if ( TLS(IntrCoding)    > 0 ) { CodeUnbGVar( gvar ); return; }


    /* assign the right hand side                                          */
    AssGVar( gvar, (Obj)0 );

    /* push void                                                           */
    PushVoidObj();
}


/****************************************************************************
**
*F  IntrRefGVar(<gvar>) . . . . . . . . . . . . interpret reference to global
*/
void            IntrRefGVar (
    UInt                gvar )
{
    Obj                 val;            /* value, result                   */

    /* ignore or code                                                      */
    if ( TLS(IntrReturning) > 0 ) { return; }
    if ( TLS(IntrIgnoring)  > 0 ) { return; }
    if ( TLS(IntrCoding)    > 0 ) { CodeRefGVar( gvar ); return; }


    /* get and check the value                                             */
    if ( (val = ValAutoGVar( gvar )) == 0 ) {
        ErrorQuit(
            "Variable: '%s' must have a value",
            (Int)NameGVar(gvar), 0L );
    }

    /* push the value                                                      */
    PushObj( val );
}

void            IntrIsbGVar (
    UInt                gvar )
{
    Obj                 val;            /* value, result                   */

    /* ignore or code                                                      */
    if ( TLS(IntrReturning) > 0 ) { return; }
    if ( TLS(IntrIgnoring)  > 0 ) { return; }
    if ( TLS(IntrCoding)    > 0 ) { CodeIsbGVar( gvar ); return; }


    /* get the value                                                       */
    val = ValAutoGVar( gvar );

    /* push the value                                                      */
    PushObj( (val != 0 ? True : False) );
}


/****************************************************************************
**
*F  IntrAssList() . . . . . . . . . . . . . .  interpret assignment to a list
*F  IntrAsssList()  . . . . . . . . . interpret multiple assignment to a list
*F  IntrAssListLevel(<level>) . . . . . interpret assignment to several lists
*F  IntrAsssListLevel(<level>)  . . intr multiple assignment to several lists
*/
void            IntrAssList ( Int narg )
{
    Obj                 list;           /* list                            */
    Obj                 pos;            /* position                        */
    Obj                 rhs;            /* right hand side                 */
    Obj pos1,pos2;
    Obj ixs;
    Int i;

    /* ignore or code                                                      */
    if ( TLS(IntrReturning) > 0 ) { return; }
    if ( TLS(IntrIgnoring)  > 0 ) { return; }
    if ( TLS(IntrCoding)    > 0 ) { CodeAssList( narg); return; }

    /* get the right hand side                                             */
    rhs = PopObj();
    
    switch (narg) {
    case 1:

      /* get the position                                                    */
      pos = PopObj();

      /* get the list (checking is done by 'ASS_LIST' or 'ASSB_LIST')        */
      list = PopObj();

      /* assign to the element of the list                                   */
      if (IS_POS_INTOBJ(pos)) {
        ASS_LIST( list, INT_INTOBJ(pos), rhs );
      } else {
        ASSB_LIST(list, pos, rhs);
      }
      break;

    case 2:
      pos2 = PopObj();
      pos1 = PopObj();
      list = PopObj();

      ASS2_LIST(list, pos1, pos2, rhs);
      break;

    default:
      ixs = NEW_PLIST(T_PLIST, narg);
      for (i = narg; i > 0; i--) {
	pos = PopObj();
	SET_ELM_PLIST(ixs, i, pos);
	CHANGED_BAG(ixs);
      }
      SET_LEN_PLIST(ixs, narg);
      list = PopObj();
      ASSB_LIST(list, ixs, rhs);
    }
      
    /* push the right hand side again                                      */
    PushObj( rhs );
}

void            IntrAsssList ( void )
{
    Obj                 list;           /* list                            */
    Obj                 poss;           /* positions                       */
    Obj                 rhss;           /* right hand sides                */

    /* ignore or code                                                      */
    if ( TLS(IntrReturning) > 0 ) { return; }
    if ( TLS(IntrIgnoring)  > 0 ) { return; }
    if ( TLS(IntrCoding)    > 0 ) { CodeAsssList(); return; }


    /* get the right hand sides                                            */
    rhss = PopObj();
    if ( ! IS_DENSE_LIST( rhss ) ) {
        ErrorQuit(
            "List Assignment: <rhss> must be a dense list",
            0L, 0L );
    }

    /* get and check the positions                                         */
    poss = PopObj();
    if ( ! IS_POSS_LIST( poss ) ) {
        ErrorQuit(
    "List Assignment: <positions> must be a dense list of positive integers",
               0L, 0L );
    }
    if ( LEN_LIST( poss ) != LEN_LIST( rhss ) ) {
        ErrorQuit(
     "List Assignment: <rhss> must have the same length as <positions> (%d)",
            (Int)LEN_LIST(poss), 0L );
    }

    /* get the list (checking is done by 'ASSS_LIST')                      */
    list = PopObj();

    /* assign to several elements of the list                              */
    ASSS_LIST( list, poss, rhss );

    /* push the right hand sides again                                     */
    PushObj( rhss );
}

void            IntrAssListLevel (
				  Int narg,
				  UInt                level )
{
    Obj                 lists;          /* lists, left operand             */
    Obj                 pos;            /* position, left operand          */
    Obj                 rhss;           /* right hand sides, right operand */
    Obj ixs;
    Int i;
    
    /* ignore or code                                                      */
    if ( TLS(IntrReturning) > 0 ) { return; }
    if ( TLS(IntrIgnoring)  > 0 ) { return; }
    if ( TLS(IntrCoding)    > 0 ) { CodeAssListLevel( narg, level ); return; }

    /* get right hand sides (checking is done by 'AssListLevel')           */
    rhss = PopObj();

    ixs = NEW_PLIST(T_PLIST, narg);
    for (i = narg; i > 0; i--) {
      /* get and check the position                                          */
      pos = PopObj();
      SET_ELM_PLIST(ixs, i, pos);
      CHANGED_BAG(ixs);
    }
    SET_LEN_PLIST(ixs, narg);

    /* get lists (if this works, then <lists> is nested <level> deep,      */
    /* checking it is nested <level>+1 deep is done by 'AssListLevel')     */
    lists = PopObj();

    /* assign the right hand sides to the elements of several lists        */
    AssListLevel( lists, ixs, rhss, level );

    /* push the assigned values again                                      */
    PushObj( rhss );
}

void            IntrAsssListLevel (
    UInt                level )
{
    Obj                 lists;          /* lists, left operand             */
    Obj                 poss;           /* position, left operand          */
    Obj                 rhss;           /* right hand sides, right operand */

    /* ignore or code                                                      */
    if ( TLS(IntrReturning) > 0 ) { return; }
    if ( TLS(IntrIgnoring)  > 0 ) { return; }
    if ( TLS(IntrCoding)    > 0 ) { CodeAsssListLevel( level ); return; }


    /* get right hand sides (checking is done by 'AsssListLevel')          */
    rhss = PopObj();

    /* get and check the positions                                         */
    poss = PopObj();
    if ( ! IS_POSS_LIST( poss ) ) {
        ErrorQuit(
    "List Assignment: <positions> must be a dense list of positive integers",
            0L, 0L );
    }

    /* get lists (if this works, then <lists> is nested <level> deep,      */
    /* checking it is nested <level>+1 deep is done by 'AsssListLevel')    */
    lists = PopObj();

    /* assign the right hand sides to several elements of several lists    */
    AsssListLevel( lists, poss, rhss, level );

    /* push the assigned values again                                      */
    PushObj( rhss );
}

void            IntrUnbList ( Int narg )
{
    Obj                 list;           /* list                            */
    Obj                 pos;            /* position                        */
    Obj                 ixs;
    Int                 i;

    /* ignore or code                                                      */
    if ( TLS(IntrReturning) > 0 ) { return; }
    if ( TLS(IntrIgnoring)  > 0 ) { return; }
    if ( TLS(IntrCoding)    > 0 ) { CodeUnbList( narg); return; }

    if (narg == 1) {
      /* get and check the position                                          */
      pos = PopObj();
      
      /* get the list (checking is done by 'UNB_LIST' or 'UNBB_LIST')        */
      list = PopObj();

      /* unbind the element                                                  */
      if (IS_POS_INTOBJ(pos)) {
        UNB_LIST( list, INT_INTOBJ(pos) );
      } else {
        UNBB_LIST(list, pos);
      }
    } else {
      ixs = NEW_PLIST(T_PLIST,narg);
      for (i = narg; i > 0; i--) {
	pos = PopObj();
	SET_ELM_PLIST(ixs, i, pos);
	CHANGED_BAG(ixs);
      }
      SET_LEN_PLIST(ixs, narg);
      list = PopObj();
      UNBB_LIST(list, ixs);
    }

    /* push void                                                           */
    PushVoidObj();
}


/****************************************************************************
**
*F  IntrElmList() . . . . . . . . . . . . . . . interpret selection of a list
*F  IntrElmsList()  . . . . . . . . .  interpret multiple selection of a list
*F  IntrElmListLevel(<level>) . . . . .  interpret selection of several lists
*F  IntrElmsListLevel(<level>)  . .  intr multiple selection of several lists
*/
void            IntrElmList ( Int narg )
{
  Obj                 elm = (Obj) 0;            /* element, result                 */
    Obj                 list;           /* list, left operand              */
    Obj                 pos;            /* position, right operand         */
    Int                 p;              /* position, as C integer          */
    Int                 i;
    Obj                 ixs;
    Obj                 pos1;
    Obj                 pos2;

    /* ignore or code                                                      */
    if ( TLS(IntrReturning) > 0 ) { return; }
    if ( TLS(IntrIgnoring)  > 0 ) { return; }
    if ( TLS(IntrCoding)    > 0 ) { CodeElmList( narg ); return; }

    if (narg <= 0)
      SyntaxError("This should never happen");

    if (narg == 1) {
      /* get  the position                                                   */
      pos = PopObj();
      /* get the list (checking is done by 'ELM_LIST')                       */
      list = PopObj();
      
      
      if ( ! IS_INTOBJ(pos)  || (p = INT_INTOBJ(pos)) <= 0) {
        /* This mostly dispatches to the library */
        elm = ELMB_LIST( list, pos);
      } else {
        /* get the element of the list                                         */
        elm = ELM_LIST( list, p );
      }
    }
    if (narg == 2) {
      pos2 = PopObj();
      pos1 = PopObj();
      list = PopObj();
      /* leave open space for a fastpath for 2 */
      elm = ELM2_LIST(list, pos1, pos2);
    }
    
    if (narg > 2) {
      ixs = NEW_PLIST(T_PLIST,narg);
      for (i = narg; i > 0; i--) {
	SET_ELM_PLIST(ixs,i,PopObj());
	CHANGED_BAG(ixs);
      }
      SET_LEN_PLIST(ixs, narg);
      list = PopObj();
      elm = ELMB_LIST(list, ixs);
    }
      
    /* push the element                                                    */
    PushObj( elm );
}

void            IntrElmsList ( void )
{
    Obj                 elms;           /* elements, result                */
    Obj                 list;           /* list, left operand              */
    Obj                 poss;           /* positions, right operand        */

    /* ignore or code                                                      */
    if ( TLS(IntrReturning) > 0 ) { return; }
    if ( TLS(IntrIgnoring)  > 0 ) { return; }
    if ( TLS(IntrCoding)    > 0 ) { CodeElmsList(); return; }


    /* get and check the positions                                         */
    poss = PopObj();
    if ( ! IS_POSS_LIST( poss ) ) {
        ErrorQuit(
      "List Elements: <positions> must be a dense list of positive integers",
            0L, 0L );
    }

    /* get the list (checking is done by 'ELMS_LIST')                      */
    list = PopObj();

    /* select several elements from the list                               */
    elms = ELMS_LIST( list, poss );

    /* push the elements                                                   */
    PushObj( elms );
}

void            IntrElmListLevel ( Int narg,
    UInt                level )
{
    Obj                 lists;          /* lists, left operand             */
    Obj                 pos;            /* position, right operand         */
    Obj ixs;
    Int i;

    /* ignore or code                                                      */
    if ( TLS(IntrReturning) > 0 ) { return; }
    if ( TLS(IntrIgnoring)  > 0 ) { return; }
    if ( TLS(IntrCoding)    > 0 ) { CodeElmListLevel( narg, level ); return; }

    /* get the positions */
    ixs = NEW_PLIST(T_PLIST, narg);
    for (i = narg; i > 0; i--) {
      pos = PopObj();
      SET_ELM_PLIST(ixs,i,pos);
      CHANGED_BAG(ixs);
    }
    SET_LEN_PLIST(ixs, narg);
      
    /* /\* get and check the position                                          *\/ */
    /* pos = PopObj(); */
    /* if ( TNUM_OBJ(pos) != T_INTPOS && (! IS_POS_INTOBJ(pos) )) { */
    /*     ErrorQuit( */
    /*         "List Element: <position> must be a positive integer (not a %s)", */
    /*         (Int)TNAM_OBJ(pos), 0L ); */
    /* } */

    /* get lists (if this works, then <lists> is nested <level> deep,      */
    /* checking it is nested <level>+1 deep is done by 'ElmListLevel')     */
    lists = PopObj();

    /* select the elements from several lists (store them in <lists>)      */
    ElmListLevel( lists, ixs, level );

    /* push the elements                                                   */
    PushObj( lists );
}

void            IntrElmsListLevel (
    UInt                level )
{
    Obj                 lists;          /* lists, left operand             */
    Obj                 poss;           /* positions, right operand        */

    /* ignore or code                                                      */
    if ( TLS(IntrReturning) > 0 ) { return; }
    if ( TLS(IntrIgnoring)  > 0 ) { return; }
    if ( TLS(IntrCoding)    > 0 ) { CodeElmsListLevel( level ); return; }


    /* get and check the positions                                         */
    poss = PopObj();
    if ( ! IS_POSS_LIST( poss ) ) {
        ErrorQuit(
      "List Elements: <positions> must be a dense list of positive integers",
            0L, 0L );
    }

    /* get lists (if this works, then <lists> is nested <level> deep,      */
    /* checking it is nested <level>+1 deep is done by 'ElmsListLevel')    */
    lists = PopObj();

    /* select several elements from several lists (store them in <lists>)  */
    ElmsListLevel( lists, poss, level );

    /* push the elements                                                   */
    PushObj( lists );
}

void            IntrIsbList ( Int narg )
{
    Obj                 isb;            /* isbound, result                 */
    Obj                 list;           /* list, left operand              */
    Obj                 pos;            /* position, right operand         */
    Obj ixs;
    Int i;

    /* ignore or code                                                      */
    if ( TLS(IntrReturning) > 0 ) { return; }
    if ( TLS(IntrIgnoring)  > 0 ) { return; }
    if ( TLS(IntrCoding)    > 0 ) { CodeIsbList(narg); return; }

    if (narg == 1) {
      /* get and check the position                                          */
      pos = PopObj();
      
      /* get the list (checking is done by 'ISB_LIST' or 'ISBB_LIST')        */
      list = PopObj();
      
      /* get the result                                                      */
      if (IS_POS_INTOBJ(pos)) {
        isb = ISB_LIST( list, INT_INTOBJ(pos) ) ? True : False;
      } else {
        isb = ISBB_LIST( list, pos) ? True : False;
      }
    } else {
      ixs = NEW_PLIST(T_PLIST,narg);
      for (i = narg; i > 0; i--) {
	pos = PopObj();
	SET_ELM_PLIST(ixs, i, pos);
	CHANGED_BAG(ixs);
      }
      SET_LEN_PLIST(ixs, narg);
      list = PopObj();
      isb = ISBB_LIST(list, ixs) ? True: False;
    }
      
      
    /* push the result                                                     */
    PushObj( isb );
}


/****************************************************************************
**
*F  IntrAssRecName(<rnam>)  . . . . . . . .  interpret assignment to a record
*F  IntrAssRecExpr()  . . . . . . . . . . .  interpret assignment to a record
*/
void            IntrAssRecName (
    UInt                rnam )
{
    Obj                 record;         /* record, left operand            */
    Obj                 rhs;            /* rhs, right operand              */

    /* ignore or code                                                      */
    if ( TLS(IntrReturning) > 0 ) { return; }
    if ( TLS(IntrIgnoring)  > 0 ) { return; }
    if ( TLS(IntrCoding)    > 0 ) { CodeAssRecName( rnam ); return; }


    /* get the right hand side                                             */
    rhs = PopObj();

    /* get the record (checking is done by 'ASS_REC')                      */
    record = PopObj();

    /* assign the right hand side to the element of the record             */
    ASS_REC( record, rnam, rhs );

    /* push the assigned value                                             */
    PushObj( rhs );
}

void            IntrAssRecExpr ( void )
{
    Obj                 record;         /* record, left operand            */
    UInt                rnam;           /* name, left operand              */
    Obj                 rhs;            /* rhs, right operand              */

    /* ignore or code                                                      */
    if ( TLS(IntrReturning) > 0 ) { return; }
    if ( TLS(IntrIgnoring)  > 0 ) { return; }
    if ( TLS(IntrCoding)    > 0 ) { CodeAssRecExpr(); return; }


    /* get the right hand side                                             */
    rhs = PopObj();

    /* get the name and convert it to a record name                        */
    rnam = RNamObj( PopObj() );

    /* get the record (checking is done by 'ASS_REC')                      */
    record = PopObj();

    /* assign the right hand side to the element of the record             */
    ASS_REC( record, rnam, rhs );

    /* push the assigned value                                             */
    PushObj( rhs );
}

void            IntrUnbRecName (
    UInt                rnam )
{
    Obj                 record;         /* record, left operand            */

    /* ignore or code                                                      */
    if ( TLS(IntrReturning) > 0 ) { return; }
    if ( TLS(IntrIgnoring)  > 0 ) { return; }
    if ( TLS(IntrCoding)    > 0 ) { CodeUnbRecName( rnam ); return; }


    /* get the record (checking is done by 'UNB_REC')                      */
    record = PopObj();

    /* assign the right hand side to the element of the record             */
    UNB_REC( record, rnam );

    /* push void                                                           */
    PushVoidObj();
}

void            IntrUnbRecExpr ( void )
{
    Obj                 record;         /* record, left operand            */
    UInt                rnam;           /* name, left operand              */

    /* ignore or code                                                      */
    if ( TLS(IntrReturning) > 0 ) { return; }
    if ( TLS(IntrIgnoring)  > 0 ) { return; }
    if ( TLS(IntrCoding)    > 0 ) { CodeUnbRecExpr(); return; }


    /* get the name and convert it to a record name                        */
    rnam = RNamObj( PopObj() );

    /* get the record (checking is done by 'UNB_REC')                      */
    record = PopObj();

    /* assign the right hand side to the element of the record             */
    UNB_REC( record, rnam );

    /* push void                                                           */
    PushVoidObj();
}


/****************************************************************************
**
*F  IntrElmRecName(<rnam>)  . . . . . . . . . interpret selection of a record
*F  IntrElmRecExpr()  . . . . . . . . . . . . interpret selection of a record
*/
void            IntrElmRecName (
    UInt                rnam )
{
    Obj                 elm;            /* element, result                 */
    Obj                 record;         /* the record, left operand        */

    /* ignore or code                                                      */
    if ( TLS(IntrReturning) > 0 ) { return; }
    if ( TLS(IntrIgnoring)  > 0 ) { return; }
    if ( TLS(IntrCoding)    > 0 ) { CodeElmRecName( rnam ); return; }


    /* get the record (checking is done by 'ELM_REC')                      */
    record = PopObj();

    /* select the element of the record                                    */
    elm = ELM_REC( record, rnam );

    /* push the element                                                    */
    PushObj( elm );
}

void            IntrElmRecExpr ( void )
{
    Obj                 elm;            /* element, result                 */
    Obj                 record;         /* the record, left operand        */
    UInt                rnam;           /* the name, right operand         */

    /* ignore or code                                                      */
    if ( TLS(IntrReturning) > 0 ) { return; }
    if ( TLS(IntrIgnoring)  > 0 ) { return; }
    if ( TLS(IntrCoding)    > 0 ) { CodeElmRecExpr(); return; }


    /* get the name and convert it to a record name                        */
    rnam = RNamObj( PopObj() );

    /* get the record (checking is done by 'ELM_REC')                      */
    record = PopObj();

    /* select the element of the record                                    */
    elm = ELM_REC( record, rnam );

    /* push the element                                                    */
    PushObj( elm );
}

void            IntrIsbRecName (
    UInt                rnam )
{
    Obj                 isb;            /* element, result                 */
    Obj                 record;         /* the record, left operand        */

    /* ignore or code                                                      */
    if ( TLS(IntrReturning) > 0 ) { return; }
    if ( TLS(IntrIgnoring)  > 0 ) { return; }
    if ( TLS(IntrCoding)    > 0 ) { CodeIsbRecName( rnam ); return; }


    /* get the record (checking is done by 'ISB_REC')                      */
    record = PopObj();

    /* get the result                                                      */
    isb = (ISB_REC( record, rnam ) ? True : False);

    /* push the result                                                     */
    PushObj( isb );
}

void            IntrIsbRecExpr ( void )
{
    Obj                 isb;            /* element, result                 */
    Obj                 record;         /* the record, left operand        */
    UInt                rnam;           /* the name, right operand         */

    /* ignore or code                                                      */
    if ( TLS(IntrReturning) > 0 ) { return; }
    if ( TLS(IntrIgnoring)  > 0 ) { return; }
    if ( TLS(IntrCoding)    > 0 ) { CodeIsbRecExpr(); return; }


    /* get the name and convert it to a record name                        */
    rnam = RNamObj( PopObj() );

    /* get the record (checking is done by 'ISB_REC')                      */
    record = PopObj();

    /* get the result                                                      */
    isb = (ISB_REC( record, rnam ) ? True : False);

    /* push the result                                                     */
    PushObj( isb );
}


/****************************************************************************
**
*F  IntrAssPosObj() . . . . . . . . . . . . .  interpret assignment to a list
*F  IntrAsssPosObj()  . . . . . . . . interpret multiple assignment to a list
*F  IntrAssPosObjLevel(<level>) . . . . interpret assignment to several lists
*F  IntrAsssPosObjLevel(<level>)  . intr multiple assignment to several lists
*/
void            IntrAssPosObj ( void )
{
    Obj                 list;           /* list                            */
    Obj                 pos;            /* position                        */
    Int                 p;              /* position, as a C integer        */
    Obj                 rhs;            /* right hand side                 */

    /* ignore or code                                                      */
    if ( TLS(IntrReturning) > 0 ) { return; }
    if ( TLS(IntrIgnoring)  > 0 ) { return; }
    if ( TLS(IntrCoding)    > 0 ) { CodeAssPosObj(); return; }


    /* get the right hand side                                             */
    rhs = PopObj();

    /* get and check the position                                          */
    pos = PopObj();
    if ( ! IS_POS_INTOBJ(pos) ) {
        ErrorQuit(
         "PosObj Assignment: <position> must be a positive integer (not a %s)",
            (Int)TNAM_OBJ(pos), 0L );
    }
    p = INT_INTOBJ(pos);

    /* get the list (checking is done by 'ASS_LIST')                       */
    list = PopObj();

    /* assign to the element of the list                                   */
    if ( TNUM_OBJ(list) == T_POSOBJ ) {
        /* Because BindOnce() functions can reallocate the list even if they
         * only have read-only access, we have to be careful when accessing
         * positional objects. Hence the explicit WriteGuard().
         */
        WriteGuard(list);
        if ( SIZE_OBJ(list)/sizeof(Obj) - 1 < p ) {
            ResizeBag( list, (p+1) * sizeof(Obj) );
        }
        SET_ELM_PLIST( list, p, rhs );
        CHANGED_BAG( list );
    }
    else if ( TNUM_OBJ(list) == T_APOSOBJ ) {
        AssListFuncs[T_FIXALIST]( list, p, rhs );
    }
    else {
        ASS_LIST( list, p, rhs );
    }

    /* push the right hand side again                                      */
    PushObj( rhs );
}

void            IntrAsssPosObj ( void )
{
    Obj                 list;           /* list                            */
    Obj                 poss;           /* positions                       */
    Obj                 rhss;           /* right hand sides                */

    /* ignore or code                                                      */
    if ( TLS(IntrReturning) > 0 ) { return; }
    if ( TLS(IntrIgnoring)  > 0 ) { return; }
    if ( TLS(IntrCoding)    > 0 ) { CodeAsssPosObj(); return; }


    /* get the right hand sides                                            */
    rhss = PopObj();
    if ( ! IS_DENSE_LIST( rhss ) ) {
        ErrorQuit(
            "PosObj Assignment: <rhss> must be a dense list",
            0L, 0L );
    }

    /* get and check the positions                                         */
    poss = PopObj();
    if ( ! IS_POSS_LIST( poss ) ) {
        ErrorQuit(
    "PosObj Assignment: <positions> must be a dense list of positive integers",
               0L, 0L );
    }
    if ( LEN_LIST( poss ) != LEN_LIST( rhss ) ) {
        ErrorQuit(
     "PosObj Assignment: <rhss> must have the same length as <positions> (%d)",
            (Int)LEN_LIST(poss), 0L );
    }

    /* get the list (checking is done by 'ASSS_LIST')                      */
    list = PopObj();

    /* assign to several elements of the list                              */
    if ( TNUM_OBJ(list) == T_POSOBJ || TNUM_OBJ(list) == T_APOSOBJ ) {
        ErrorQuit( "sorry: <posobj>!{<poss>} not yet implemented", 0L, 0L );
    }
    else {
        ASSS_LIST( list, poss, rhss );
    }

    /* push the right hand sides again                                     */
    PushObj( rhss );
}

void            IntrAssPosObjLevel (
    UInt                level )
{
    Obj                 pos;            /* position, left operand          */
    Obj                 rhss;           /* right hand sides, right operand */

    /* ignore or code                                                      */
    if ( TLS(IntrReturning) > 0 ) { return; }
    if ( TLS(IntrIgnoring)  > 0 ) { return; }
    if ( TLS(IntrCoding)    > 0 ) { CodeAssPosObjLevel( level ); return; }


    /* get right hand sides (checking is done by 'AssPosObjLevel')           */
    rhss = PopObj();

    /* get and check the position                                          */
    pos = PopObj();
    if ( ! IS_POS_INTOBJ(pos) ) {
        ErrorQuit(
         "PosObj Assignment: <position> must be a positive integer (not a %s)",
            (Int)TNAM_OBJ(pos), 0L );
    }

    /* assign the right hand sides to the elements of several lists        */
    ErrorQuit(
        "sorry: <lists>{<poss>}![<pos>] not yet implemented",
        0L, 0L );

    /* push the assigned values again                                      */
    PushObj( rhss );
}

void            IntrAsssPosObjLevel (
    UInt                level )
{
    Obj                 poss;           /* position, left operand          */
    Obj                 rhss;           /* right hand sides, right operand */

    /* ignore or code                                                      */
    if ( TLS(IntrReturning) > 0 ) { return; }
    if ( TLS(IntrIgnoring)  > 0 ) { return; }
    if ( TLS(IntrCoding)    > 0 ) { CodeAsssPosObjLevel( level ); return; }


    /* get right hand sides (checking is done by 'AsssPosObjLevel')          */
    rhss = PopObj();

    /* get and check the positions                                         */
    poss = PopObj();
    if ( ! IS_POSS_LIST( poss ) ) {
        ErrorQuit(
    "PosObj Assignment: <positions> must be a dense list of positive integers",
            0L, 0L );
    }

    /* assign the right hand sides to several elements of several lists    */
    ErrorQuit(
        "sorry: <lists>{<poss>}!{<poss>} not yet implemented",
        0L, 0L );

    /* push the assigned values again                                      */
    PushObj( rhss );
}

void            IntrUnbPosObj ( void )
{
    Obj                 list;           /* list                            */
    Obj                 pos;            /* position                        */
    Int                 p;              /* position, as a C integer        */

    /* ignore or code                                                      */
    if ( TLS(IntrReturning) > 0 ) { return; }
    if ( TLS(IntrIgnoring)  > 0 ) { return; }
    if ( TLS(IntrCoding)    > 0 ) { CodeUnbPosObj(); return; }


    /* get and check the position                                          */
    pos = PopObj();
    if ( ! IS_POS_INTOBJ(pos) ) {
        ErrorQuit(
         "PosObj Assignment: <position> must be a positive integer (not a %s)",
            (Int)TNAM_OBJ(pos), 0L );
    }
    p = INT_INTOBJ(pos);

    /* get the list (checking is done by 'UNB_LIST')                       */
    list = PopObj();

    /* unbind the element                                                  */
    if ( TNUM_OBJ(list) == T_POSOBJ ) {
        /* Because BindOnce() functions can reallocate the list even if they
         * only have read-only access, we have to be careful when accessing
         * positional objects. Hence the explicit WriteGuard().
         */
        WriteGuard(list);
        if ( p <= SIZE_OBJ(list)/sizeof(Obj)-1 ) {
            SET_ELM_PLIST( list, p, 0 );
        }
    }
    else if ( TNUM_OBJ(list) == T_APOSOBJ ) {
        UnbListFuncs[T_FIXALIST]( list, p );
    }
    else {
        UNB_LIST( list, p );
    }

    /* push void                                                           */
    PushVoidObj();
}


/****************************************************************************
**
*F  IntrElmPosObj() . . . . . . . . . . . . . . interpret selection of a list
*F  IntrElmsPosObj()  . . . . . . . .  interpret multiple selection of a list
*F  IntrElmPosObjLevel(<level>) . . . .  interpret selection of several lists
*F  IntrElmsPosObjLevel(<level>)  .  intr multiple selection of several lists
*/
void            IntrElmPosObj ( void )
{
    Obj                 elm;            /* element, result                 */
    Obj                 list;           /* list, left operand              */
    Obj                 pos;            /* position, right operand         */
    Int                 p;              /* position, as C integer          */

    /* ignore or code                                                      */
    if ( TLS(IntrReturning) > 0 ) { return; }
    if ( TLS(IntrIgnoring)  > 0 ) { return; }
    if ( TLS(IntrCoding)    > 0 ) { CodeElmPosObj(); return; }


    /* get and check the position                                          */
    pos = PopObj();
    if ( ! IS_POS_INTOBJ(pos) ) {
        ErrorQuit(
            "PosObj Element: <position> must be a positive integer (not a %s)",
            (Int)TNAM_OBJ(pos), 0L );
    }
    p = INT_INTOBJ( pos );

    /* get the list (checking is done by 'ELM_LIST')                       */
    list = PopObj();

    /* get the element of the list                                         */
    if ( TNUM_OBJ(list) == T_POSOBJ ) {
        /* Because BindOnce() functions can reallocate the list even if they
         * only have read-only access, we have to be careful when accessing
         * positional objects.
         */
        Bag *contents = PTR_BAG(list);
        MEMBAR_READ(); /* essential memory barrier */
        if ( SIZE_BAG_CONTENTS(contents)/sizeof(Obj)-1 < p ) {
            ErrorQuit(
                "PosObj Element: <posobj>![%d] must have an assigned value",
                (Int)p, 0L );
        }
        elm = contents[p];
        if ( elm == 0 ) {
            ErrorQuit(
                "PosObj Element: <posobj>![%d] must have an assigned value",
                (Int)p, 0L );
        }
    }
    else if ( TNUM_OBJ(list) == T_APOSOBJ ) {
        elm = ElmListFuncs[T_FIXALIST]( list, p );
    }
    else {
        elm = ELM_LIST( list, p );
    }

    /* push the element                                                    */
    PushObj( elm );
}

void            IntrElmsPosObj ( void )
{
    Obj                 elms;           /* elements, result                */
    Obj                 list;           /* list, left operand              */
    Obj                 poss;           /* positions, right operand        */

    /* ignore or code                                                      */
    if ( TLS(IntrReturning) > 0 ) { return; }
    if ( TLS(IntrIgnoring)  > 0 ) { return; }
    if ( TLS(IntrCoding)    > 0 ) { CodeElmsPosObj(); return; }


    /* get and check the positions                                         */
    poss = PopObj();
    if ( ! IS_POSS_LIST( poss ) ) {
        ErrorQuit(
      "PosObj Elements: <positions> must be a dense list of positive integers",
            0L, 0L );
    }

    /* get the list (checking is done by 'ELMS_LIST')                      */
    list = PopObj();

    /* select several elements from the list                               */
    if ( TNUM_OBJ(list) == T_POSOBJ || TNUM_OBJ(list) == T_APOSOBJ ) {
        elms = 0;
        ErrorQuit( "sorry: <posobj>!{<poss>} not yet implemented", 0L, 0L );
    }
    else {
        elms = ELMS_LIST( list, poss );
    }

    /* push the elements                                                   */
    PushObj( elms );
}

void            IntrElmPosObjLevel (
    UInt                level )
{
    Obj                 lists;          /* lists, left operand             */
    Obj                 pos;            /* position, right operand         */

    /* ignore or code                                                      */
    if ( TLS(IntrReturning) > 0 ) { return; }
    if ( TLS(IntrIgnoring)  > 0 ) { return; }
    if ( TLS(IntrCoding)    > 0 ) { CodeElmPosObjLevel( level ); return; }


    /* get and check the position                                          */
    pos = PopObj();
    if ( ! IS_POS_INTOBJ(pos) ) {
        ErrorQuit(
            "PosObj Element: <position> must be a positive integer (not a %s)",
            (Int)TNAM_OBJ(pos), 0L );
    }

    /* get lists (if this works, then <lists> is nested <level> deep,      */
    /* checking it is nested <level>+1 deep is done by 'ElmPosObjLevel')     */
    lists = PopObj();

    /* select the elements from several lists (store them in <lists>)      */
    ErrorQuit(
        "sorry: <lists>{<poss>}![<pos>] not yet implemented",
        0L, 0L );

    /* push the elements                                                   */
    PushObj( lists );
}

void            IntrElmsPosObjLevel (
    UInt                level )
{
    Obj                 lists;          /* lists, left operand             */
    Obj                 poss;           /* positions, right operand        */

    /* ignore or code                                                      */
    if ( TLS(IntrReturning) > 0 ) { return; }
    if ( TLS(IntrIgnoring)  > 0 ) { return; }
    if ( TLS(IntrCoding)    > 0 ) { CodeElmsPosObjLevel( level ); return; }


    /* get and check the positions                                         */
    poss = PopObj();
    if ( ! IS_POSS_LIST( poss ) ) {
        ErrorQuit(
      "PosObj Elements: <positions> must be a dense list of positive integers",
            0L, 0L );
    }

    /* get lists (if this works, then <lists> is nested <level> deep,      */
    /* checking it is nested <level>+1 deep is done by 'ElmsPosObjLevel')    */
    lists = PopObj();

    /* select several elements from several lists (store them in <lists>)  */
    ErrorQuit(
        "sorry: <lists>{<poss>}!{<poss>} not yet implemented",
        0L, 0L );

    /* push the elements                                                   */
    PushObj( lists );
}

void            IntrIsbPosObj ( void )
{
    Obj                 isb;            /* isbound, result                 */
    Obj                 list;           /* list, left operand              */
    Obj                 pos;            /* position, right operand         */
    Int                 p;              /* position, as C integer          */

    /* ignore or code                                                      */
    if ( TLS(IntrReturning) > 0 ) { return; }
    if ( TLS(IntrIgnoring)  > 0 ) { return; }
    if ( TLS(IntrCoding)    > 0 ) { CodeIsbPosObj(); return; }


    /* get and check the position                                          */
    pos = PopObj();
    if ( ! IS_POS_INTOBJ(pos) ) {
        ErrorQuit(
            "PosObj Element: <position> must be a positive integer (not a %s)",
            (Int)TNAM_OBJ(pos), 0L );
    }
    p = INT_INTOBJ( pos );

    /* get the list (checking is done by 'ISB_LIST')                       */
    list = PopObj();

    /* get the result                                                      */
    if ( TNUM_OBJ(list) == T_POSOBJ ) {
        /* Because BindOnce() functions can reallocate the list even if they
         * only have read-only access, we have to be careful when accessing
         * positional objects.
         */
        Bag *contents = PTR_BAG(list);
        if (p > SIZE_BAG_CONTENTS(contents)/sizeof(Obj)-1)
          isb = False;
        else
          isb = contents[p] != 0 ? True : False;
    }
    else if ( TNUM_OBJ(list) == T_APOSOBJ ) {
        isb = (IsbListFuncs[T_FIXALIST]( list, p ) ? True : False);
    }
    else {
        isb = (ISB_LIST( list, p ) ? True : False);
    }

    /* push the result                                                     */
    PushObj( isb );
}


/****************************************************************************
**
*F  IntrAssComObjName(<rnam>) . . . . . . .  interpret assignment to a record
*F  IntrAssComObjExpr() . . . . . . . . . .  interpret assignment to a record
*/
void            IntrAssComObjName (
    UInt                rnam )
{
    Obj                 record;         /* record, left operand            */
    Obj                 rhs;            /* rhs, right operand              */

    /* ignore or code                                                      */
    if ( TLS(IntrReturning) > 0 ) { return; }
    if ( TLS(IntrIgnoring)  > 0 ) { return; }
    if ( TLS(IntrCoding)    > 0 ) { CodeAssComObjName( rnam ); return; }


    /* get the right hand side                                             */
    rhs = PopObj();

    /* get the record (checking is done by 'ASS_REC')                      */
    record = PopObj();

    /* assign the right hand side to the element of the record             */
    switch (TNUM_OBJ(record)) {
      case T_COMOBJ:
        AssPRec( record, rnam, rhs );
        break;
      case T_ACOMOBJ:
        SetARecordField( record, rnam, rhs );
        break;
      default:
        ASS_REC( record, rnam, rhs );
        break;
    }

    /* push the assigned value                                             */
    PushObj( rhs );
}

void            IntrAssComObjExpr ( void )
{
    Obj                 record;         /* record, left operand            */
    UInt                rnam;           /* name, left operand              */
    Obj                 rhs;            /* rhs, right operand              */

    /* ignore or code                                                      */
    if ( TLS(IntrReturning) > 0 ) { return; }
    if ( TLS(IntrIgnoring)  > 0 ) { return; }
    if ( TLS(IntrCoding)    > 0 ) { CodeAssComObjExpr(); return; }


    /* get the right hand side                                             */
    rhs = PopObj();

    /* get the name and convert it to a record name                        */
    rnam = RNamObj( PopObj() );

    /* get the record (checking is done by 'ASS_REC')                      */
    record = PopObj();

    /* assign the right hand side to the element of the record             */
    switch (TNUM_OBJ(record)) {
      case T_COMOBJ:
        AssPRec( record, rnam, rhs );
        break;
      case T_ACOMOBJ:
        SetARecordField( record, rnam, rhs );
        break;
      default:
        ASS_REC( record, rnam, rhs );
        break;
    }

    /* push the assigned value                                             */
    PushObj( rhs );
}

void            IntrUnbComObjName (
    UInt                rnam )
{
    Obj                 record;         /* record, left operand            */

    /* ignore or code                                                      */
    if ( TLS(IntrReturning) > 0 ) { return; }
    if ( TLS(IntrIgnoring)  > 0 ) { return; }
    if ( TLS(IntrCoding)    > 0 ) { CodeUnbComObjName( rnam ); return; }


    /* get the record (checking is done by 'UNB_REC')                      */
    record = PopObj();

    /* unbind the element of the record             			   */
    switch (TNUM_OBJ(record)) {
      case T_COMOBJ:
        UnbPRec( record, rnam );
        break;
      case T_ACOMOBJ:
        UnbRecFuncs[T_AREC]( record, rnam);
        break;
      default:
        UNB_REC( record, rnam );
        break;
    }

    /* push void                                                           */
    PushVoidObj();
}

void            IntrUnbComObjExpr ( void )
{
    Obj                 record;         /* record, left operand            */
    UInt                rnam;           /* name, left operand              */

    /* ignore or code                                                      */
    if ( TLS(IntrReturning) > 0 ) { return; }
    if ( TLS(IntrIgnoring)  > 0 ) { return; }
    if ( TLS(IntrCoding)    > 0 ) { CodeUnbComObjExpr(); return; }


    /* get the name and convert it to a record name                        */
    rnam = RNamObj( PopObj() );

    /* get the record (checking is done by 'UNB_REC')                      */
    record = PopObj();

    /* unbind the element of the record             			   */
    switch (TNUM_OBJ(record)) {
      case T_COMOBJ:
        UnbPRec( record, rnam );
        break;
      case T_ACOMOBJ:
        UnbRecFuncs[T_AREC]( record, rnam);
        break;
      default:
        UNB_REC( record, rnam );
        break;
    }

    /* push void                                                           */
    PushVoidObj();
}


/****************************************************************************
**
*F  IntrElmComObjName(<rnam>) . . . . . . . . interpret selection of a record
*F  IntrElmComObjExpr() . . . . . . . . . . . interpret selection of a record
*/
void            IntrElmComObjName (
    UInt                rnam )
{
    Obj                 elm;            /* element, result                 */
    Obj                 record;         /* the record, left operand        */

    /* ignore or code                                                      */
    if ( TLS(IntrReturning) > 0 ) { return; }
    if ( TLS(IntrIgnoring)  > 0 ) { return; }
    if ( TLS(IntrCoding)    > 0 ) { CodeElmComObjName( rnam ); return; }


    /* get the record (checking is done by 'ELM_REC')                      */
    record = PopObj();

    /* select the element of the record                                    */

    switch (TNUM_OBJ(record)) {
      case T_COMOBJ:
        elm = ElmPRec( record, rnam );
        break;
      case T_ACOMOBJ:
        elm = ElmARecord ( record, rnam );
        break;
      default:
        elm = ELM_REC( record, rnam );
        break;
    }

    /* push the element                                                    */
    PushObj( elm );
}

void            IntrElmComObjExpr ( void )
{
    Obj                 elm;            /* element, result                 */
    Obj                 record;         /* the record, left operand        */
    UInt                rnam;           /* the name, right operand         */

    /* ignore or code                                                      */
    if ( TLS(IntrReturning) > 0 ) { return; }
    if ( TLS(IntrIgnoring)  > 0 ) { return; }
    if ( TLS(IntrCoding)    > 0 ) { CodeElmComObjExpr(); return; }


    /* get the name and convert it to a record name                        */
    rnam = RNamObj( PopObj() );

    /* get the record (checking is done by 'ELM_REC')                      */
    record = PopObj();

    /* select the element of the record                                    */
    switch (TNUM_OBJ(record)) {
      case T_COMOBJ:
        elm = ElmPRec( record, rnam );
        break;
      case T_ACOMOBJ:
        elm = ElmARecord ( record, rnam );
        break;
      default:
        elm = ELM_REC( record, rnam );
        break;
    }

    /* push the element                                                    */
    PushObj( elm );
}

void            IntrIsbComObjName (
    UInt                rnam )
{
    Obj                 isb;            /* element, result                 */
    Obj                 record;         /* the record, left operand        */

    /* ignore or code                                                      */
    if ( TLS(IntrReturning) > 0 ) { return; }
    if ( TLS(IntrIgnoring)  > 0 ) { return; }
    if ( TLS(IntrCoding)    > 0 ) { CodeIsbComObjName( rnam ); return; }


    /* get the record (checking is done by 'ISB_REC')                      */
    record = PopObj();

    /* get the result                                                      */
    switch (TNUM_OBJ(record)) {
      case T_COMOBJ:
        isb = IsbPRec( record, rnam ) ? True : False;
        break;
      case T_ACOMOBJ:
        isb = GetARecordField( record, rnam ) ? True : False;
        break;
      default:
        isb = ISB_REC( record, rnam ) ? True : False;
        break;
    }

    /* push the result                                                     */
    PushObj( isb );
}

void            IntrIsbComObjExpr ( void )
{
    Obj                 isb;            /* element, result                 */
    Obj                 record;         /* the record, left operand        */
    UInt                rnam;           /* the name, right operand         */

    /* ignore or code                                                      */
    if ( TLS(IntrReturning) > 0 ) { return; }
    if ( TLS(IntrIgnoring)  > 0 ) { return; }
    if ( TLS(IntrCoding)    > 0 ) { CodeIsbComObjExpr(); return; }


    /* get the name and convert it to a record name                        */
    rnam = RNamObj( PopObj() );

    /* get the record (checking is done by 'ISB_REC')                      */
    record = PopObj();

    /* get the result                                                      */
    switch (TNUM_OBJ(record)) {
      case T_COMOBJ:
        isb = ElmPRec( record, rnam ) ? True : False;
        break;
      case T_ACOMOBJ:
        isb = GetARecordField( record, rnam ) ? True : False;
        break;
      default:
        isb = ISB_REC( record, rnam ) ? True : False;
        break;
    }

    /* push the result                                                     */
    PushObj( isb );
}

/****************************************************************************
**
*F  IntrEmpty() . . . . . . . . . . . . .  Interpret an empty statement body
**
*/

void             IntrEmpty ( void )
{
    /* ignore or code                                                      */
    if ( TLS(IntrReturning) > 0 ) { return; }
    if ( TLS(IntrIgnoring)  > 0 ) { return; }
    if ( TLS(IntrCoding)    > 0 ) { CodeEmpty(); return; }


    /* interpret */
    PushVoidObj();
    return;

}


/****************************************************************************
**
*F  IntrInfoBegin() . . . . . . . . .  start interpretation of Info statement
*F  IntrInfoMiddle()  . . . . . .  shift to interpreting printable statements
*F  IntrInfoEnd( <narg> ) . . Info statement complete, <narg> things to print
*V  InfoDecision . . . . . . . . . . .  fopy of the InfoDecision GAP function
*V  InfoDoPrint  . . . . . . . . . . . . fopy of the InfoDoPrint GAP function
**
**  These are the actions which are used to interpret an Info statement:
**
**  IntrInfoBegin is called after the Info is read
**
**  IntrInfoMiddle is called after reading two arguments, because we can
**  now decide whether we should evaluate or ignore the remaining arguments
**
**  IntrInfoEnd is called when the closing ')' is detected and should
**  trigger the actual printing, if needed. The argument is the number of
**  things to print
*/


void            IntrInfoBegin( void )
{
    /* ignore or code                                                      */
    if ( TLS(IntrReturning) > 0 ) { return; }
    if ( TLS(IntrIgnoring)  > 0 ) { return; }
    if ( TLS(IntrCoding)    > 0 ) { CodeInfoBegin(); return; }

}

Obj             InfoDecision;

void            IntrInfoMiddle( void )
{

    Obj selectors;   /* first argument of Info */
    Obj level;       /* second argument of Info */
    Obj selected;    /* GAP Boolean answer to whether this message
                        gets printed or not */

    /* ignore or code                                                      */
    if ( TLS(IntrReturning) > 0 ) { return; }
    if ( TLS(IntrIgnoring)  > 0 ) { TLS(IntrIgnoring)++; return; }
    if ( TLS(IntrCoding)    > 0 ) { CodeInfoMiddle(); return; }


    level = PopObj();
    selectors = PopObj();
    selected = CALL_2ARGS( InfoDecision, selectors, level);
    if (selected == False)
      TLS(IntrIgnoring) = 1;
    return;
}

Obj             InfoDoPrint;

void            IntrInfoEnd( UInt narg )
{

     Obj args;    /* gathers up the arguments to be printed */

    /* ignore or code                                                      */
    if ( TLS(IntrReturning) > 0 ) { return; }
    if ( TLS(IntrCoding)    > 0 ) { CodeInfoEnd( narg ); return; }


    /* print if necessary                                                  */
    if ( TLS(IntrIgnoring)  > 0 )
      TLS(IntrIgnoring)--;
    else
      {
        args = NEW_PLIST( T_PLIST, narg);
        SET_LEN_PLIST(args, narg);

        while (narg > 0)
          SET_ELM_PLIST(args, narg--, PopObj());

        CALL_1ARGS(InfoDoPrint, args);
      }

    /* If we actually executed this statement at all
       (even if we printed nothing) then return a Void */
    if (TLS(IntrIgnoring) == 0)
      PushVoidObj();
    return;
}


/****************************************************************************
**
*F  IntrAssertBegin()  . . . . . . . start interpretation of Assert statement
*F  IntrAssertAfterLevel() . .  called after the first argument has been read
**
**  At this stage, we can decide whether to evaluate the second argument --
**   the check in question
**
*F  IntrAssertAfterCondition() called after the second argument has been read
**
**  At this point we know whether there is an assertion failure. We still need
**  to read the third argument if any, to decide what to do about it One of:
**
*F  IntrAssertEnd2Args() . . . . called after reading the closing parenthesis
*F  IntrAssertEnd3Args() . . . . called after reading the closing parenthesis
**
*V  CurrentAssertionLevel  . .  . . . . . . . . . . . .  copy of GAP variable
**
**
**  TLS(IntrIgnoring) is increased by (a total of) 2 if an assertion either is not
**  tested (because we were Ignoring when we got to it, or due to level)
**  or is tested and passes
*/

Obj              CurrentAssertionLevel;

void              IntrAssertBegin ( void )
{
    /* ignore or code                                                      */
    if ( TLS(IntrReturning) > 0 ) { return; }
    if ( TLS(IntrIgnoring)  > 0 ) { return; }
    if ( TLS(IntrCoding)    > 0 ) { CodeAssertBegin(); return; }

}


void             IntrAssertAfterLevel ( void )
{
  Obj level;

    /* ignore or code                                                      */
    if ( TLS(IntrReturning) > 0 ) { return; }
    if ( TLS(IntrIgnoring)  > 0 ) { TLS(IntrIgnoring)++; return; }
    if ( TLS(IntrCoding)    > 0 ) { CodeAssertAfterLevel(); return; }


    level = PopObj();

    if (LT( CurrentAssertionLevel, level))
           TLS(IntrIgnoring) = 1;
}

void             IntrAssertAfterCondition ( void )
{
  Obj condition;

    /* ignore or code                                                      */
    if ( TLS(IntrReturning) > 0 ) { return; }
    if ( TLS(IntrIgnoring)  > 0 ) { TLS(IntrIgnoring)++; return; }
    if ( TLS(IntrCoding)    > 0 ) { CodeAssertAfterCondition(); return; }


    condition = PopObj();

    if (condition == True)
      TLS(IntrIgnoring)= 2;
    else if (condition != False)
        ErrorQuit(
            "<condition> in Assert must yield 'true' or 'false' (not a %s)",
            (Int)TNAM_OBJ(condition), 0L );
}

void             IntrAssertEnd2Args ( void )
{
      /* ignore or code                                                      */
    if ( TLS(IntrReturning) > 0 ) { return; }
    if ( TLS(IntrCoding)    > 0 ) { CodeAssertEnd2Args(); return; }


    if ( TLS(IntrIgnoring)  == 0 )
      ErrorQuit("Assertion Failure", 0, 0);
    else
      TLS(IntrIgnoring) -= 2;

    if (TLS(IntrIgnoring) == 0)
      PushVoidObj();
    return;
}


void             IntrAssertEnd3Args ( void )
{
  Obj message;
  /* ignore or code                                                      */
  if ( TLS(IntrReturning) > 0 ) { return; }
  if ( TLS(IntrCoding)    > 0 ) { CodeAssertEnd3Args(); return; }


  if ( TLS(IntrIgnoring)  == 0 ) {
      message = PopVoidObj();
      if (message != (Obj) 0 ) {
          if (IS_STRING_REP( message ))
            PrintString1(message);
          else
            PrintObj(message);
      }
  } else
      TLS(IntrIgnoring) -= 2;

  if (TLS(IntrIgnoring) == 0)
      PushVoidObj();
  return;
}


/****************************************************************************
**

*F * * * * * * * * * * * * * initialize package * * * * * * * * * * * * * * *
*/


/****************************************************************************
**

*F  InitKernel( <module> )  . . . . . . . . initialise kernel data structures
*/
static Int InitKernel (
    StructInitInfo *    module )
{
<<<<<<< HEAD
    /* TL: InitGlobalBag( &IntrResult, "src/intrprtr.c:IntrResult" ); */
    /* TL: InitGlobalBag( &IntrState,  "src/intrprtr.c:IntrState"  ); */
    /* TL: InitGlobalBag( &StackObj,   "src/intrprtr.c:StackObj"   ); */
=======
    InitGlobalBag( &TLS(IntrResult), "src/intrprtr.c:IntrResult" );
    InitGlobalBag( &TLS(IntrState),  "src/intrprtr.c:IntrState"  );
    InitGlobalBag( &TLS(StackObj),   "src/intrprtr.c:StackObj"   );
>>>>>>> e2998641
    InitCopyGVar( "CurrentAssertionLevel", &CurrentAssertionLevel );
    InitFopyGVar( "CONVERT_FLOAT_LITERAL_EAGER", &CONVERT_FLOAT_LITERAL_EAGER);

    /* The work of handling Info messages is delegated to the GAP level */
    ImportFuncFromLibrary( "InfoDecision", &InfoDecision );
    ImportFuncFromLibrary( "InfoDoPrint",  &InfoDoPrint  );

    /* The work of handling Options is also delegated*/
    ImportFuncFromLibrary( "PushOptions", &PushOptions );
    ImportFuncFromLibrary( "PopOptions",  &PopOptions  );

    /* return success                                                      */
    return 0;
}


/****************************************************************************
**
*F  InitLibrary( <module> ) . . . . . . .  initialise library data structures
*/
static Int InitLibrary (
    StructInitInfo *    module )
{
    UInt            lev;

    /* The Assertion level is also controlled at GAP level                 */
    lev = GVarName("CurrentAssertionLevel");
    AssGVar( lev, INTOBJ_INT(0) );

    /* return success                                                      */
    return 0;
}


/****************************************************************************
**
*F  InitInfoIntrprtr()  . . . . . . . . . . . . . . . table of init functions
*/
static StructInitInfo module = {
    MODULE_BUILTIN,                     /* type                           */
    "intrprtr",                          /* name                           */
    0,                                  /* revision entry of c file       */
    0,                                  /* revision entry of h file       */
    0,                                  /* version                        */
    0,                                  /* crc                            */
    InitKernel,                         /* initKernel                     */
    InitLibrary,                        /* initLibrary                    */
    0,                                  /* checkInit                      */
    0,                                  /* preSave                        */
    0,                                  /* postSave                       */
    0                                   /* postRestore                    */
};

StructInitInfo * InitInfoIntrprtr ( void )
{
    return &module;
}


/****************************************************************************
**

*E  intrprtr.c  . . . . . . . . . . . . . . . . . . . . . . . . . . ends here
*/<|MERGE_RESOLUTION|>--- conflicted
+++ resolved
@@ -4780,15 +4780,9 @@
 static Int InitKernel (
     StructInitInfo *    module )
 {
-<<<<<<< HEAD
     /* TL: InitGlobalBag( &IntrResult, "src/intrprtr.c:IntrResult" ); */
     /* TL: InitGlobalBag( &IntrState,  "src/intrprtr.c:IntrState"  ); */
     /* TL: InitGlobalBag( &StackObj,   "src/intrprtr.c:StackObj"   ); */
-=======
-    InitGlobalBag( &TLS(IntrResult), "src/intrprtr.c:IntrResult" );
-    InitGlobalBag( &TLS(IntrState),  "src/intrprtr.c:IntrState"  );
-    InitGlobalBag( &TLS(StackObj),   "src/intrprtr.c:StackObj"   );
->>>>>>> e2998641
     InitCopyGVar( "CurrentAssertionLevel", &CurrentAssertionLevel );
     InitFopyGVar( "CONVERT_FLOAT_LITERAL_EAGER", &CONVERT_FLOAT_LITERAL_EAGER);
 
