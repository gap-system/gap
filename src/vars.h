--- conflicted
+++ resolved
@@ -42,13 +42,6 @@
 **  collection begins  and then  call  'CHANGED_BAG'  in  'BeginCollectBags'.
 */
 /* TL: extern  Bag             CurrLVars; */
-<<<<<<< HEAD
-
-
-
-
-=======
->>>>>>> e2998641
 
 
 /****************************************************************************
@@ -74,8 +67,6 @@
 **  'PtrLVars' must be recalculated afterwards in 'VarsAfterCollectBags'.
 */
 /* TL: extern  Obj *           PtrLVars; */
-<<<<<<< HEAD
-=======
 
 
 /****************************************************************************
@@ -94,7 +85,6 @@
 */
 #define PARENT_LVARS_PTR(lvars_ptr) (lvars_ptr[2])
 #define PARENT_LVARS(lvars_obj)     PARENT_LVARS_PTR(ADDR_OBJ(lvars_obj))
->>>>>>> e2998641
 
 
 /****************************************************************************
@@ -201,12 +191,7 @@
 {
   Obj old = TLS(CurrLVars);
   CHANGED_BAG( old );
-<<<<<<< HEAD
   TLS(CurrLVars) = NewLVarsBag( narg+nloc );
-=======
-  TLS(CurrLVars) = NewBag( T_LVARS,
-                      sizeof(Obj)*(3+narg+nloc) );
->>>>>>> e2998641
   TLS(PtrLVars)  = PTR_BAG( TLS(CurrLVars) );
   CURR_FUNC = func;
   TLS(PtrBody) = (Stat*)PTR_BAG(BODY_FUNC(CURR_FUNC));
