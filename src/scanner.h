/****************************************************************************
**
*W  scanner.h                   GAP source                   Martin Schönert
**
**
*Y  Copyright (C)  1996,  Lehrstuhl D für Mathematik,  RWTH Aachen,  Germany
*Y  (C) 1998 School Math and Comp. Sci., University of St Andrews, Scotland
*Y  Copyright (C) 2002 The GAP Group
**
**  This file declares the functions of the scanner, which is responsible for
**  all input and output processing.
**
**  The scanner  exports two very  important abstractions.  The  first is the
**  concept that an input file is  a stream of symbols,  such nasty things as
**  <space>,  <tab>,  <newline> characters or  comments (they are worst  :-),
**  characters making  up identifiers  or  digits that  make  up integers are
**  hidden from the rest of GAP.
**
**  The second is  the concept of  a current input  and output file.   In the
**  main   module   they are opened  and   closed  with the  'OpenInput'  and
**  'CloseInput' respectively  'OpenOutput' and 'CloseOutput' calls.  All the
**  other modules just read from the  current input  and write to the current
**  output file.
**
**  The scanner relies on the functions  provided  by  the  operating  system
**  dependent module 'system.c' for the low level input/output.
*/

#ifndef GAP_SCANNER_H
#define GAP_SCANNER_H


/****************************************************************************
**

*V  Symbol  . . . . . . . . . . . . . . . . .  current symbol read from input
**
**  The  variable 'Symbol' contains the current  symbol read from  the input.
**  It is represented as an unsigned long integer.
**
**  The possible values for 'Symbol' are defined in the  definition  file  of
**  this package as follows:
*/
#define S_ILLEGAL       (0UL)

#define S_IDENT         ((1UL<< 3))
#define S_UNBIND        ((1UL<< 3)+1)
#define S_ISBOUND       ((1UL<< 3)+2)
#define S_TRYNEXT       ((1UL<< 3)+3)
#define S_INFO          ((1UL<< 3)+4)
#define S_ASSERT        ((1UL<< 3)+5)
#define S_LBRACK        ((1UL<< 4)+0)
#define S_LBRACE        ((1UL<< 4)+1)
#define S_BLBRACK       ((1UL<< 4)+2)
#define S_BLBRACE       ((1UL<< 4)+3)
#define S_RBRACK        ((1UL<< 5)+0)
#define S_RBRACE        ((1UL<< 5)+1)
#define S_DOT           ((1UL<< 6)+0)
#define S_BDOT          ((1UL<< 6)+1)
#define S_LPAREN        ((1UL<< 7))
#define S_RPAREN        ((1UL<< 8))
#define S_COMMA         ((1UL<< 9)+0)
#define S_DOTDOT        ((1UL<< 9)+1)
#define S_COLON         ((1UL<< 9)+2)
#define S_READWRITE     ((1UL<< 9)+3)
#define S_READONLY      ((1UL<< 9)+4)
#define S_DOTDOTDOT     ((1UL<< 9)+5)

#define S_PARTIALINT    ((1UL<<10)+0) /* Some digits */
#define S_INT           ((1UL<<10)+1)
#define S_FLOAT         ((1UL<<10)+2)

/* A decimal point only, but in a context where we know it's the start of a
   number */
#define S_PARTIALFLOAT1  ((1UL<<10)+3)

/* Some digits and a decimal point */
#define S_PARTIALFLOAT2  ((1UL<<10)+4)

/* Some digits and a decimal point and an exponent indicator and maybe a
   sign, but no digits*/
#define S_PARTIALFLOAT3  ((1UL<<10)+5)

/* Some digits and a decimal point and an exponent indicator and maybe a
   sign, and at least one digit*/
#define S_PARTIALFLOAT4  ((1UL<<10)+6)

#define S_TRUE          ((1UL<<11)+0)
#define S_FALSE         ((1UL<<11)+1)
#define S_CHAR          ((1UL<<11)+2)
#define S_STRING        ((1UL<<11)+3)
#define S_PARTIALSTRING ((1UL<<11)+4)
#define S_PARTIALTRIPSTRING   ((1UL<<11)+5)

#define S_REC           ((1UL<<12)+0)
#define S_BACKQUOTE     ((1UL<<12)+1)

#define S_FUNCTION      ((1UL<<13))
#define S_LOCAL         ((1UL<<14))
#define S_END           ((1UL<<15))
#define S_MAPTO         ((1UL<<16))

#define S_MULT          ((1UL<<17)+0)
#define S_DIV           ((1UL<<17)+1)
#define S_MOD           ((1UL<<17)+2)
#define S_POW           ((1UL<<17)+3)

#define S_PLUS          ((1UL<<18)+0)
#define S_MINUS         ((1UL<<18)+1)

#define S_EQ            ((1UL<<19)+0)
#define S_LT            ((1UL<<19)+1)
#define S_GT            ((1UL<<19)+2)
#define S_NE            ((1UL<<19)+3)
#define S_LE            ((1UL<<19)+4)
#define S_GE            ((1UL<<19)+5)
#define S_IN            ((1UL<<19)+6)

#define S_NOT           ((1UL<<20)+0)
#define S_AND           ((1UL<<20)+1)
#define S_OR            ((1UL<<20)+2)

#define S_ASSIGN        ((1UL<<21)+0)
#define S_INCORPORATE   ((1UL<<21)+1)

#define S_IF            ((1UL<<22)+0)
#define S_FOR           ((1UL<<22)+1)
#define S_WHILE         ((1UL<<22)+2)
#define S_REPEAT        ((1UL<<22)+3)
#define S_ATOMIC        ((1UL<<22)+4)

#define S_THEN          ((1UL<<23))
#define S_ELIF          ((1UL<<24)+0)
#define S_ELSE          ((1UL<<24)+1)
#define S_FI            ((1UL<<25))
#define S_DO            ((1UL<<26))
#define S_OD            ((1UL<<27))
#define S_UNTIL         ((1UL<<28))

#define S_BREAK         ((1UL<<29)+0)
#define S_RETURN        ((1UL<<29)+1)
#define S_QUIT          ((1UL<<29)+2)
#define S_QQUIT         ((1UL<<29)+3)
#define S_CONTINUE      ((1UL<<29)+4)

#define S_SEMICOLON     ((1UL<<30))

#define S_EOF           ((1UL<<31))

/* TL: extern  UInt            Symbol; */


/****************************************************************************
**
*T  TypSymbolSet  . . . . . . . . . . . . . . . . . . type of sets of symbols
**
**  'TypSymbolSet' is the type of sets of symbols.  Sets  of symbols are used
**  in the error recovery of the  parser  to specify that 'Match' should skip
**  all symbols until finding one in a specified set.
**
**  If there were less than 32 different symbols  things would be  very easy.
**  We could  simply assign   the  symbolic constants   that are the possible
**  values for 'Symbol' values 1, 2, 4, 8, 16, ...  and so on.  Then making a
**  set  would  simply mean  or-ing the  values, as in  'S_INT|S_STRING', and
**  checking whether a symbol is in a set would be '(<symbol> & <set>) != 0'.
**
**  There  are however more  than 32 different  symbols, so  we must  be more
**  clever.  We  group some  symbols that  are syntactically  equivalent like
**  '*', '/' in a class. We use the least significant 3 bits to differentiate
**  between members in one class.  And now  every symbol class, many of which
**  contain   just  one  symbol,  has exactly  one   of  the  remaining most
**  significant 29  bits  set.   Thus   sets  of symbols  are  represented as
**  unsigned long integers, which is typedef-ed to 'TypSymbolSet'.
**
**  The classes are as follows, all other symbols are in a class themself:
**      identifiers, IsBound, UnBind, Info, Assert
**      if, for, repeat, while, return
**      elif, else
**      not, and, or
**      =, <>, <, >=, <=, >, in
**      +, -
**      *, /, mod, ^
**
**  'TypSymbolSet'  is defined in the   definition  file of  this  package as
**  follows:
*/
typedef UInt            TypSymbolSet;


/****************************************************************************
**
*F  IS_IN( <symbol>, <set> )  . . . . . . . . is a symbol in a set of symbols
**
**  'IS_IN' returns non-zero if the symbol <symbol> is in the symbol set
**  <set> and 0
**  otherwise.  Due to the grouping into classes some symbol sets may contain
**  more than mentioned, for  example 'IS_IN(S_POW,S_MULT|S_DIV|S_MOD)' is 1.
**
**  'IS_IN' is defined in the definition file of this package as follows:
*/
#define IS_IN(symbol,set)       ((symbol) & ((set) & ~7))


/****************************************************************************
**
*V  EXPRBEGIN . . . . . . . . . . . . set of symbols that start an expression
*V  STATBEGIN . . . . . . . . . . . . . set of symbols that start a statement
**
**  'EXPRBEGIN'  is the  set  of  symbols   that might  start  an expression.
**
**  'STATBEGIN' is the set of symbols that might start a stament.
*/
#define EXPRBEGIN  (S_IDENT|S_ISBOUND|S_INT|S_TRUE|S_FALSE \
                    |S_CHAR|S_STRING|S_LBRACK|S_REC|S_FUNCTION \
                    |S_PLUS|S_MINUS|S_NOT|S_LPAREN)

#define STATBEGIN  (S_IDENT|S_UNBIND|S_IF|S_FOR|S_WHILE|S_REPEAT \
                    |S_BREAK|S_RETURN|S_QUIT)


/****************************************************************************
**
*V  Value . . . . . . . . . . . .  value of the identifier, integer or string
**
**  If 'Symbol' is 'S_IDENT', 'S_INT' or 'S_STRING' the variable 'Value' holds
**  the name of the identifier, the digits of the integer or the value of the
**  string constant.
**
**  Note  that  the  size  of  'Value'  limits  the  maximal  number  of
**  significant  characters of  an identifier.  'GetIdent' truncates  an
**  identifier after that many characters.
**
**  The  only other  symbols  which  may not  fit  into  Value are  long
**  integers  or strings.  Therefore we  have  to check  in 'GetInt'  and
**  'GetStr' if  the symbols is  not yet  completely read when  Value is
**  filled.
**
**  We only fill Value up to SAFE_VALUE_SIZE normally. The last few
**  bytes are used in the floating point parsing code to ensure that we don't
**  stop the scan just before a non-digit (., E, +,-, etc.) which would make
**  it hard for the scanner to carry on correctly.
*/
/* TL: extern  Char            Value [1030]; */
/* TL: extern  UInt            ValueLen; */

#define         SAFE_VALUE_SIZE 1024
#define MAX_VALUE_LEN 1025

/****************************************************************************
**
*V  NrError . . . . . . . . . . . . . . . .  number of errors in current expr
*V  NrErrLine . . . . . . . . . . . . . . .  number of errors on current line
**
**  'NrError' is an integer whose value is the number of errors already found
**  in the current expression.  It is set to 0 at the beginning of 'Read' and
**  incremented with each 'SyntaxError' call, including those  from  'Match'.
**
**  If 'NrError' is greater than zero the parser functions  will  not  create
**  new bags.  This prevents the parser from creating new bags after an error
**  occured.
**
**  'NrErrLine' is an integer whose value is the number of  errors  found  on
**  the current line.  It is set to 0 in 'GetLine' and incremented with  each
**  'SyntaxError' call, including those from 'Match'.
**
**  If 'NrErrLine' is greater  than  zero  'SyntaxError' will  not  print  an
**  error message.  This prevents the printing of multiple error messages for
**  one line, since they  probabely  just reflect  the  fact that the  parser
**  has not resynchronized yet.
*/
/* TL: extern  UInt            NrError; */
/* TL: extern  UInt            NrErrLine; */


/****************************************************************************
**
*V  Prompt  . . . . . . . . . . . . . . . . . . . . . .  prompt to be printed
**
**  'Prompt' holds the string that is to be printed if a  new  line  is  read
**  from the interactive files '*stdin*' or '*errin*'.
**
**  It is set to 'gap> ' or 'brk> ' in the  read-eval-print loops and changed
**  to the partial prompt '> ' in 'Read' after the first symbol is read.
*/
/* TL: extern  const Char *    Prompt; */

/***************************************************************************** 
**
*V  PrintPromptHook . . . . . . . . . . . . . .  function for printing prompt
*V  EndLineHook . . . . . . . . . . .  function called at end of command line
**  
**  These functions can be set on GAP-level. If they are not bound  the 
**  default is: Instead of `PrintPromptHook' the `Prompt' is printed and
**  instead of `EndLineHook' nothing is done.
*/
/* TL: extern Obj  PrintPromptHook; */
extern Obj  EndLineHook;

/****************************************************************************
**
*F  GetSymbol() . . . . . . . . . . . . . . . . .  get the next symbol, local
**
**  'GetSymbol' reads  the  next symbol from   the  input,  storing it in the
**  variable 'Symbol'.  If 'Symbol' is  'T_IDENT', 'T_INT' or 'T_STRING'  the
**  value of the symbol is stored in the variable 'Value'.  'GetSymbol' first
**  skips all <space>, <tab> and <newline> characters and comments.
**
**  After reading  a  symbol the current  character   is the first  character
**  beyond that symbol.
*/
extern void GetSymbol ( void );


/****************************************************************************
**
*F  SyntaxError( <msg> )  . . . . . . . . . . . . . . .  raise a syntax error
*F  SyntaxWarning( <msg> ) ..................display a syntax warning
**
**  'SyntaxError' prints the current line, followed by the error message:
**
**      ^ syntax error, <msg> in <current file name>
**
**  with the '^' pointing to the current symbol on the current line.  If  the
**  <current file name> is '*stdin*' it is not printed.
**
**  'SyntaxError' is called from the parser to print error messages for those
**  errors that are not caught by 'Match',  for example if the left hand side
**  of an assignment is not a variable, a list element or a record component,
**  or if two formal arguments of a function have the same identifier.  
**
**  'SyntaxError' first increments 'NrError' by   1.  If 'NrError' is greater
**  than zero the parser functions  will not create  new bags.  This prevents
**  the parser from creating new bags after an error occured.
**
**  'SyntaxError'  also  increments  'NrErrLine'  by  1.  If  'NrErrLine'  is
**  greater than zero  'SyntaxError' will not print an  error  message.  This
**  prevents the printing of multiple error messages for one line, since they
**  probabely  just reflect the  fact  that the parser has not resynchronized
**  yet.  'NrErrLine' is reset to 0 if a new line is read in 'GetLine'.
** 
**  'SyntaxWarning' displays in the same way but does not increase NrError or 
**  NrErrLine
**
*/
extern  void            SyntaxError (
            const Char *        msg );

extern  void            SyntaxWarning (
            const Char *        msg );


/****************************************************************************
**
*F  Match( <symbol>, <msg>, <skipto> )  . match current symbol and fetch next
**
**  'Match' is the main  interface between the  scanner and the  parser.   It
**  performs the  4 most common actions in  the scanner  with  just one call.
**  First it checks that  the current symbol stored  in the variable 'Symbol'
**  is the expected symbol  as passed in the  argument <symbol>.  If  it  is,
**  'Match' reads the next symbol from input  and returns.  Otherwise 'Match'
**  first prints the current input line followed by the syntax error message:
**  '^ syntax error, <msg> expected' with '^' pointing to the current symbol.
**  It then  skips symbols up to one  in the resynchronisation  set <skipto>.
**  Actually 'Match' calls 'SyntaxError' so its comments apply here too.
**
**  One kind of typical 'Match' call has the form
**
**      'Match( Symbol, "", 0L );'.
**
**  This is used if the parser knows that the current  symbol is correct, for
**  example in 'RdReturn'  the   first symbol must be 'S_RETURN',   otherwise
**  'RdReturn' would not have been  called.  Called this  way 'Match' will of
**  course never raise an syntax error,  therefore <msg>  and <skipto> are of
**  no concern, they are passed nevertheless  to please  lint.  The effect of
**  this call is merely to read the next symbol from input.
**
**  Another typical 'Match' call is in 'RdIf' after we read the if symbol and
**  the condition following, and now expect to see the 'then' symbol:
**
**      Match( S_THEN, "then", STATBEGIN|S_ELIF|S_ELSE|S_FI|follow );
**
**  If the current symbol  is 'S_THEN' it is  matched  and the next symbol is
**  read.  Otherwise 'Match'  prints the  current line followed by the  error
**  message: '^ syntax error, then expected'.  Then 'Match' skips all symbols
**  until finding either  a symbol  that can begin  a statment,  an 'elif' or
**  'else' or 'fi' symbol, or a symbol that is  contained in the set <follow>
**  which is passed to  'RdIf' and contains  all symbols allowing  one of the
**  calling functions to resynchronize, for example 'S_OD' if 'RdIf' has been
**  called from 'RdFor'.  <follow>  always contain 'S_EOF', which 'Read' uses
**  to resynchronise.
**
**  If 'Match' needs to  read a  new line from  '*stdin*' or '*errin*' to get
**  the next symbol it prints the string pointed to by 'Prompt'.
*/
extern void Match (
            UInt                symbol,
            const Char *        msg,
            TypSymbolSet        skipto );


/****************************************************************************
**
*F  ClearError()  . . . . . . . . . . . . . .  reset execution and error flag
*/
extern void ClearError ( void );

/****************************************************************************
**
*F  BreakLoopPending()  . . . . . .report whether a break loop is pending due
**                               to Ctrl-C, memory overflow, or similar cause
**
**  return  values 0 -- no break loop
**                 BLP_CTRLC -- break loop due to ctrl-C
**                 BLP_MEMORY -- due to -o 
**
*/


extern Int BreakLoopPending( void );
#define BLP_CTRLC 1
#define BLP_MEMORY 2


/****************************************************************************
**

*F * * * * * * * * * * * open input/output functions  * * * * * * * * * * * *
*/

/****************************************************************************
**

*F  OpenInput( <filename> ) . . . . . . . . . .  open a file as current input
**
**  'OpenInput' opens  the file with  the name <filename>  as  current input.
**  All  subsequent input will  be taken from that  file, until it is  closed
**  again  with 'CloseInput'  or  another file  is opened  with  'OpenInput'.
**  'OpenInput'  will not  close the  current  file, i.e., if  <filename>  is
**  closed again, input will again be taken from the current input file.
**
**  'OpenInput'  returns 1 if  it   could  successfully open  <filename>  for
**  reading and 0  to indicate  failure.   'OpenInput' will fail if  the file
**  does not exist or if you do not have permissions to read it.  'OpenInput'
**  may  also fail if  you have too  many files open at once.   It  is system
**  dependent how many are  too many, but  16  files should  work everywhere.
**
**  Directely after the 'OpenInput' call the variable  'Symbol' has the value
**  'S_ILLEGAL' to indicate that no symbol has yet been  read from this file.
**  The first symbol is read by 'Read' in the first call to 'Match' call.
**
**  You can open  '*stdin*' to  read  from the standard  input file, which is
**  usually the terminal, or '*errin*' to  read from the standard error file,
**  which  is  the  terminal  even if '*stdin*'  is  redirected from  a file.
**  'OpenInput' passes those  file names  to  'SyFopen' like any other  name,
**  they are  just  a  convention between the  main  and the system  package.
**  'SyFopen' and thus 'OpenInput' will  fail to open  '*errin*' if the  file
**  'stderr'  (Unix file  descriptor  2)  is  not a  terminal,  because  of a
**  redirection say, to avoid that break loops take their input from a file.
**
**  It is not neccessary to open the initial input  file, 'InitScanner' opens
**  '*stdin*' for  that purpose.  This  file on   the other   hand  cannot be
**  closed by 'CloseInput'.
*/
extern UInt OpenInput (
    const Char *        filename );


/****************************************************************************
**
*F  OpenInputStream( <stream> ) . . . . . . .  open a stream as current input
**
**  The same as 'OpenInput' but for streams.
*/
extern UInt OpenInputStream (
    Obj                 stream );


/****************************************************************************
**
*F  CloseInput()  . . . . . . . . . . . . . . . . .  close current input file
**
**  'CloseInput'  will close the  current input file.   Subsequent input will
**  again be taken from the previous input file.   'CloseInput' will return 1
**  to indicate success.
**
**  'CloseInput' will not close the initial input file '*stdin*', and returns
**  0  if such  an  attempt is made.   This is  used in  'Error'  which calls
**  'CloseInput' until it returns 0, therebye closing all open input files.
**
**  Calling 'CloseInput' if the  corresponding  'OpenInput' call failed  will
**  close the current output file, which will lead to very strange behaviour.
*/
extern UInt CloseInput ( void );


/****************************************************************************
**
*F  OpenTest( <filename> )  . . . . . . . .  open an input file for test mode
**
**  'OpenTest'  opens the file with the  name <filename> as current input for
**  test mode.  All subsequent input will  be taken  from that file, until it
**  is closed   again with  'CloseTest'   or another  file is   opened   with
**  'OpenInput'.   'OpenTest' will  not  close the   current file,  i.e.,  if
**  <filename> is  closed again, input will be  taken again from  the current
**  input file.
**
**  Test mode works as follows.  If the  scanner is about  to print a line to
**  the current output  file (or to be  more precise to  the output file that
**  was current when  'OpenTest' was called) this  line is compared with  the
**  next line from the test  input file, i.e.,  the one opened by 'OpenTest'.
**  If this line does not start  with  'gap>' and the rest  of it matches the
**  output line the output line is not printed and the  input comment line is
**  discarded.   Otherwise the scanner  prints the  output  line and does not
**  discard the input line.
**
**  On the other hand if an input line is encountered on  the test input that
**  does not start with 'gap>'  the scanner assumes that  this is an expected
**  output  line that  did not appear  and  echoes  this line  to the current
**  output file.
**
**  The upshot is that you  can write test files  that consist of alternating
**  input starting with 'gap>' and lines the expected output.  If GAP behaves
**  normal and produces the expected output then  nothing is printed.  But if
**  something  goes wrong  you  see what actually   was printed and what  was
**  expected instead.
**
**  As a convention GAP test files should start with:
**
**    gap> START_TEST("%Id%");
**
**  where the '%' is to be replaced by '$' and end with
**
**    gap> STOP_TEST( "filename.tst", 123456789 );
**
**  This tells the user that the  test file completed  and also how much time
**  it took.  The constant should be such that a P5-133MHz gets roughly 10000
**  GAPstones.
**
**  'OpenTest' returns 1 if it could successfully open <filename> for reading
**  and  0 to indicate failure.  'OpenTest'  will fail if   the file does not
**  exist or if you have no permissions to read it.  'OpenTest' may also fail
**  if you have too many files open at once.  It is system dependent how many
**  are too may, but 16 files shoule work everywhere.
**
**  Directely after the 'OpenTest'  call the variable  'Symbol' has the value
**  'S_ILLEGAL' to indicate that no symbol has yet been  read from this file.
**  The first symbol is read by 'Read' in the first call to 'Match' call.
*/
extern UInt OpenTest (
    const Char *        filename );


/****************************************************************************
**
*F  OpenTestStream( <stream> )  . . . . .  open an input stream for test mode
**
**  The same as 'OpenTest' but for streams.
*/
extern UInt OpenTestStream (
    Obj                 stream );


/****************************************************************************
**
*F  CloseTest() . . . . . . . . . . . . . . . . . . close the test input file
**
**  'CloseTest'  closes the  current test  input  file and ends  test   mode.
**  Subsequent  input   will again be taken   from  the previous  input file.
**  Output will no longer be compared with  comment lines from the test input
**  file.  'CloseTest' will return 1 to indicate success.
**
**  'CloseTest' will not close a non test input file and returns 0 if such an
**  attempt is made.
*/
extern UInt CloseTest ( void );


/****************************************************************************
**
*F  OpenLog( <filename> ) . . . . . . . . . . . . . log interaction to a file
**
**  'OpenLog'  instructs  the scanner to   echo  all  input   from  the files
**  '*stdin*' and  '*errin*'  and  all  output to  the  files '*stdout*'  and
**  '*errout*' to the file with  name <filename>.  The  file is truncated  to
**  size 0 if it existed, otherwise it is created.
**
**  'OpenLog' returns 1 if it could  successfully open <filename> for writing
**  and 0  to indicate failure.   'OpenLog' will  fail if  you do  not   have
**  permissions  to create the file or   write to  it.  'OpenOutput' may also
**  fail if you have too many files open at once.  It is system dependent how
**  many   are too   many, but  16   files should  work everywhere.   Finally
**  'OpenLog' will fail if there is already a current logfile.
*/
extern UInt OpenLog (
    const Char *        filename );


/****************************************************************************
**
*F  OpenLogStream( <stream> ) . . . . . . . . . . log interaction to a stream
**
**  The same as 'OpenLog' but for streams.
*/
extern UInt OpenLogStream (
    Obj             stream );


/****************************************************************************
**
*F  CloseLog()  . . . . . . . . . . . . . . . . . . close the current logfile
**
**  'CloseLog' closes the current logfile again, so that input from '*stdin*'
**  and '*errin*' and output to '*stdout*' and '*errout*' will no  longer  be
**  echoed to a file.  'CloseLog' will return 1 to indicate success.
**
**  'CloseLog' will fail if there is no logfile active and will return  0  in
**  this case.
*/
extern UInt CloseLog ( void );


/****************************************************************************
**
*F  OpenInputLog( <filename> )  . . . . . . . . . . . . . log input to a file
**
**  'OpenInputLog'  instructs the  scanner  to echo  all input from the files
**  '*stdin*' and  '*errin*' to the file  with  name <filename>.  The file is
**  truncated to size 0 if it existed, otherwise it is created.
**
**  'OpenInputLog' returns 1  if it  could successfully open  <filename>  for
**  writing  and  0 to indicate failure.  'OpenInputLog' will fail  if you do
**  not have  permissions to create the file  or write to it.  'OpenInputLog'
**  may also fail  if you  have  too many  files open  at once.  It is system
**  dependent  how many are too many,  but 16 files  should work  everywhere.
**  Finally 'OpenInputLog' will fail if there is already a current logfile.
*/
extern UInt OpenInputLog (
    const Char *        filename );


/****************************************************************************
**
*F  OpenInputLogStream( <stream> )  . . . . . . . . . . log input to a stream
**
**  The same as 'OpenInputLog' but for streams.
*/
extern UInt OpenInputLogStream (
    Obj                 stream );


/****************************************************************************
**
*F  CloseInputLog() . . . . . . . . . . . . . . . . close the current logfile
**
**  'CloseInputLog'  closes  the current  logfile again,  so  that input from
**  '*stdin*'  and   '*errin*'  will  no  longer   be  echoed   to  a   file.
**  'CloseInputLog' will return 1 to indicate success.
**
**  'CloseInputLog' will fail if there is no logfile active and will return 0
**  in this case.
*/
extern UInt CloseInputLog ( void );


/****************************************************************************
**
*F  OpenOutputLog( <filename> )  . . . . . . . . . . .  log output to a file
**
**  'OpenInputLog'  instructs the  scanner to echo   all output to  the files
**  '*stdout*' and '*errout*' to the file with name  <filename>.  The file is
**  truncated to size 0 if it existed, otherwise it is created.
**
**  'OpenOutputLog'  returns 1 if it  could  successfully open <filename> for
**  writing and 0 to  indicate failure.  'OpenOutputLog'  will fail if you do
**  not have permissions to create the file  or write to it.  'OpenOutputLog'
**  may also  fail if you have  too many  files  open at  once.  It is system
**  dependent how many are  too many,  but  16 files should  work everywhere.
**  Finally 'OpenOutputLog' will fail if there is already a current logfile.
*/
extern UInt OpenOutputLog (
    const Char *        filename );


/****************************************************************************
**
*F  OpenOutputLogStream( <stream> )  . . . . . . . .  log output to a stream
**
**  The same as 'OpenOutputLog' but for streams.
*/
extern UInt OpenOutputLogStream (
    Obj                 stream );


/****************************************************************************
**
*F  CloseOutputLog()  . . . . . . . . . . . . . . . close the current logfile
**
**  'CloseInputLog' closes   the current logfile   again, so  that output  to
**  '*stdout*'  and    '*errout*'  will no   longer  be   echoed to  a  file.
**  'CloseOutputLog' will return 1 to indicate success.
**
**  'CloseOutputLog' will fail if there is  no logfile active and will return
**  0 in this case.
*/
extern UInt CloseOutputLog ( void );


/****************************************************************************
**
*F  OpenOutput( <filename> )  . . . . . . . . . open a file as current output
**
**  'OpenOutput' opens the file  with the name  <filename> as current output.
**  All subsequent output will go  to that file, until either   it is  closed
**  again  with 'CloseOutput' or  another  file is  opened with 'OpenOutput'.
**  The file is truncated to size 0 if it existed, otherwise it  is  created.
**  'OpenOutput' does not  close  the  current file, i.e., if  <filename>  is
**  closed again, output will go again to the current output file.
**
**  'OpenOutput'  returns  1 if it  could  successfully  open  <filename> for
**  writing and 0 to indicate failure.  'OpenOutput' will fail if  you do not
**  have  permissions to create the  file or write   to it.  'OpenOutput' may
**  also   fail if you   have  too many files   open  at once.   It is system
**  dependent how many are too many, but 16 files should work everywhere.
**
**  You can open '*stdout*'  to write  to the standard output  file, which is
**  usually the terminal, or '*errout*' to write  to the standard error file,
**  which is the terminal  even   if '*stdout*'  is  redirected to   a  file.
**  'OpenOutput' passes  those  file names to 'SyFopen'  like any other name,
**  they are just a convention between the main and the system package.
**  The function does nothing and returns success for '*stdout*' and '*errout*'
**  when IgnoreStdoutErrout is true (useful for testing purposes).
**
**  It is not neccessary to open the initial output file, 'InitScanner' opens
**  '*stdout*' for that purpose.  This  file  on the other hand   can not  be
**  closed by 'CloseOutput'.
*/
extern UInt OpenOutput (
    const Char *        filename );


/****************************************************************************
**
*F  OpenOutputStream( <stream> )  . . . . . . open a stream as current output
**
**  The same as 'OpenOutput' but for streams.
*/
extern UInt OpenOutputStream (
    Obj                 stream );


/****************************************************************************
**
*F  CloseOutput() . . . . . . . . . . . . . . . . . close current output file
**
**  'CloseOutput' will  first flush all   pending output and  then  close the
**  current  output  file.   Subsequent output will  again go to the previous
**  output file.  'CloseOutput' returns 1 to indicate success.
**
**  'CloseOutput' will  not  close the  initial output file   '*stdout*', and
**  returns 0 if such attempt is made.  This  is  used in 'Error' which calls
**  'CloseOutput' until it returns 0, thereby closing all open output files.
**
**  Calling 'CloseOutput' if the corresponding 'OpenOutput' call failed  will
**  close the current output file, which will lead to very strange behaviour.
**  On the other  hand if you  forget  to call  'CloseOutput' at the end of a
**  'PrintTo' call or an error will not yield much better results.
*/
extern UInt CloseOutput ( void );


/****************************************************************************
**
*F  OpenAppend( <filename> )  . . open a file as current output for appending
**
**  'OpenAppend' opens the file  with the name  <filename> as current output.
**  All subsequent output will go  to that file, until either   it is  closed
**  again  with 'CloseOutput' or  another  file is  opened with 'OpenOutput'.
**  Unlike 'OpenOutput' 'OpenAppend' does not truncate the file to size 0  if
**  it exists.  Appart from that 'OpenAppend' is equal to 'OpenOutput' so its
**  description applies to 'OpenAppend' too.
*/
extern UInt OpenAppend (
    const Char *        filename );


/****************************************************************************
**
*F  OpenAppendStream( <stream> )  . . . . . . open a stream as current output
**
**  The same as 'OpenAppend' but for streams.
*/
extern UInt OpenAppendStream (
    Obj                 stream );


/****************************************************************************
**
*T  TypInputFile  . . . . . . . . . .  structure of an open input file, local
**
**  'TypInputFile' describes the  information stored  for  open input  files:
**
**  'isstream' is 'true' if input come from a stream.
**
**  'file'  holds the  file identifier  which  is received from 'SyFopen' and
**  which is passed to 'SyFgets' and 'SyFclose' to identify this file.
**
**  'name' is the name of the file, this is only used in error messages.
**
**  'line' is a  buffer that holds the  current input  line.  This is  always
**  terminated by the character '\0'.  Because 'line' holds  only part of the
**  line for very long lines the last character need not be a <newline>.
**
**  'ptr' points to the current character within that line.  This is not used
**  for the current input file, where 'In' points to the  current  character.
**
**  'number' is the number of the current line, is used in error messages.
**
**  'stream' is none zero if the input points to a stream.
**
**  'sline' contains the next line from the stream as GAP string.
**
*/
typedef struct {
  UInt        isstream;
  Int         file;
  Char        name [256];
  Obj         gapname;
  UInt        gapnameid;
  Char        line [32768];
  Char *      ptr;
  UInt        symbol;
  Int         number;
  Obj         stream;
  UInt        isstringstream;
  Obj         sline;
  Int         spos;
  UInt        echo;
} TypInputFile;



/****************************************************************************
**
*V  InputFiles[]  . . . . . . . . . . . . .  stack of open input files, local
*V  Input . . . . . . . . . . . . . . .  pointer to current input file, local
*V  In  . . . . . . . . . . . . . . . . . pointer to current character, local
**
**  'InputFiles' is the stack of the open input  files.  It is represented as
**  an array of structures of type 'TypInputFile'.
**
**  'Input' is a pointer to the current input file.   It points to the top of
**  the stack 'InputFiles'.
**
**  'In' is a  pointer to  the current  input character, i.e.,  '*In' is  the
**  current input character.  It points into the buffer 'Input->line'.
*/

<<<<<<< HEAD
/* extern TypInputFile    InputFiles [16]; */
=======
/* TL: extern TypInputFile    InputFiles [16]; */
>>>>>>> e2998641
/* TL: extern TypInputFile *  Input; */
/* TL: extern Char *          In; */


/****************************************************************************
**
*T  TypOutputFiles  . . . . . . . . . structure of an open output file, local
*V  OutputFiles . . . . . . . . . . . . . . stack of open output files, local
*V  Output  . . . . . . . . . . . . . . pointer to current output file, local
**
**  'TypOutputFile' describes the information stored for open  output  files:
**  'file' holds the file identifier which is  received  from  'SyFopen'  and
**  which is passed to  'SyFputs'  and  'SyFclose'  to  identify  this  file.
**  'line' is a buffer that holds the current output line.
**  'pos' is the position of the current character on that line.
**
**  'OutputFiles' is the stack of open output files.  It  is  represented  as
**  an array of structures of type 'TypOutputFile'.
**
**  'Output' is a pointer to the current output file.  It points to  the  top
**  of the stack 'OutputFiles'.
*/
/* the widest allowed screen width */
#define MAXLENOUTPUTLINE  4096
/* the maximal number of used line break hints */ 
#define MAXHINTS 100
typedef struct {
    UInt        isstream;
    UInt        isstringstream;
    Int         file;
    Char        line [MAXLENOUTPUTLINE];
    Int         pos;
    Int         format;
    Int         indent;
    /* each hint is a tripel (position, value, indent) */
    Int         hints[3*MAXHINTS+1];
    Obj         stream;
} TypOutputFile;

/* TL: extern TypOutputFile   OutputFiles [16]; */
<<<<<<< HEAD
/* TL: extern TypOutputFile * Output; */

/* TL: extern TypOutputFile* IgnoreStdoutErrout; */

/****************************************************************************
**
*F  GetCurrentOutput()  . . . . . . . . . . . get the current thread's output
**
**  The same as 'OpenOutput' but for streams.
*/
extern TypOutputFile *GetCurrentOutput ( void );
=======
/* extern TypOutputFile * Output; */
/* extern TypOutputFile* IgnoreStdoutErrout; */
>>>>>>> e2998641

/****************************************************************************
**
*F  Pr( <format>, <arg1>, <arg2> )  . . . . . . . . .  print formatted output
**
**  'Pr' is the output function. The first argument is a 'printf' like format
**  string containing   up   to 2  '%'  format   fields,   specifing  how the
**  corresponding arguments are to be  printed.  The two arguments are passed
**  as  'long'  integers.   This  is possible  since every  C object  ('int',
**  'char', pointers) except 'float' or 'double', which are not used  in GAP,
**  can be converted to a 'long' without loss of information.
**
**  The function 'Pr' currently support the following '%' format  fields:
**  '%c'    the corresponding argument represents a character,  usually it is
**          its ASCII or EBCDIC code, and this character is printed.
**  '%s'    the corresponding argument is the address of  a  null  terminated
**          character string which is printed.
**  '%d'    the corresponding argument is a signed integer, which is printed.
**          Between the '%' and the 'd' an integer might be used  to  specify
**          the width of a field in which the integer is right justified.  If
**          the first character is '0' 'Pr' pads with '0' instead of <space>.
**  '%>'    increment the indentation level.
**  '%<'    decrement the indentation level.
**  '%%'    can be used to print a single '%' character. No argument is used.
**
**  You must always  cast the arguments to  '(long)' to avoid  problems  with
**  those compilers with a default integer size of 16 instead of 32 bit.  You
**  must pass 0L if you don't make use of an argument to please lint.
*/

typedef TypOutputFile *KOutputStream;

extern  void            Pr (
            const Char *    format,
            Int                 arg1,
            Int                 arg2 );


extern  void            PrTo (
            KOutputStream   stream,
            const Char *    format,
            Int                 arg1,
            Int                 arg2 );

extern  void            SPrTo (
			       Char * buffer,
			       UInt maxlen,
            const Char *    format,
            Int                 arg1,
            Int                 arg2 );



/****************************************************************************
**
*V  InputLog  . . . . . . . . . . . . . . . file identifier of logfile, local
**
**  'InputLog' is the file identifier of the current input logfile.  If it is
**  not 0  the    scanner echoes all input   from  the files  '*stdin*'   and
**  '*errin*' to this file.
*/
/* TL: extern TypOutputFile * InputLog; */


/****************************************************************************
**
*V  OutputLog . . . . . . . . . . . . . . . file identifier of logfile, local
**
**  'OutputLog' is the file identifier of  the current output logfile.  If it
**  is  not  0  the  scanner echoes  all output  to  the files '*stdout*' and
**  '*errout*' to this file.
*/
/* TL: extern TypOutputFile * OutputLog; */


/****************************************************************************
**
*F  OpenInput( <filename> ) . . . . . . . . . .  open a file as current input
**
**  'OpenInput' opens  the file with  the name <filename>  as  current input.
**  All  subsequent input will  be taken from that  file, until it is  closed
**  again  with 'CloseInput'  or  another file  is opened  with  'OpenInput'.
**  'OpenInput'  will not  close the  current  file, i.e., if  <filename>  is
**  closed again, input will again be taken from the current input file.
**
**  'OpenInput'  returns 1 if  it   could  successfully open  <filename>  for
**  reading and 0  to indicate  failure.   'OpenInput' will fail if  the file
**  does not exist or if you do not have permissions to read it.  'OpenInput'
**  may  also fail if  you have too  many files open at once.   It  is system
**  dependent how many are  too many, but  16  files should  work everywhere.
**
**  Directely after the 'OpenInput' call the variable  'Symbol' has the value
**  'S_ILLEGAL' to indicate that no symbol has yet been  read from this file.
**  The first symbol is read by 'Read' in the first call to 'Match' call.
**
**  You can open  '*stdin*' to  read  from the standard  input file, which is
**  usually the terminal, or '*errin*' to  read from the standard error file,
**  which  is  the  terminal  even if '*stdin*'  is  redirected from  a file.
**  'OpenInput' passes those  file names  to  'SyFopen' like any other  name,
**  they are  just  a  convention between the  main  and the system  package.
**  'SyFopen' and thus 'OpenInput' will  fail to open  '*errin*' if the  file
**  'stderr'  (Unix file  descriptor  2)  is  not a  terminal,  because  of a
**  redirection say, to avoid that break loops take their input from a file.
**
**  It is not neccessary to open the initial input  file, 'InitScanner' opens
**  '*stdin*' for  that purpose.  This  file on   the other   hand can not be
**  closed by 'CloseInput'.
*/
extern  UInt            OpenInput (
            const Char *        filename );


/****************************************************************************
**
*F  CloseInput()  . . . . . . . . . . . . . . . . .  close current input file
**
**  'CloseInput'  will close the  current input file.   Subsequent input will
**  again be taken from the previous input file.   'CloseInput' will return 1
**  to indicate success.
**
**  'CloseInput' will not close the initial input file '*stdin*', and returns
**  0  if such  an  attempt is made.   This is  used in  'Error'  which calls
**  'CloseInput' until it returns 0, therebye closing all open input files.
**
**  Calling 'CloseInput' if the  corresponding  'OpenInput' call failed  will
**  close the current output file, which will lead to very strange behaviour.
*/
extern  UInt            CloseInput ( void );

/****************************************************************************
**
*F  FlushRestOfInputLine()  . . . . . . . . . . . . discard remainder of line
*/

extern void FlushRestOfInputLine( void );


/****************************************************************************
**
*F  OpenOutput( <filename> )  . . . . . . . . . open a file as current output
**
**  'OpenOutput' opens the file  with the name  <filename> as current output.
**  All subsequent output will go  to that file, until either   it is  closed
**  again  with 'CloseOutput' or  another  file is  opened with 'OpenOutput'.
**  The file is truncated to size 0 if it existed, otherwise it  is  created.
**  'OpenOutput' does not  close  the  current file, i.e., if  <filename>  is
**  closed again, output will go again to the current output file.
**
**  'OpenOutput'  returns  1 if it  could  successfully  open  <filename> for
**  writing and 0 to indicate failure.  'OpenOutput' will fail if  you do not
**  have  permissions to create the  file or write   to it.  'OpenOutput' may
**  also   fail if you   have  too many files   open  at once.   It is system
**  dependent how many are too many, but 16 files should work everywhere.
**
**  You can open '*stdout*'  to write  to the standard output  file, which is
**  usually the terminal, or '*errout*' to write  to the standard error file,
**  which is the terminal  even   if '*stdout*'  is  redirected to   a  file.
**  'OpenOutput' passes  those  file names to 'SyFopen'  like any other name,
**  they are just a convention between the main and the system package.
**
**  It is not neccessary to open the initial output file, 'InitScanner' opens
**  '*stdout*' for that purpose.  This  file  on the other hand   can not  be
**  closed by 'CloseOutput'.
*/
extern  UInt            OpenOutput (
            const Char *        filename );


/****************************************************************************
**
*F  CloseOutput() . . . . . . . . . . . . . . . . . close current output file
**
**  'CloseOutput' will  first flush all   pending output and  then  close the
**  current  output  file.   Subsequent output will  again go to the previous
**  output file.  'CloseOutput' returns 1 to indicate success.
**
**  'CloseOutput' will  not  close the  initial output file   '*stdout*', and
**  returns 0 if such attempt is made.  This  is  used in 'Error' which calls
**  'CloseOutput' until it returns 0, thereby closing all open output files.
**
**  Calling 'CloseOutput' if the corresponding 'OpenOutput' call failed  will
**  close the current output file, which will lead to very strange behaviour.
**  On the other  hand if you  forget  to call  'CloseOutput' at the end of a
**  'PrintTo' call or an error will not yield much better results.
*/
extern  UInt            CloseOutput ( void );


/****************************************************************************
**
*F  OpenAppend( <filename> )  . . open a file as current output for appending
**
**  'OpenAppend' opens the file  with the name  <filename> as current output.
**  All subsequent output will go  to that file, until either   it is  closed
**  again  with 'CloseOutput' or  another  file is  opened with 'OpenOutput'.
**  Unlike 'OpenOutput' 'OpenAppend' does not truncate the file to size 0  if
**  it exists.  Appart from that 'OpenAppend' is equal to 'OpenOutput' so its
**  description applies to 'OpenAppend' too.
*/
extern  UInt            OpenAppend (
            const Char *              filename );


/****************************************************************************
**
*F  OpenLog( <filename> ) . . . . . . . . . . . . . log interaction to a file
**
**  'OpenLog'  instructs  the scanner to   echo  all  input   from  the files
**  '*stdin*' and  '*errin*'  and  all  output to  the  files '*stdout*'  and
**  '*errout*' to the file with  name <filename>.  The  file is truncated  to
**  size 0 if it existed, otherwise it is created.
**
**  'OpenLog' returns 1 if it could  successfully open <filename> for writing
**  and 0  to indicate failure.   'OpenLog' will  fail if  you do  not   have
**  permissions  to create the file or   write to  it.  'OpenOutput' may also
**  fail if you have too many files open at once.  It is system dependent how
**  many   are too   many, but  16   files should  work everywhere.   Finally
**  'OpenLog' will fail if there is already a current logfile.
*/
extern  UInt            OpenLog (
            const Char *        filename );


/****************************************************************************
**
*F  CloseLog()  . . . . . . . . . . . . . . . . . . close the current logfile
**
**  'CloseLog' closes the current logfile again, so that input from '*stdin*'
**  and '*errin*' and output to '*stdout*' and '*errout*' will no  longer  be
**  echoed to a file.  'CloseLog' will return 1 to indicate success.
**
**  'CloseLog' will fail if there is no logfile active and will return  0  in
**  this case.
*/
extern  UInt            CloseLog ( void );


/****************************************************************************
**
*F  OpenInputLog( <filename> )  . . . . . . . . . . . . . log input to a file
**
**  'OpenInputLog'  instructs the  scanner  to echo  all input from the files
**  '*stdin*' and  '*errin*' to the file  with  name <filename>.  The file is
**  truncated to size 0 if it existed, otherwise it is created.
**
**  'OpenInputLog' returns 1  if it  could successfully open  <filename>  for
**  writing  and  0 to indicate failure.  'OpenInputLog' will fail  if you do
**  not have  permissions to create the file  or write to it.  'OpenInputLog'
**  may also fail  if you  have  too many  files open  at once.  It is system
**  dependent  how many are too many,  but 16 files  should work  everywhere.
**  Finally 'OpenInputLog' will fail if there is already a current logfile.
*/
extern  UInt            OpenInputLog (
            const Char *        filename );



/****************************************************************************
**
*F  CloseInputLog() . . . . . . . . . . . . . . . . close the current logfile
**
**  'CloseInputLog'  closes  the current  logfile again,  so  that input from
**  '*stdin*'  and   '*errin*'  will  no  longer   be  echoed   to  a   file.
**  'CloseInputLog' will return 1 to indicate success.
**
**  'CloseInputLog' will fail if there is no logfile active and will return 0
**  in this case.
*/
extern  UInt            CloseInputLog ( void );


/****************************************************************************
**
*F  OpenTest( <filename> )  . . . . . . . .  open an input file for test mode
**
**  'OpenTest'  opens the file with the  name <filename> as current input for
**  test mode.  All subsequent input will  be taken  from that file, until it
**  is closed   again with  'CloseTest'   or another  file is   opened   with
**  'OpenInput'.   'OpenTest' will  not  close the   current file,  i.e.,  if
**  <filename> is  closed again, input will be  taken again from  the current
**  input file.
**
**  Test mode works as follows.  If the  scanner is about  to print a line to
**  the current output  file (or to be  more precise to  the output file that
**  was current when  'OpenTest' was called) this  line is compared with  the
**  next line from the test  input file, i.e.,  the one opened by 'OpenTest'.
**  If this line does not start  with  'gap>' and the rest  of it matches the
**  output line the output line is not printed and the  input comment line is
**  discarded.   Otherwise the scanner  prints the  output  line and does not
**  discard the input line.
**
**  On the other hand if an input line is encountered on  the test input that
**  does not start with 'gap>'  the scanner assumes that  this is an expected
**  output  line that  did not appear  and  echoes  this line  to the current
**  output file.
**
**  The upshot is that you  can write test files  that consist of alternating
**  input starting with 'gap>' and lines the expected output.  If GAP behaves
**  normal and produces the expected output then  nothing is printed.  But if
**  something  goes wrong  you  see what actually   was printed and what  was
**  expected instead.
**
**  As a convention GAP test files should start with:
**
**    gap> START_TEST("%Id%");
**
**  where the '%' is to be replaced by '$' and end with
**
**    gap> STOP_TEST( "filename.tst", 123456789 );
**
**  This tells the user that the  test file completed  and also how much time
**  it took.  The constant should be such that a P5-133MHz gets roughly 10000
**  GAPstones.
**
**  'OpenTest' returns 1 if it could successfully open <filename> for reading
**  and  0 to indicate failure.  'OpenTest'  will fail if   the file does not
**  exist or if you have no permissions to read it.  'OpenTest' may also fail
**  if you have too many files open at once.  It is system dependent how many
**  are too may, but 16 files shoule work everywhere.
**
**  Directely after the 'OpenTest'  call the variable  'Symbol' has the value
**  'S_ILLEGAL' to indicate that no symbol has yet been  read from this file.
**  The first symbol is read by 'Read' in the first call to 'Match' call.
*/
extern  UInt            OpenTest (
            const Char *        filename );


/****************************************************************************
**
*F  CloseTest() . . . . . . . . . . . . . . . . . . close the test input file
**
**  'CloseTest'  closes the  current test  input  file and ends  test   mode.
**  Subsequent  input   will again be taken   from  the previous  input file.
**  Output will no longer be compared with  comment lines from the test input
**  file.  'CloseTest' will return 1 to indicate success.
**
**  'CloseTest' will not close a non test input file and returns 0 if such an
**  attempt is made.
*/
extern  UInt            CloseTest ( void );




/****************************************************************************
**

*F * * * * * * * * * * * * * initialize package * * * * * * * * * * * * * * *
*/

/****************************************************************************
**

*F  InitInfoScanner() . . . . . . . . . . . . . . . . table of init functions
*/
StructInitInfo * InitInfoScanner ( void );


#endif // GAP_SCANNER_H

/****************************************************************************
**

*E  scanner.h . . . . . . . . . . . . . . . . . . . . . . . . . . . ends here
*/<|MERGE_RESOLUTION|>--- conflicted
+++ resolved
@@ -855,11 +855,7 @@
 **  current input character.  It points into the buffer 'Input->line'.
 */
 
-<<<<<<< HEAD
-/* extern TypInputFile    InputFiles [16]; */
-=======
 /* TL: extern TypInputFile    InputFiles [16]; */
->>>>>>> e2998641
 /* TL: extern TypInputFile *  Input; */
 /* TL: extern Char *          In; */
 
@@ -900,7 +896,6 @@
 } TypOutputFile;
 
 /* TL: extern TypOutputFile   OutputFiles [16]; */
-<<<<<<< HEAD
 /* TL: extern TypOutputFile * Output; */
 
 /* TL: extern TypOutputFile* IgnoreStdoutErrout; */
@@ -912,10 +907,6 @@
 **  The same as 'OpenOutput' but for streams.
 */
 extern TypOutputFile *GetCurrentOutput ( void );
-=======
-/* extern TypOutputFile * Output; */
-/* extern TypOutputFile* IgnoreStdoutErrout; */
->>>>>>> e2998641
 
 /****************************************************************************
 **
