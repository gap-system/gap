/****************************************************************************
**
*W  sysfiles.c                  GAP source                       Frank Celler
*W                                                         & Martin Schönert
*W                                                  & Burkhard Höfling (MAC)
**
**
*Y  Copyright (C)  1996,  Lehrstuhl D für Mathematik,  RWTH Aachen,  Germany
*Y  (C) 1998 School Math and Comp. Sci., University of St Andrews, Scotland
*Y  Copyright (C) 2002 The GAP Group
**
**  The  files  "system.c" and  "sysfiles.c"   contain  all operating  system
**  dependent functions.  File and  stream operations are implemented in this
**  files, all the other system dependent functions in "system.c".  There are
**  various  labels determine which operating  system is  actually used, they
**  are described in "system.c".
*/
#include        "system.h"              /* system dependent part           */


#include        "sysfiles.h"            /* file input/output               */

#include        "gasman.h"              /* garbage collector               */
#include        "objects.h"             /* objects                         */
#include        "scanner.h"             /* scanner                         */

#include        "gap.h"                 /* error handling, initialisation  */

#include        "gvars.h"               /* global variables                */
#include        "calls.h"               /* generic call mechanism          */

#include        "lists.h"               /* generic lists                   */
#include        "listfunc.h"            /* functions for generic lists     */

#include        "plist.h"               /* plain lists                     */
#include        "stringobj.h"              /* strings                         */

#include        "records.h"             /* generic records                 */
#include        "bool.h"                /* Global True and False           */

#include	"code.h"		/* coder                           */
#include	"hpc/thread.h"		/* threads			   */
#include	"hpc/tls.h"			/* thread-local storage		   */

#include        <assert.h>
#include        <fcntl.h>

#if HAVE_LIBREADLINE
#include        <readline/readline.h>   /* readline for interactive input  */
#endif

#include        "read.h"                /* reader                          */


#if HAVE_SELECT
/* Only for the Hook handler calls: */

#include        <sys/time.h>
#include        <sys/types.h>
#endif

#include        <stdio.h>               /* standard input/output functions */
#include        <stdlib.h>              /* ANSI standard functions         */
#include        <string.h>              /* string functions                */
#include        <time.h>                /* time functions                  */

#if HAVE_UNISTD_H                       /* definition of 'R_OK'            */
# include <unistd.h>
#endif


#if HAVE_SIGNAL_H                       /* signal handling functions       */
# include       <signal.h>
typedef void       sig_handler_t ( int );
#endif


#if HAVE_VFORK_H
# include       <vfork.h>
#endif

#if HAVE_ERRNO_H
# include       <errno.h>
#else
extern int errno;
#endif

#if SYS_IS_CYGWIN32
# include       <process.h>
#endif


/* utility to check return value of 'write'  */
ssize_t writeandcheck(int fd, const char *buf, size_t count) {
  int ret;
  ret = write(fd, buf, count);
  if (ret < 0)
    ErrorQuit("Cannot write to file descriptor %d, see 'LastSystemError();'\n",
               fd, 0L);
  return ret;
}


/****************************************************************************
**


*F * * * * * * * * * * * * * * dynamic loading  * * * * * * * * * * * * * * *
*/


/****************************************************************************
**
*F  SyFindOrLinkGapRootFile( <filename>, <crc>, <res> ) . . . .  load or link
**
**  'SyFindOrLinkGapRootFile'  tries to find a GAP  file in the root area and
**  check  if   there is a corresponding    statically  or dynamically linked
**  module.  If the CRC matches this module  is loaded otherwise the filename
**  is returned.
**
**  The function returns:
**
**  0: no file or module was found
**  1: if a dynamically linked module was found
**  2: if a statically linked module was found
**  3: a GAP file was found
**  4: a GAP file was found and the CRC value didn't match
*/
#include        "compstat.h"            /* statically linked modules       */


Int SyFindOrLinkGapRootFile (
    const Char *        filename,
    Int4                crc_gap,
    TypGRF_Data *       result )
{
    UInt4               crc_sta = 0;
    Int                 found_gap = 0;
    Int                 found_sta = 0;
    Char                tmpbuffer[256];
    Char *              tmp;
    Char                module[256];
    Char                name[256];

    StructInitInfo *    info_sta = 0;
    Int                 k;


    /* find the GAP file                                                   */
    result->pathname[0] = '\0';
    tmp = SyFindGapRootFile(filename, tmpbuffer);
    if ( tmp ) {
        strxcpy( result->pathname, tmp, sizeof(result->pathname) );
        strxcpy( name, tmp, sizeof(name) );
    }
    if ( result->pathname[0] ) {
        if ( SyIsReadableFile(result->pathname) == 0 ) {
            found_gap = 1;
        }
        else {
            result->pathname[0] = '\0';
        }
    }
    if ( ! SyUseModule ) {
        return ( found_gap ? 3 : 0 );
    }

    /* try to find any statically link module                              */
    strxcpy( module, "GAPROOT/", sizeof(module) );

    strxcat( module, filename, sizeof(module) );
    for ( k = 0;  CompInitFuncs[k];  k++ ) {
        info_sta = (*(CompInitFuncs[k]))();
        if ( info_sta == 0 ) {
            continue;
        }
        if ( ! strcmp( module, info_sta->name ) ) {
            crc_sta   = info_sta->crc;
            found_sta = 1;
            break;
        }
    }



    /* check if we have to compute the crc                                 */
    if ( found_gap && ( found_sta ) ) {
        if ( crc_gap == 0 ) {
            crc_gap = SyGAPCRC(name);
        } else if ( SyCheckCRCCompiledModule ) {
            if ( crc_gap != SyGAPCRC(name) ) {
                return 4;
            }
        }
    }


    /* now decide what to do                                               */
    if ( found_gap && found_sta && crc_gap != crc_sta ) {
        Pr("#W Static module %s has CRC mismatch, ignoring\n", (Int) filename, 0);
        found_sta = 0;
    }
    if ( found_gap && found_sta ) {
        result->module_info = info_sta;
        return 2;
    }
    if ( found_gap ) {
        return 3;
    }
    if ( found_sta ) {
        result->module_info = info_sta;
        return 2;
    }
    return 0;
}


/****************************************************************************
**
*F  SyGAPCRC( <name> )  . . . . . . . . . . . . . . . . . . crc of a GAP file
**
**  This function should  be clever and handle  white spaces and comments but
**  one has to make certain that such characters are not ignored in strings.
**
**  This function *never* returns a 0 unless an error occurred.
*/
static UInt4 syCcitt32[ 256 ] =
{
0x00000000L, 0x77073096L, 0xee0e612cL, 0x990951baL, 0x076dc419L,
0x706af48fL, 0xe963a535L, 0x9e6495a3L, 0x0edb8832L, 0x79dcb8a4L, 0xe0d5e91eL,
0x97d2d988L, 0x09b64c2bL, 0x7eb17cbdL, 0xe7b82d07L, 0x90bf1d91L, 0x1db71064L,
0x6ab020f2L, 0xf3b97148L, 0x84be41deL, 0x1adad47dL, 0x6ddde4ebL, 0xf4d4b551L,
0x83d385c7L, 0x136c9856L, 0x646ba8c0L, 0xfd62f97aL, 0x8a65c9ecL, 0x14015c4fL,
0x63066cd9L, 0xfa0f3d63L, 0x8d080df5L, 0x3b6e20c8L, 0x4c69105eL, 0xd56041e4L,
0xa2677172L, 0x3c03e4d1L, 0x4b04d447L, 0xd20d85fdL, 0xa50ab56bL, 0x35b5a8faL,
0x42b2986cL, 0xdbbbc9d6L, 0xacbcf940L, 0x32d86ce3L, 0x45df5c75L, 0xdcd60dcfL,
0xabd13d59L, 0x26d930acL, 0x51de003aL, 0xc8d75180L, 0xbfd06116L, 0x21b4f4b5L,
0x56b3c423L, 0xcfba9599L, 0xb8bda50fL, 0x2802b89eL, 0x5f058808L, 0xc60cd9b2L,
0xb10be924L, 0x2f6f7c87L, 0x58684c11L, 0xc1611dabL, 0xb6662d3dL, 0x76dc4190L,
0x01db7106L, 0x98d220bcL, 0xefd5102aL, 0x71b18589L, 0x06b6b51fL, 0x9fbfe4a5L,
0xe8b8d433L, 0x7807c9a2L, 0x0f00f934L, 0x9609a88eL, 0xe10e9818L, 0x7f6a0dbbL,
0x086d3d2dL, 0x91646c97L, 0xe6635c01L, 0x6b6b51f4L, 0x1c6c6162L, 0x856530d8L,
0xf262004eL, 0x6c0695edL, 0x1b01a57bL, 0x8208f4c1L, 0xf50fc457L, 0x65b0d9c6L,
0x12b7e950L, 0x8bbeb8eaL, 0xfcb9887cL, 0x62dd1ddfL, 0x15da2d49L, 0x8cd37cf3L,
0xfbd44c65L, 0x4db26158L, 0x3ab551ceL, 0xa3bc0074L, 0xd4bb30e2L, 0x4adfa541L,
0x3dd895d7L, 0xa4d1c46dL, 0xd3d6f4fbL, 0x4369e96aL, 0x346ed9fcL, 0xad678846L,
0xda60b8d0L, 0x44042d73L, 0x33031de5L, 0xaa0a4c5fL, 0xdd0d7cc9L, 0x5005713cL,
0x270241aaL, 0xbe0b1010L, 0xc90c2086L, 0x5768b525L, 0x206f85b3L, 0xb966d409L,
0xce61e49fL, 0x5edef90eL, 0x29d9c998L, 0xb0d09822L, 0xc7d7a8b4L, 0x59b33d17L,
0x2eb40d81L, 0xb7bd5c3bL, 0xc0ba6cadL, 0xedb88320L, 0x9abfb3b6L, 0x03b6e20cL,
0x74b1d29aL, 0xead54739L, 0x9dd277afL, 0x04db2615L, 0x73dc1683L, 0xe3630b12L,
0x94643b84L, 0x0d6d6a3eL, 0x7a6a5aa8L, 0xe40ecf0bL, 0x9309ff9dL, 0x0a00ae27L,
0x7d079eb1L, 0xf00f9344L, 0x8708a3d2L, 0x1e01f268L, 0x6906c2feL, 0xf762575dL,
0x806567cbL, 0x196c3671L, 0x6e6b06e7L, 0xfed41b76L, 0x89d32be0L, 0x10da7a5aL,
0x67dd4accL, 0xf9b9df6fL, 0x8ebeeff9L, 0x17b7be43L, 0x60b08ed5L, 0xd6d6a3e8L,
0xa1d1937eL, 0x38d8c2c4L, 0x4fdff252L, 0xd1bb67f1L, 0xa6bc5767L, 0x3fb506ddL,
0x48b2364bL, 0xd80d2bdaL, 0xaf0a1b4cL, 0x36034af6L, 0x41047a60L, 0xdf60efc3L,
0xa867df55L, 0x316e8eefL, 0x4669be79L, 0xcb61b38cL, 0xbc66831aL, 0x256fd2a0L,
0x5268e236L, 0xcc0c7795L, 0xbb0b4703L, 0x220216b9L, 0x5505262fL, 0xc5ba3bbeL,
0xb2bd0b28L, 0x2bb45a92L, 0x5cb36a04L, 0xc2d7ffa7L, 0xb5d0cf31L, 0x2cd99e8bL,
0x5bdeae1dL, 0x9b64c2b0L, 0xec63f226L, 0x756aa39cL, 0x026d930aL, 0x9c0906a9L,
0xeb0e363fL, 0x72076785L, 0x05005713L, 0x95bf4a82L, 0xe2b87a14L, 0x7bb12baeL,
0x0cb61b38L, 0x92d28e9bL, 0xe5d5be0dL, 0x7cdcefb7L, 0x0bdbdf21L, 0x86d3d2d4L,
0xf1d4e242L, 0x68ddb3f8L, 0x1fda836eL, 0x81be16cdL, 0xf6b9265bL, 0x6fb077e1L,
0x18b74777L, 0x88085ae6L, 0xff0f6a70L, 0x66063bcaL, 0x11010b5cL, 0x8f659effL,
0xf862ae69L, 0x616bffd3L, 0x166ccf45L, 0xa00ae278L, 0xd70dd2eeL, 0x4e048354L,
0x3903b3c2L, 0xa7672661L, 0xd06016f7L, 0x4969474dL, 0x3e6e77dbL, 0xaed16a4aL,
0xd9d65adcL, 0x40df0b66L, 0x37d83bf0L, 0xa9bcae53L, 0xdebb9ec5L, 0x47b2cf7fL,
0x30b5ffe9L, 0xbdbdf21cL, 0xcabac28aL, 0x53b39330L, 0x24b4a3a6L, 0xbad03605L,
0xcdd70693L, 0x54de5729L, 0x23d967bfL, 0xb3667a2eL, 0xc4614ab8L, 0x5d681b02L,
0x2a6f2b94L, 0xb40bbe37L, 0xc30c8ea1L, 0x5a05df1bL, 0x2d02ef8dL
};

Int4 SyGAPCRC( const Char * name )
{
    UInt4       crc;
    UInt4       old;
    UInt4       new;
    Int4        ch;
    Int         fid;
    Int         seen_nl;
    Char        buf[BUFSIZ];
    FILE        *f;

    /* the CRC of a non existing file is 0                                 */
    fid = SyFopen( name, "r" );
    if ( fid == -1 ) {
        return 0;
    }

    /* read in the file byte by byte and compute the CRC                   */
    crc = 0x12345678L;
    seen_nl = 0;

    /* Here it is both safe and sensible to use buffered IO */
    f = fdopen(syBuf[fid].fp, "r");
    setbuf(f, buf);

    while ( (ch =  fgetc(f) )!= EOF ) {
        if ( ch == '\377' || ch == '\n' || ch == '\r' )
            ch = '\n';
        if ( ch == '\n' ) {
            if ( seen_nl )
                continue;
            else
                seen_nl = 1;
        }
        else
            seen_nl = 0;
        old = (crc >> 8) & 0x00FFFFFFL;
        new = syCcitt32[ ( (UInt4)( crc ^ ch ) ) & 0xff ];
        crc = old ^ new;
    }
    if ( crc == 0 ) {
        crc = 1;
    }

    /* and close it again                                                  */
    SyFclose( fid );
    fclose(f);
    /* Emulate a signed shift: */
    if (crc & 0x80000000L)
        return (Int4) ((crc >> 4) | 0xF0000000L);
    else
        return (Int4) (crc >> 4);
}


/*
<#GAPDoc Label="CrcString">
<ManSection>
<Func Name="CrcString" Arg='str'/>
<Returns>an integer</Returns>

<Description>
This function computes a cyclic redundancy check number from a string
<A>str</A>. See also <Ref Func="CrcFile"/>.
<Example>
gap> CrcString("GAP example string");
-50451670
</Example>
</Description>
</ManSection>

<#/GAPDoc>
*/

/* And here we include a variant working on a GAP string */
Obj FuncCrcString( Obj self, Obj str ) {
    UInt4       crc;
    UInt4       old;
    UInt4       new;
    UInt4       i, len;
    Char        *ptr;
    Int4        ch;
    Int         seen_nl;

    /* check the argument                                                  */
    while ( ! IsStringConv( str ) ) {
        str = ErrorReturnObj(
            "<str> must be a string (not a %s)",
            (Int)TNAM_OBJ(str), 0L,
            "you can replace <filename> via 'return <str>;'" );
    }

    ptr = CSTR_STRING(str);
    len = GET_LEN_STRING(str);
    crc = 0x12345678L;
    seen_nl = 0;
    for (i = 0; i < len; i++) {
        ch = (Int4)(ptr[i]);
        if ( ch == '\377' || ch == '\n' || ch == '\r' )
            ch = '\n';
        if ( ch == '\n' ) {
            if ( seen_nl )
                continue;
            else
                seen_nl = 1;
        }
        else
            seen_nl = 0;
        old = (crc >> 8) & 0x00FFFFFFL;
        new = syCcitt32[ ( (UInt4)( crc ^ ch ) ) & 0xff ];
        crc = old ^ new;
    }
    if ( crc == 0 ) {
        crc = 1;
    }
    return INTOBJ_INT(((Int4) crc) >> 4);
}


/****************************************************************************
**
*F  SyLoadModule( <name>, <func> )  . . . . . . . . .  load a compiled module
*/

/* some compiles define symbols beginning with an underscore               */
/* but dlopen() on Mac OS X adds one in for free!                              */
#if C_UNDERSCORE_SYMBOLS
#if defined(SYS_IS_DARWIN) && SYS_IS_DARWIN
# define SYS_INIT_DYNAMIC       "Init__Dynamic"
#else
#if defined(SYS_IS_CYGWIN32) && SYS_IS_CYGWIN32
# define SYS_INIT_DYNAMIC       "Init__Dynamic"
#else
# define SYS_INIT_DYNAMIC       "_Init__Dynamic"
#endif
#endif
#else
# define SYS_INIT_DYNAMIC       "Init__Dynamic"
#endif

/****************************************************************************
**
*f  SyLoadModule( <name> )  . . . . . . . . . . . . . . . . . . . . .  dlopen
*/
#if HAVE_DLOPEN

#include <dlfcn.h>

#ifndef RTLD_LAZY
#define RTLD_LAZY               1
#endif

Int SyLoadModule( const Char * name, InitInfoFunc * func )
{
    void *          init;
    void *          handle;

    *func = 0;

    handle = dlopen( name, RTLD_LAZY | RTLD_GLOBAL);
    if ( handle == 0 ) {
      Pr("#W dlopen() error: %s\n", (long) dlerror(), 0L);
      return 1;
    }

    init = dlsym( handle, SYS_INIT_DYNAMIC );
    if ( init == 0 )
      return 3;

    *func = (InitInfoFunc) init;
    return 0;
}

#endif


/****************************************************************************
**
*f  SyLoadModule( <name> )  . . . . . . . . . . . . . . . . . . . .  rld_load
*/
#if HAVE_RLD_LOAD

#include <mach-o/rld.h>

InitInfoFunc SyLoadModule( const Char * name, InitInfoFunc * func )
{
    const Char *    names[2];
    unsigned long   init;

    *func = 0;

    names[0] = name;
    names[1] = 0;
    if ( rld_load( 0, 0,  names, 0 ) == 0 ) {
        return 1;
    }
    if ( rld_lookup( 0, SYS_INIT_DYNAMIC, &init ) == 0 ) {
        return 3;
    }
    if ( rld_forget_symbol( 0, SYS_INIT_DYNAMIC ) == 0 ) {
        return 5;
    }
    *func = (InitInfoFunc) init;
    return 0;
}

#endif


/****************************************************************************
**
*f  SyLoadModule( <name> )  . . . . . . . . . . . . . . . . . . .  no support
*/
#if !HAVE_DLOPEN && !HAVE_RLD_LOAD

Int SyLoadModule( const Char * name, InitInfoFunc * func )
{
    *func = 0;
    return 7;
}

#endif


/****************************************************************************
**

*F * * * * * * * * * * * * * * * window handler * * * * * * * * * * * * * * *
*/


/****************************************************************************
**

*F  IS_SEP( <C> ) . . . . . . . . . . . . . . . . . . . .  is <C> a separator
*/
#define IS_SEP(C)       (!IsAlpha(C) && !IsDigit(C) && (C)!='_')


/****************************************************************************
**
*F  CTR( <V> )  . . . . . . . . . . . . . . . .  convert <V> into control-<V>
*/
#define CTR(C)          ((C) & 0x1F)    /* <ctr> character                 */


/****************************************************************************
**
*F  Esc( <V> )  . . . . . . . . . . . . . . . . . convert <V> into escape-<V>
*/
#define Esc(C)          ((C) | 0x100)   /* <esc> character                 */


/****************************************************************************
**
*F  CTV( <V> )  . . . . . . . . . . . . . . . . .  convert <V> into quote <V>
*/
#define CTV(C)          ((C) | 0x200)   /* <ctr>V quotes characters        */


/****************************************************************************
**

*F  syWinPut( <fid>, <cmd>, <str> ) . . . . send a line to the window handler
**
**  'syWinPut'  send the command   <cmd> and the  string  <str> to the window
**  handler associated with the  file identifier <fid>.   In the string <str>
**  '@'  characters are duplicated, and   control characters are converted to
**  '@<chr>', e.g., <newline> is converted to '@J'.
*/
void syWinPut (
    Int                 fid,
    const Char *        cmd,
    const Char *        str )
{
    Int                 fd;             /* file descriptor                 */
    Char                tmp [130];      /* temporary buffer                */
    const Char *        s;              /* pointer into the string         */
    Char *              t;              /* pointer into the temporary      */

    /* if not running under a window handler, don't do anything            */
    if ( ! SyWindow || 4 <= fid )
        return;

    /* get the file descriptor                                             */
    if ( fid == 0 || fid == 2 )  fd = syBuf[fid].echo;
    else                         fd = syBuf[fid].fp;

    /* print the cmd                                                       */
    writeandcheck( fd, cmd, strlen(cmd) );

    /* print the output line, duplicate '@' and handle <ctr>-<chr>         */
    s = str;  t = tmp;
    while ( *s != '\0' ) {
        if ( *s == '@' ) {
            *t++ = '@';  *t++ = *s++;
        }
        else if ( CTR('A') <= *s && *s <= CTR('Z') ) {
            *t++ = '@';  *t++ = *s++ - CTR('A') + 'A';
        }
        else {
            *t++ = *s++;
        }
        if ( 128 <= t-tmp ) {
            writeandcheck( fd, tmp, t-tmp );
            t = tmp;
        }
    }
    if ( 0 < t-tmp ) {
        writeandcheck( fd, tmp, t-tmp );
    }
}


/****************************************************************************
**
*F  SyWinCmd( <str>, <len> )  . . . . . . . . . . . . .  execute a window cmd
**
**  'SyWinCmd' send   the  command <str> to  the   window  handler (<len>  is
**  ignored).  In the string <str> '@' characters are duplicated, and control
**  characters  are converted to  '@<chr>', e.g.,  <newline> is converted  to
**  '@J'.  Then  'SyWinCmd' waits for  the window handlers answer and returns
**  that string.
*/
Char WinCmdBuffer [8000];

Char * SyWinCmd (
    const Char *        str,
    UInt                len )
{
    Char                buf [130];      /* temporary buffer                */
    const Char *        s;              /* pointer into the string         */
    const Char *        bb;             /* pointer into the temporary      */
    Char *              b;              /* pointer into the temporary      */
    UInt                i;              /* loop variable                   */
#if SYS_IS_CYGWIN32
    UInt                len1;           /* temporary storage for len       */
#endif

    /* if not running under a window handler, don't do nothing             */
    if ( ! SyWindow )
        return "I1+S52+No Window Handler Present";

    /* compute the length of the (expanded) string (and ignore argument)   */
    len = 0;
    for ( s = str; *s != '\0'; s++ )
        len += 1 + (*s == '@' || (CTR('A') <= *s && *s <= CTR('Z')));

    /* send the length to the window handler                               */
    b = buf;
    for ( ; 0 < len;  len /= 10 ) {
        *b++ = (len % 10) + '0';
    }
    *b++ = '+';
    *b++ = '\0';
    syWinPut( 1, "@w", buf );

    /* send the string to the window handler                               */
    syWinPut( 1, "", str );

    /* read the length of the answer                                       */
    b = WinCmdBuffer;
    i = 3;
    while ( 0 < i ) {
        len = read( 0, b, i );
        i  -= len;
        b  += len;
    }
    if ( WinCmdBuffer[0] != '@' || WinCmdBuffer[1] != 'a' )
        return "I1+S41+Illegal Answer";
    b = WinCmdBuffer+2;
    for ( i=1,len=0; '0' <= *b && *b <= '9';  i *= 10 ) {
        len += (*b-'0')*i;
        while ( read( 0, b, 1 ) != 1 )  ;
    }

    /* read the arguments of the answer                                    */
    b = WinCmdBuffer;
    i = len;
#if SYS_IS_CYGWIN32
    len1 = len;
    while ( 0 < i ) {
        len = read( 0, b, i );
        b += len;
        i  -= len;
        s  += len;
    }
    len = len1;
#else
    while ( 0 < i ) {
        len = read( 0, b, i );
        i  -= len;
        s  += len;
    }
#endif

    /* shrink '@@' into '@'                                                */
    for ( bb = b = WinCmdBuffer;  0 < len;  len-- ) {
        if ( *bb == '@' ) {
            bb++;
            if ( *bb == '@' )
                *b++ = '@';
            else if ( 'A' <= *bb && *bb <= 'Z' )
                *b++ = CTR(*bb);
            bb++;
        }
        else {
            *b++ = *bb++;
        }
    }
    *b = 0;

    /* return the string                                                   */
    return WinCmdBuffer;
}


/****************************************************************************
**

*F * * * * * * * * * * * * * * * * open/close * * * * * * * * * * * * * * * *
*/


/****************************************************************************
**

*V  syBuf . . . . . . . . . . . . . .  buffer and other info for files, local
**
**  'syBuf' is  a array used as  buffers for  file I/O to   prevent the C I/O
**  routines  from   allocating their  buffers  using  'malloc',  which would
**  otherwise confuse Gasman.
**
**
**  Actually these days SyBuf just stores various file info. SyBuffers
**  stores buffers for the relatively few files that need them.
*/

SYS_SY_BUF syBuf [256];

SYS_SY_BUFFER syBuffers [ 32];


/****************************************************************************
**
*F  SyFopen( <name>, <mode> ) . . . . . . . .  open the file with name <name>
**
**  The function 'SyFopen'  is called to open the file with the name  <name>.
**  If <mode> is "r" it is opened for reading, in this case  it  must  exist.
**  If <mode> is "w" it is opened for writing, it is created  if  neccessary.
**  If <mode> is "a" it is opened for appending, i.e., it is  not  truncated.
**
**  'SyFopen' returns an integer used by the scanner to  identify  the  file.
**  'SyFopen' returns -1 if it cannot open the file.
**
**  The following standard files names and file identifiers  are  guaranteed:
**  'SyFopen( "*stdin*", "r")' returns 0 identifying the standard input file.
**  'SyFopen( "*stdout*","w")' returns 1 identifying the standard outpt file.
**  'SyFopen( "*errin*", "r")' returns 2 identifying the brk loop input file.
**  'SyFopen( "*errout*","w")' returns 3 identifying the error messages file.
**
**  If it is necessary  to adjust the filename  this should be done here, the
**  filename convention used in GAP is that '/' is the directory separator.
**
**  Right now GAP does not read nonascii files, but if this changes sometimes
**  'SyFopen' must adjust the mode argument to open the file in binary mode.
*/

Int SyFopen (
    const Char *        name,
    const Char *        mode )
{
    Int                 fid;
    Char                namegz [1024];
    Char                cmd [1024];
    int                 flags = 0;

    /* handle standard files                                               */
    if ( strcmp( name, "*stdin*" ) == 0 ) {
        if ( strcmp( mode, "r" ) != 0 )
          return -1;
        else
          return 0;
    }
    else if ( strcmp( name, "*stdout*" ) == 0 ) {
        if ( strcmp( mode, "w" ) != 0 && strcmp( mode, "a" ) != 0 )
          return -1;
        else
          return 1;
    }
    else if ( strcmp( name, "*errin*" ) == 0 ) {
        if ( strcmp( mode, "r" ) != 0 )
          return -1;
        else if ( syBuf[2].fp == -1 )
          return -1;
        else
          return 2;
    }
    else if ( strcmp( name, "*errout*" ) == 0 ) {
        if ( strcmp( mode, "w" ) != 0 && strcmp( mode, "a" ) != 0 )
          return -1;
        else
          return 3;
    }

    HashLock(&syBuf);
    /* try to find an unused file identifier                               */
    for ( fid = 4; fid < sizeof(syBuf)/sizeof(syBuf[0]); ++fid )
        if ( syBuf[fid].fp == -1 )
          break;
    
    if ( fid == sizeof(syBuf)/sizeof(syBuf[0]) ) {
        HashUnlock(&syBuf);
        return (Int)-1;
    }

    /* set up <namegz> and <cmd> for pipe command                          */
    namegz[0] = '\0';
    if (strlen(name) <= 1018) {
      strxcpy( namegz, name, sizeof(namegz) );
      strxcat( namegz, ".gz", sizeof(namegz) );

      strxcpy( cmd, "gunzip <", sizeof(cmd) );
      strxcat( cmd, namegz, sizeof(cmd) );
    }
    if (strncmp( mode, "r", 1 ) == 0)
      flags = O_RDONLY;
    else if (strncmp( mode, "w",1 ) == 0)
      flags = O_WRONLY | O_CREAT | O_TRUNC;
    else if (strncmp( mode, "a",1) == 0)
      flags = O_WRONLY | O_APPEND | O_CREAT;
    else
      {
        Pr("Panic: Unknown mode %s\n",(Int) mode, 0);
        SyExit(2);
      }

#if SYS_IS_CYGWIN32
    if(strlen(mode) >= 2 && mode[1] == 'b')
       flags |= O_BINARY;
#endif
    /* try to open the file                                                */
    if ( 0 <= (syBuf[fid].fp = open(name,flags, 0644)) ) {
        syBuf[fid].pipe = 0;
        syBuf[fid].echo = syBuf[fid].fp;
        syBuf[fid].ateof = 0;
        syBuf[fid].crlast = 0;
        syBuf[fid].bufno = -1;
        syBuf[fid].isTTY = 0;
    }
#if HAVE_POPEN
   else if ( strncmp(mode,"r",1) == 0
           && SyIsReadableFile(namegz) == 0
             && ( (syBuf[fid].pipehandle = popen(cmd,"r"))
               ) ) {
        syBuf[fid].pipe = 1;
        syBuf[fid].fp = fileno(syBuf[fid].pipehandle);
        syBuf[fid].ateof = 0;
        syBuf[fid].crlast = 0;
        syBuf[fid].bufno = -1;
        syBuf[fid].isTTY = 0;
    }
#endif
    else {
        HashUnlock(&syBuf);
        return (Int)-1;
    }

    HashUnlock(&syBuf);

    if(strncmp(mode, "r", 1) == 0)
        SySetBuffering(fid);

    /* return file identifier                                              */
    return fid;
}

// Lock on SyBuf for both SyBuf and SyBuffers

UInt SySetBuffering( UInt fid )
{
  UInt bufno;

  if (syBuf[fid].fp == -1)
    ErrorQuit("Can't set buffering for a closed stream", 0, 0);
  if (syBuf[fid].bufno >= 0)
    return 1;

  bufno = 0;
  HashLock(&syBuf);
  while (bufno < sizeof(syBuffers)/sizeof(syBuffers[0]) &&
         syBuffers[bufno].inuse != 0)
    bufno++;
  if (bufno >= sizeof(syBuffers)/sizeof(syBuffers[0])) {
      HashUnlock(&syBuf);
      return 0;
  }
  syBuf[fid].bufno = bufno;
  syBuffers[bufno].inuse = 1;
  syBuffers[bufno].bufstart = 0;
  syBuffers[bufno].buflen = 0;
  HashUnlock(&syBuf);
  return 1;
}

/****************************************************************************
**
*F  SyFclose( <fid> ) . . . . . . . . . . . . . . . . .  close the file <fid>
**
**  'SyFclose' closes the file with the identifier <fid>  which  is  obtained
**  from 'SyFopen'.
*/
Int SyFclose (
    Int                 fid )
{
    /* check file identifier                                               */
    if ( sizeof(syBuf)/sizeof(syBuf[0]) <= fid || fid < 0 ) {
        fputs("gap: panic 'SyFclose' asked to close illegal fid!\n",stderr);
        return -1;
    }
    if ( syBuf[fid].fp == -1 ) {
        fputs("gap: panic 'SyFclose' asked to close closed file!\n",stderr);
        return -1;
    }

    /* refuse to close the standard files                                  */
    if ( fid == 0 || fid == 1 || fid == 2 || fid == 3 ) {
        return -1;
    }
    HashLock(&syBuf);
    /* try to close the file                                               */
    if ( (syBuf[fid].pipe == 0 && close( syBuf[fid].fp ) == EOF)
      || (syBuf[fid].pipe == 1 && pclose( syBuf[fid].pipehandle ) == -1
#ifdef ECHILD
          && errno != ECHILD
#endif
          ) )
    {
        fputs("gap: 'SyFclose' cannot close file, ",stderr);
        fputs("maybe your file system is full?\n",stderr);
        syBuf[fid].fp = -1;
        HashUnlock(&syBuf);
        return -1;
    }

    /* mark the buffer as unused                                           */
    if (syBuf[fid].bufno >= 0)
      syBuffers[syBuf[fid].bufno].inuse = 0;
    syBuf[fid].fp = -1;
    HashUnlock(&syBuf);
    return 0;
}


/****************************************************************************
**
*F  SyIsEndOfFile( <fid> )  . . . . . . . . . . . . . . . end of file reached
*/
Int SyIsEndOfFile (
    Int                 fid )
{
    /* check file identifier                                               */
    if ( sizeof(syBuf)/sizeof(syBuf[0]) <= fid || fid < 0 ) {
        return -1;
    }
    if ( syBuf[fid].fp == -1 ) {
        return -1;
    }

    /* *stdin* and *errin* are never at end of file                        */
    if ( fid < 4 )
        return 0;

    /* How to detect end of file ?? */

    return syBuf[fid].ateof;
    /* return feof(syBuf[fid].fp);*/
}


/****************************************************************************
**
*F  syStartraw( <fid> ) . . . . . . start raw mode on input file <fid>, local
**
**  The  following four  functions are  the  actual system  dependent part of
**  'SyFgets'.
**
**  'syStartraw' tries to put the file with the file  identifier  <fid>  into
**  raw mode.  I.e.,  disabling  echo  and  any  buffering.  It also finds  a
**  place to put the echoing  for  'syEchoch'.  If  'syStartraw'  succedes it
**  returns 1, otherwise, e.g., if the <fid> is not a terminal, it returns 0.
**
**  'syStopraw' stops the raw mode for the file  <fid>  again,  switching  it
**  back into whatever mode the terminal had before 'syStartraw'.
**
**  'syGetch' reads one character from the file <fid>, which must  have  been
**  turned into raw mode before, and returns it.
**
**  'syEchoch' puts the character <ch> to the file opened by 'syStartraw' for
**  echoing.  Note that if the user redirected 'stdout' but not 'stdin',  the
**  echo for 'stdin' must go to 'ttyname(fileno(stdin))' instead of 'stdout'.
*/

extern UInt syStartraw (
            Int                 fid );

extern void syStopraw (
            Int                 fid );

#if HAVE_SGTTY_H || HAVE_TERMIO_H || HAVE_TERMIOS_H


#if HAVE_TERMIOS_H

  /****************************************************************************
  **  For UNIX System V, input/output redirection and typeahead are  supported.
  **  We  turn off input buffering  and canonical input editing and  also echo.
  **  Because we leave the signals enabled  we  have  to disable the characters
  **  for interrupt and quit, which are usually set to '<ctr>-C' and '<ctr>-B'.
  **  We   also turn off the  xon/xoff  start  and  stop  characters, which are
  **  usually set to  '<ctr>-S'  and '<ctr>-Q' so we  can get those characters.
  **  We do  not turn of  signals  'ISIG' because  we want   to catch  stop and
  **  continue signals if this particular version  of UNIX supports them, so we
  **  can turn the terminal line back to cooked mode before stopping GAP.
  */
  #include <termios.h>
  struct termios   syOld, syNew;           /* old and new terminal state      */

#elif HAVE_TERMIO_H

  #include       <termio.h>
  struct termio   syOld, syNew;           /* old and new terminal state      */

  #ifndef TCSETAW
    /* cygwin32 provides no SETAW. Try using SETA instead in that case */
    #define TCSETAW TCSETA
  #endif

#elif HAVE_SGTTY_H

  /****************************************************************************
  **  For Berkeley UNIX, input/output redirection and typeahead are  supported.
  **  We switch the terminal line into 'CBREAK' mode and also disable the echo.
  **  We do not switch to 'RAW'  mode because  this would flush  all typeahead.
  **  Because 'CBREAK' leaves signals enabled we have to disable the characters
  **  for interrupt and quit, which are usually set to '<ctr>-C' and '<ctr>-B'.
  **  We also turn  off  the  xon/xoff  start and  stop characters,  which  are
  **  usually set  to '<ctr>-S' and '<ctr>-Q' so  we can get  those characters.
  **  We  do not  change the  suspend  character, which  is usually  '<ctr>-Z',
  **  instead we catch the signal, so that we  can turn  the terminal line back
  **  to cooked mode before stopping GAP and back to raw mode when continuing.
  */

  #include       <sgtty.h>
  struct sgttyb   syOld, syNew;           /* old and new terminal state      */
  struct tchars   syOldT, syNewT;         /* old and new special characters  */

#endif


#ifdef SIGTSTP

Int syFid;

void syAnswerCont ( int signr )
{
    syStartraw( syFid );
    signal( SIGCONT, SIG_DFL );
    kill( getpid(), SIGCONT );
}

void syAnswerTstp ( int signr )
{
    syStopraw( syFid );
    signal( SIGCONT, syAnswerCont );
    kill( getpid(), SIGTSTP );
}

#endif

UInt syStartraw ( Int fid )
{
    /* if running under a window handler, tell it that we want to read     */
    if ( SyWindow ) {
        if      ( fid == 0 ) { syWinPut( fid, "@i", "" );  return 1; }
        else if ( fid == 2 ) { syWinPut( fid, "@e", "" );  return 1; }
        else {                                             return 0; }
    }

#if HAVE_TERMIOS_H || HAVE_TERMIO_H

    /* try to get the terminal attributes, will fail if not terminal       */
#if HAVE_TERMIOS_H
    if ( tcgetattr( syBuf[fid].fp, &syOld) == -1 )
        return 0;
#elif HAVE_TERMIO_H
    if ( ioctl( syBuf[fid].fp, TCGETA, &syOld ) == -1 )
        return 0;
#endif

    /* disable interrupt, quit, start and stop output characters           */
    syNew = syOld;
    syNew.c_cc[VINTR] = 0377;
    syNew.c_cc[VQUIT] = 0377;
    /*C 27-Nov-90 martin changing '<ctr>S' and '<ctr>Q' does not work      */
    /*C syNew.c_iflag    &= ~(IXON|INLCR|ICRNL);                           */
    syNew.c_iflag    &= ~(INLCR|ICRNL);

    /* disable input buffering, line editing and echo                      */
    syNew.c_cc[VMIN]  = 1;
    syNew.c_cc[VTIME] = 0;
    syNew.c_lflag    &= ~(ECHO|ICANON);

#if HAVE_TERMIOS_H
    if ( tcsetattr( syBuf[fid].fp, TCSANOW, &syNew) == -1 )
        return 0;
#elif HAVE_TERMIO_H
    if ( ioctl( syBuf[fid].fp, TCSETAW, &syNew ) == -1 )
        return 0;
#endif

#elif HAVE_SGTTY_H

    /* try to get the terminal attributes, will fail if not terminal       */
    if ( ioctl( syBuf[fid].fp, TIOCGETP, (char*)&syOld ) == -1 )
        return 0;

    /* disable interrupt, quit, start and stop output characters           */
    if ( ioctl( syBuf[fid].fp, TIOCGETC, (char*)&syOldT ) == -1 )
        return 0;
    syNewT = syOldT;
    syNewT.t_intrc  = -1;
    syNewT.t_quitc  = -1;
    /*C 27-Nov-90 martin changing '<ctr>S' and '<ctr>Q' does not work      */
    /*C syNewT.t_startc = -1;                                              */
    /*C syNewT.t_stopc  = -1;                                              */
    if ( ioctl( syBuf[fid].fp, TIOCSETC, (char*)&syNewT ) == -1 )
        return 0;

    /* disable input buffering, line editing and echo                      */
    syNew = syOld;
    syNew.sg_flags |= CBREAK;
    syNew.sg_flags &= ~ECHO;
    if ( ioctl( syBuf[fid].fp, TIOCSETN, (char*)&syNew ) == -1 )
        return 0;

#endif


#ifdef SIGTSTP
    /* install signal handler for stop                                     */
    syFid = fid;
    signal( SIGTSTP, syAnswerTstp );
#endif

    /* indicate success                                                    */
    return 1;
}


#endif /* HAVE_SGTTY_H || HAVE_TERMIO_H || HAVE_TERMIOS_H */


/****************************************************************************
**
*F  syStopraw( <fid> )  . . . . . .  stop raw mode on input file <fid>, local
*/
#if HAVE_SGTTY_H || HAVE_TERMIO_H || HAVE_TERMIOS_H

void syStopraw (
    Int                 fid )
{
    /* if running under a window handler, don't do nothing                 */
    if ( SyWindow )
        return;

#ifdef SIGTSTP
    /* remove signal handler for stop                                      */
    signal( SIGTSTP, SIG_DFL );
#endif

#if HAVE_TERMIOS_H

    /* enable input buffering, line editing and echo again                 */
    if (tcsetattr(syBuf[fid].fp, TCSANOW, &syOld) == -1)
        fputs("gap: 'ioctl' could not turn off raw mode!\n",stderr);

#elif HAVE_TERMIO_H

    /* enable input buffering, line editing and echo again                 */
    if ( ioctl( syBuf[fid].fp, TCSETAW, &syOld ) == -1 )
        fputs("gap: 'ioctl' could not turn off raw mode!\n",stderr);

#elif HAVE_SGTTY_H

    /* enable input buffering, line editing and echo again                 */
    if ( ioctl( syBuf[fid].fp, TIOCSETN, (char*)&syOld ) == -1 )
        fputs("gap: 'ioctl' could not turn off raw mode!\n",stderr);

    /* enable interrupt, quit, start and stop output characters again      */
    if ( ioctl( syBuf[fid].fp, TIOCSETC, (char*)&syOldT ) == -1 )
        fputs("gap: 'ioctl' could not turn off raw mode!\n",stderr);

#endif
}

#endif /* HAVE_SGTTY_H || HAVE_TERMIO_H || HAVE_TERMIOS_H */



/****************************************************************************
**

*F  SyIsIntr()  . . . . . . . . . . . . . . . . check wether user hit <ctr>-C
**
**  'SyIsIntr' is called from the evaluator at  regular  intervals  to  check
**  wether the user hit '<ctr>-C' to interrupt a computation.
**
**  'SyIsIntr' returns 1 if the user typed '<ctr>-C' and 0 otherwise.
*/


/****************************************************************************
**
*f  SyIsIntr()
**
**  For  UNIX  we  install 'syAnswerIntr' to  answer interrupt 'SIGINT'. If
**  two interrupts  occur within 1 second 'syAnswerIntr' exits GAP.
*/
#if HAVE_SIGNAL 


UInt            syLastIntr;             /* time of the last interrupt      */


#if HAVE_LIBREADLINE
Int doingReadline;
#endif

void syAnswerIntr ( int signr )
{
    UInt                nowIntr;

#if HAVE_LIBREADLINE
    /* ignore during readline */
    if (doingReadline) return;
#endif

    /* get the current wall clock time                                     */
    nowIntr = time(0);

    /* if the last '<ctr>-C' was less than a second ago, exit GAP          */
    if ( syLastIntr && nowIntr-syLastIntr < 1 ) {
        fputs("gap: you hit '<ctr>-C' twice in a second, goodbye.\n",stderr);
        SyExit( 1 );
    }

    /* reinstall 'syAnswerIntr' as signal handler                          */
    signal( SIGINT, syAnswerIntr );
    siginterrupt( SIGINT, 0 );

    /* remember time of this interrupt                                     */
    syLastIntr = nowIntr;

#if HAVE_SIGNAL
    /* interrupt the executor                                              */
    InterruptExecStat();
#endif
}


void SyInstallAnswerIntr ( void )
{
    if ( signal( SIGINT, SIG_IGN ) != SIG_IGN )
    {
        signal( SIGINT, syAnswerIntr );
        siginterrupt( SIGINT, 0 );
    }
}


UInt SyIsIntr ( void )
{
    UInt                isIntr;

    isIntr = (syLastIntr != 0);
    /* The following write has to be conditional to avoid serious
     * performance degradation on shared memory (especially NUMA)
     * architectures when multiple threads all try to write to the same
     * location at the same time. Branch prediction can be expected to
     * be near perfect.
     */
    if (isIntr) syLastIntr = 0;
    return isIntr;
}

<<<<<<< HEAD

/* Code for Timeouts */

volatile int SyAlarmRunning = 0;
volatile int SyAlarmHasGoneOff = 0;

#endif


#if HAVE_TIMER_CREATE && HAVE_SIGACTION && !defined(HPCGAP)

/* Could live without sigaction but it seems to be pretty universal */

/* This uses the POSIX 2001 API
   which allows per-thread timing and minimises risk of
   interference with other code using timers.

   Sadly it's not always available, so we have an alternative implementation
   below using the odler setitimer interface */

/* Handler for the Alarm signal */

int SyHaveAlarms = 1;

/* This API lets us pick wich signal to use */
#define TIMER_SIGNAL SIGVTALRM


/* For now anyway we create one timer at initialisation and use it */
static timer_t syTimer = 0;

#if SYS_IS_CYGWIN32
#define MY_CLOCK CLOCK_REALTIME
#else
#define MY_CLOCK CLOCK_THREAD_CPUTIME_ID
#endif

static void SyInitAlarm( void ) {
/* Create the CPU timer used for timeouts */
  struct sigevent se;
  se.sigev_notify = SIGEV_SIGNAL;
  se.sigev_signo = TIMER_SIGNAL;
  se.sigev_value.sival_int = 0x12345678;
  if (timer_create( MY_CLOCK, &se, &syTimer)) {
    Pr("#E  Could not create interval timer. Timeouts will not be supported\n",0L,0L);
    SyHaveAlarms = 0;
  }
}

static void syAnswerAlarm ( int signr, siginfo_t * si, void *context)
{
    /* interrupt the executor                                             
       Later we might want to do something cleverer with throwing an 
       exception or dealing better if this isn't our timer     */
  assert( signr == TIMER_SIGNAL);
  assert( si->si_signo == TIMER_SIGNAL);
  assert( si->si_code == SI_TIMER);
  assert( si->si_value.sival_int == 0x12345678 );
  SyAlarmRunning = 0;
  SyAlarmHasGoneOff = 1;
  InterruptExecStat();
}

 
void SyInstallAlarm ( UInt seconds, UInt nanoseconds )
{
  struct sigaction sa;
  
  sa.sa_handler = NULL;
  sa.sa_sigaction = syAnswerAlarm;
  sigemptyset(&(sa.sa_mask));
  sa.sa_flags = SA_RESETHAND | SA_SIGINFO | SA_RESTART;
  
  /* First install the handler */
  if (sigaction( TIMER_SIGNAL, &sa, NULL ))
    {
      ErrorReturnVoid("Could not set handler for alarm signal",0L,0L,"you can return to ignore");
      return;
    }

  
  struct itimerspec tv;
  tv.it_value.tv_sec = (time_t)seconds;
  tv.it_value.tv_nsec = (long)nanoseconds;
  tv.it_interval.tv_sec = (time_t)0;
  tv.it_interval.tv_nsec = 0L;
  
  SyAlarmRunning = 1;
  SyAlarmHasGoneOff = 0;
  if (timer_settime(syTimer, 0, &tv, NULL)) {
    signal(TIMER_SIGNAL, SIG_DFL);
    ErrorReturnVoid("Could not set interval timer", 0L, 0L, "you can return to ignore");
  }
  return;
}

void SyStopAlarm(UInt *seconds, UInt *nanoseconds) {
  struct itimerspec tv, buf;
  tv.it_value.tv_sec = (time_t)0;
  tv.it_value.tv_nsec = 0L;
  tv.it_interval.tv_sec = (time_t)0;
  tv.it_interval.tv_nsec = 0L;

  timer_settime(syTimer, 0, &tv, &buf);
  SyAlarmRunning = 0;
  signal(TIMER_SIGNAL, SIG_IGN);

  if (seconds)
    *seconds = (UInt)buf.it_value.tv_sec;
  if (nanoseconds)
    *nanoseconds = (UInt)buf.it_value.tv_nsec;
  return;
}

#else
#if HAVE_SETITIMER && HAVE_SIGACTION && !defined(HPCGAP)

/* Using setitimer and getitimer from sys/time.h */
/* again sigaction could be replaced by signal if that was useful
 sigaction is just a bit more robust */

/* Handler for the Alarm signal */

int SyHaveAlarms = 1;


static void SyInitAlarm( void ) {
  /* No initialisation in this case */
  return; 
}

static void syAnswerAlarm ( int signr, siginfo_t * si, void *context)
{
    /* interrupt the executor                                             
       Later we might want to do something cleverer with throwing an 
       exception or dealing better if this isn't our timer     */
  assert( signr == SIGVTALRM);
  assert( si->si_signo == SIGVTALRM);
  SyAlarmRunning = 0;
  SyAlarmHasGoneOff = 1;
  InterruptExecStat();
}

 
void SyInstallAlarm ( UInt seconds, UInt nanoseconds )
{
  struct sigaction sa;
  
  sa.sa_handler = NULL;
  sa.sa_sigaction = syAnswerAlarm;
  sigemptyset(&(sa.sa_mask));
  sa.sa_flags = SA_RESETHAND | SA_SIGINFO | SA_RESTART;

  
  /* First install the handler */
  if (sigaction( SIGVTALRM, &sa, NULL ))
    {
      ErrorReturnVoid("Could not set handler for alarm signal",0L,0L,"you can return to ignore");
      return;
    }

  
  struct itimerval tv;
  tv.it_value.tv_sec = (time_t)seconds;
  tv.it_value.tv_usec = (suseconds_t)(nanoseconds/1000);
  tv.it_interval.tv_sec = (time_t)0;
  tv.it_interval.tv_usec = (suseconds_t)0L;
  
  SyAlarmRunning = 1;
  SyAlarmHasGoneOff = 0;
  if (setitimer(ITIMER_VIRTUAL, &tv, NULL)) {
    signal(SIGVTALRM, SIG_IGN);
    ErrorReturnVoid("Could not set interval timer", 0L, 0L, "you can return to ignore");
  }
  return;
}

void SyStopAlarm(UInt *seconds, UInt *nanoseconds) {
  struct itimerval tv, buf;
  tv.it_value.tv_sec = (time_t)0;
  tv.it_value.tv_usec = (suseconds_t)0L;
  tv.it_interval.tv_sec = (time_t)0;
  tv.it_interval.tv_usec = (suseconds_t)0L;

  setitimer(ITIMER_VIRTUAL, &tv, &buf);
  SyAlarmRunning = 0;
  signal(SIGVTALRM, SIG_IGN);

  if (seconds)
    *seconds = (UInt)buf.it_value.tv_sec;
  if (nanoseconds)
    *nanoseconds = 1000*(UInt)buf.it_value.tv_usec;
  return;
}

#else
int SyHaveAlarms = 0;

/* stub implementations */

static void SyInitAlarm( void ) {
  /* No initialisation in this case */
  return; 
}

 
void SyInstallAlarm ( UInt seconds, UInt nanoseconds )
{
  assert(0);
  return;
}

void SyStopAlarm(UInt *seconds, UInt *nanoseconds) {
  assert(0);
  return;
}

#endif
=======
>>>>>>> e2998641
#endif


/****************************************************************************
 **
 *F  getwindowsize() . . . . . . . get screen size from termcap or TIOCGWINSZ
 **
 **  For UNIX  we  install 'syWindowChangeIntr' to answer 'SIGWINCH'.
 */

#if HAVE_SYS_IOCTL_H
#include <sys/ioctl.h>             /* for TIOCGWINSZ */
#endif

#define CO SyNrCols
#define LI SyNrRows
/* SyNrCols can be at most MAXLENOUTPUTLINE */
#define ML MAXLENOUTPUTLINE

#ifdef TIOCGWINSZ
/* signal routine: window size changed */
void syWindowChangeIntr ( int signr )
{
    struct winsize win;
    if(ioctl(0, TIOCGWINSZ, (char *) &win) >= 0) {
        if(!SyNrRowsLocked && win.ws_row > 0)
            LI = win.ws_row;
        if(!SyNrColsLocked && win.ws_col > 0)
          CO = win.ws_col - 1;        /* never trust last column */
        if (CO < 20) CO = 20;
        if (CO > ML) CO = ML;
    }
}

#endif /* TIOCGWINSZ */

void getwindowsize( void )
{
/* it might be that LI, CO have been set by the user with -x, -y */
/* otherwise they are zero */

/* first strategy: try to ask the operating system */
#ifdef TIOCGWINSZ
    if (LI <= 0 || CO <= 0) {
        struct winsize win;

        if(ioctl(0, TIOCGWINSZ, (char *) &win) >= 0) {
            if (LI <= 0)
                LI = win.ws_row;
            if (CO <= 0)
                CO = win.ws_col;
        }
        (void) signal(SIGWINCH, syWindowChangeIntr);
    }
#endif /* TIOCGWINSZ */

#ifdef USE_TERMCAP
/* note that if we define TERMCAP, this has to be linked with -ltermcap */
/* maybe that is -ltermlib on some SYSV machines */
    if (LI <= 0 || CO <= 0) {
              /* this failed - next attempt: try to find info in TERMCAP */
        char *sp;
        char bp[1024];

        if ((sp = getenv("TERM")) != NULL && tgetent(bp,sp) == 1) {
            if(LI <= 0)
                LI = tgetnum("li");
            if(CO <= 0)
                CO = tgetnum("co");
        }
    }
#endif

    /* if nothing worked, use 80x24 */
    if (CO <= 0)
        CO = 80;
    if (LI <= 0)
        LI = 24;

    /* reset CO if value is strange */
    if (CO < 20) CO = 20;
    if (CO > ML) CO = ML;
}

#undef CO
#undef LI
#undef ML


/****************************************************************************
**

*F * * * * * * * * * * * * * * * * * output * * * * * * * * * * * * * * * * *
*/


/****************************************************************************
**

*F  syEchoch( <ch>, <fid> ) . . . . . . . . . . . echo a char to <fid>, local
*/


/****************************************************************************
**
*f  syEchoch( <ch>, <fid> )
*/
#if HAVE_SGTTY_H || HAVE_TERMIO_H || HAVE_TERMIOS_H

void syEchoch (
    Int                 ch,
    Int                 fid )
{
    Char                ch2;

    /* write the character to the associate echo output device             */
    ch2 = ch;
    writeandcheck( syBuf[fid].echo, (char*)&ch2, 1 );

    /* if running under a window handler, duplicate '@'                    */
    if ( SyWindow && ch == '@' ) {
        ch2 = ch;
        writeandcheck( syBuf[fid].echo, (char*)&ch2, 1 );
    }
}

#endif /* HAVE_SGTTY_H || HAVE_TERMIO_H || HAVE_TERMIOS_H */

/****************************************************************************
**
*F  SyEchoch( <ch>, <fid> ) . . . . . . . . . . . . .  echo a char from <fid>
*/
Int SyEchoch (
    Int                 ch,
    Int                 fid )
{
    /* check file identifier                                               */
    if ( sizeof(syBuf)/sizeof(syBuf[0]) <= fid || fid < 0 ) {
        return -1;
    }
    if ( syBuf[fid].fp == -1 ) {
        return -1;
    }
    syEchoch(ch,fid);
    return 0;
}



/****************************************************************************
**
*F  syEchos( <ch>, <fid> )  . . . . . . . . . . . echo a char to <fid>, local
*/


/****************************************************************************
**
*f  syEchos( <ch>, <fid> )
*/
#if HAVE_SGTTY_H || HAVE_TERMIO_H || HAVE_TERMIOS_H

void syEchos (
    const Char *        str,
    Int                 fid )
{
    /* if running under a window handler, send the line to it              */
    if ( SyWindow && fid < 4 )
        syWinPut( fid, (fid == 1 ? "@n" : "@f"), str );

    /* otherwise, write it to the associate echo output device             */
    else
        writeandcheck( syBuf[fid].echo, str, strlen(str) );
}

#endif /* HAVE_SGTTY_H || HAVE_TERMIO_H || HAVE_TERMIOS_H */


/****************************************************************************
**
*F  SyFputs( <line>, <fid> )  . . . . . . . .  write a line to the file <fid>
**
**  'SyFputs' is called to put the  <line>  to the file identified  by <fid>.
*/
UInt   syNrchar;                        /* nr of chars already on the line */
Char   syPrompt [256];                  /* characters already on the line   */



/****************************************************************************
**
*f  SyFputs( <line>, <fid> )
*/
#if HAVE_SGTTY_H || HAVE_TERMIO_H || HAVE_TERMIOS_H

void SyFputs (
    const Char *        line,
    Int                 fid )
{
    UInt                i;

    /* if outputing to the terminal compute the cursor position and length */
    if ( fid == 1 || fid == 3 ) {
        syNrchar = 0;
        for ( i = 0; line[i] != '\0'; i++ ) {
            if ( line[i] == '\n' )  syNrchar = 0;
            else                    syPrompt[syNrchar++] = line[i];
        }
        syPrompt[syNrchar] = '\0';
    }

    /* otherwise compute only the length                                   */
    else {
        for ( i = 0; line[i] != '\0'; i++ )
            ;
    }

    /* if running under a window handler, send the line to it              */
    if ( SyWindow && fid < 4 )
        syWinPut( fid, (fid == 1 ? "@n" : "@f"), line );

    /* otherwise, write it to the output file                              */
    else
        writeandcheck( syBuf[fid].fp, line, i );
}

#endif /* HAVE_SGTTY_H || HAVE_TERMIO_H || HAVE_TERMIOS_H */


/****************************************************************************
**

*F * * * * * * * * * * * * * * * * * input  * * * * * * * * * * * * * * * * *
*/


/****************************************************************************
**

*F  SyFtell( <fid> )  . . . . . . . . . . . . . . . . . .  position of stream
*/
Int SyFtell (
    Int                 fid )
{
    /* check file identifier                                               */
    if ( sizeof(syBuf)/sizeof(syBuf[0]) <= fid || fid < 0 ) {
        return -1;
    }
    if ( syBuf[fid].fp == -1 ) {
        return -1;
    }

    /* cannot seek in a pipe                                               */
    if ( syBuf[fid].pipe ) {
        return -1;
    }

    /* get the position
     */

    return (Int) lseek(syBuf[fid].fp, 0, SEEK_CUR);
}


/****************************************************************************
**
*F  SyFseek( <fid>, <pos> )   . . . . . . . . . . . seek a position of stream
*/
Int SyFseek (
    Int                 fid,
    Int                 pos )
{
    /* check file identifier                                               */
    if ( sizeof(syBuf)/sizeof(syBuf[0]) <= fid || fid < 0 ) {
        return -1;
    }
    if ( syBuf[fid].fp == -1 ) {
        return -1;
    }

    /* cannot seek in a pipe                                               */
    if ( syBuf[fid].pipe ) {
        return -1;
    }

    /* get the position                                                    */
    lseek( syBuf[fid].fp, pos, SEEK_SET );
    return 0;
}


/****************************************************************************
**
*F  syGetchTerm( <fid> )  . . . . . . . . . . . . . . . . . get a char from <fid>
**
**  'SyGetchTerm' reads a character from <fid>, which is already switched
**  to raw mode if it is *stdin* or *errin*.

*/



/****************************************************************************
**
*f  syGetchTerm( <fid> )  . . . . . . . . . . . . . . . . . . . . . UNIX
**
**  This version should be called if the input is stdin and command-line editing
**  etc. is switched on. It handles possible messages from xgap and systems
**  that return odd things rather than waiting for a key
**
*/
#if HAVE_SGTTY_H || HAVE_TERMIO_H || HAVE_TERMIOS_H

/* In the cygwin environment it is not predictable if text files get the
 * '\r' in their line ends filtered out *before* GAP sees them. This leads
 * to problem with continuation of strings or integers over several lines in
 * GAP input. Therefore we introduce a hack which removes such '\r's
 * before '\n's on such a system. Add here if there are other systems with
 * a similar problem.
 */

#if SYS_IS_CYGWIN32
#  define LINE_END_HACK 1
#endif


Int syGetchTerm (
    Int                 fid )
{
    UChar                ch;
    Char                str[2];
    Int ret;

    /* retry on errors or end-of-file. Ignore 0 bytes */

#if LINE_END_HACK
 tryagain:
#endif
    while ( (ret = read( syBuf[fid].fp, &ch, 1 )) == -1 && errno == EAGAIN )
        ;
    if (ret <= 0) return EOF;

    /* if running under a window handler, handle special characters        */
    if ( SyWindow && ch == '@' ) {
        do {
            while ( (ret = read(syBuf[fid].fp, &ch, 1)) == -1 &&
                    errno == EAGAIN ) ;
            if (ret <= 0) return EOF;
        } while ( ch < '@' || 'z' < ch );
        if ( ch == 'y' ) {
            do {
                while ( (ret = read(syBuf[fid].fp, &ch, 1)) == -1 &&
                        errno == EAGAIN );
                if (ret <= 0) return EOF;
            } while ( ch < '@' || 'z' < ch );
            str[0] = ch;
            str[1] = 0;
            syWinPut( syBuf[fid].echo, "@s", str );
            ch = syGetchTerm(fid);
        }
        else if ( 'A' <= ch && ch <= 'Z' )
            ch = CTR(ch);
    }

#if LINE_END_HACK
    /* A hack for non ANSI-C confirming systems which deliver \r or \r\n
     * line ends. These are translated to \n here.
     */
    if (ch == '\n') {
        if (syBuf[fid].crlast) {
            syBuf[fid].crlast = 0;
            goto tryagain;
        } else
            return (UChar)'\n';
    }
    if (ch == '\r') {
        syBuf[fid].crlast = 1;
        return (Int)'\n';
    }
#endif  /* line end hack */

    /* return the character                                                */
    return (Int)ch;
}

Int syGetchNonTerm (
    Int                 fid )
{
    UChar                ch;
    UInt                bufno;
    int                 ret;


    /* we jump back here if the byte we just read was the \n of \r\n, in which
       case it doesn't count */

#if LINE_END_HACK
 tryagain:
#endif
    if (syBuf[fid].bufno < 0)
        while ( (ret = read( syBuf[fid].fp, &ch, 1 )) == -1 && errno == EAGAIN)
           ;
    else {
        bufno = syBuf[fid].bufno;
        if (syBuffers[bufno].bufstart < syBuffers[bufno].buflen) {
            ch = syBuffers[bufno].buf[syBuffers[bufno].bufstart++];
            ret = 1;
        } else {
            while ( (ret = read( syBuf[fid].fp,
                                 syBuffers[bufno].buf,
                                 SYS_FILE_BUF_SIZE )) == -1 && errno == EAGAIN)
              ;
            if (ret > 0) {
                ch = syBuffers[bufno].buf[0];
                syBuffers[bufno].bufstart = 1;
                syBuffers[bufno].buflen = ret;
            }
        }
    }

    if (ret < 1) {
        syBuf[fid].ateof = 1;
        return EOF;
    }

#if LINE_END_HACK
    /* A hack for non ANSI-C confirming systems which deliver \r or \r\n
     * line ends. These are translated to \n here.
     */
    if (ch == '\n') {
        if (syBuf[fid].crlast) {
            syBuf[fid].crlast = 0;
            goto tryagain;
        } else
            return (UChar)'\n';
    }
    if (ch == '\r') {
        syBuf[fid].crlast = 1;
        return (Int)'\n';
    }
#endif  /* line end hack */

    /* return the character                                                */
    return (Int)ch;
}






/****************************************************************************
**
*f  syGetch( <fid> )
*/

Int syGetch (
    Int                 fid )
{
    if (syBuf[fid].isTTY)
      return syGetchTerm(fid);
    else
      return syGetchNonTerm(fid);
}

#endif


/****************************************************************************
**
*F  SyGetch( <fid> )  . . . . . . . . . . . . . . . . . get a char from <fid>
**
**  'SyGetch' reads a character from <fid>, which is switch to raw mode if it
**  is *stdin* or *errin*.
*/
Int SyGetch (
    Int                 fid )
{
    Int                 ch;

    /* check file identifier                                               */
    if ( sizeof(syBuf)/sizeof(syBuf[0]) <= fid || fid < 0 ) {
        return -1;
    }
        /* on the Mac, syBuf[fid].fp is -1 for stdin, stdout, errin, errout
           the other cases are handled by syGetch */
    if ( syBuf[fid].fp == -1 ) {
        return -1;
    }

    /* if we are reading stdin or errin use raw mode                       */
    if ( fid == 0 || fid == 2 ) {
        syStartraw(fid);
    }
    ch = syGetch(fid);
    if ( fid == 0 || fid == 2 ) {
        syStopraw(fid);
    }
    return ch;
}


/****************************************************************************
**
*F  SyGetc( <fid> ).  . . . . . . . . . . . . . . . . . get a char from <fid>
**
**  'SyGetc' reads a character from <fid>, without any translation or
**   interference
*/

Int SyGetc
(
    Int                 fid )
{
    unsigned char ch;
    int ret = read(syBuf[fid].fp, &ch, 1);
    if (ret < 1)
      return EOF;
    else
      return (Int)ch;
}

/****************************************************************************
**
*F  SyPutc( <fid>, <char> ).. . . . . . . . . . . . . . . put a char to <fid>
**
**  'SyPutc' writes a character to <fid>, without any translation or
**   interference
*/

extern Int SyPutc
(
    Int                 fid,
    Char                c )
{
    writeandcheck(syBuf[fid].fp,&c,1);
    return 0;
}


/****************************************************************************
**
*F  SyFgets( <line>, <length>, <fid> )  . . . . .  get a line from file <fid>
**
**  'SyFgets' is called to read a line from the file  with  identifier <fid>.
**  'SyFgets' (like 'fgets') reads characters until either  <length>-1  chars
**  have been read or until a <newline> or an  <eof> character is encoutered.
**  It retains the '\n' (unlike 'gets'), if any, and appends '\0' to  <line>.
**  'SyFgets' returns <line> if any char has been read, otherwise '(char*)0'.
**
**  'SyFgets'  allows to edit  the input line if the  file  <fid> refers to a
**  terminal with the following commands:
**
**      <ctr>-A move the cursor to the beginning of the line.
**      <esc>-B move the cursor to the beginning of the previous word.
**      <ctr>-B move the cursor backward one character.
**      <ctr>-F move the cursor forward  one character.
**      <esc>-F move the cursor to the end of the next word.
**      <ctr>-E move the cursor to the end of the line.
**
**      <ctr>-H, <del> delete the character left of the cursor.
**      <ctr>-D delete the character under the cursor.
**      <ctr>-K delete up to the end of the line.
**      <esc>-D delete forward to the end of the next word.
**      <esc>-<del> delete backward to the beginning of the last word.
**      <ctr>-X delete entire input line, and discard all pending input.
**      <ctr>-Y insert (yank) a just killed text.
**
**      <ctr>-T exchange (twiddle) current and previous character.
**      <esc>-U uppercase next word.
**      <esc>-L lowercase next word.
**      <esc>-C capitalize next word.
**
**      <tab>   complete the identifier before the cursor.
**      <ctr>-L insert last input line before current character.
**      <ctr>-P redisplay the last input line, another <ctr>-P will redisplay
**              the line before that, etc.  If the cursor is not in the first
**              column only the lines starting with the string to the left of
**              the cursor are taken. The history is limitied to ~8000 chars.
**      <ctr>-N Like <ctr>-P but goes the other way round through the history
**      <esc>-< goes to the beginning of the history.
**      <esc>-> goes to the end of the history.
**      <ctr>-O accept this line and perform a <ctr>-N.
**
**      <ctr>-V enter next character literally.
**      <ctr>-U execute the next command 4 times.
**      <esc>-<num> execute the next command <num> times.
**      <esc>-<ctr>-L repaint input line.
**
**  Not yet implemented commands:
**
**      <ctr>-S search interactive for a string forward.
**      <ctr>-R search interactive for a string backward.
**      <esc>-Y replace yanked string with previously killed text.
**      <ctr>-_ undo a command.
**      <esc>-T exchange two words.
*/

UInt   syCTRO;                          /* number of '<ctr>-O' pending     */
UInt   syESCN;                          /* number of '<Esc>-N' pending     */

#if HAVE_SELECT
Obj OnCharReadHookActive = 0;  /* if bound the hook is active */
Obj OnCharReadHookInFds = 0;   /* a list of UNIX file descriptors for reading */
Obj OnCharReadHookInFuncs = 0; /* a list of GAP functions with 0 args */
Obj OnCharReadHookOutFds = 0;  /* a list of UNIX file descriptors for writing */
Obj OnCharReadHookOutFuncs = 0;/* a list of GAP functions with 0 args */
Obj OnCharReadHookExcFds = 0;  /* a list of UNIX file descriptors */
Obj OnCharReadHookExcFuncs = 0;/* a list of GAP functions with 0 args */


void HandleCharReadHook(int stdinfd)
/* This is called directly before a character is read from stdin in the case
 * of an interactive session with command line editing. We have to return
 * as soon as stdin is ready to read! We just use `select' and care for
 * handlers for streams. */
{
  fd_set infds,outfds,excfds;
  int n,maxfd;
  Int i,j;
  Obj o;
  static int WeAreAlreadyInHere = 0;

  /* Just to make sure: */
  if (WeAreAlreadyInHere) return;
  WeAreAlreadyInHere = 1;

  while (1) {  /* breaks when fd becomes ready */
    FD_ZERO(&infds);
    FD_ZERO(&outfds);
    FD_ZERO(&excfds);
    FD_SET(stdinfd,&infds);
    maxfd = stdinfd;
    /* Handle input file descriptors: */
    if (OnCharReadHookInFds != (Obj) 0 &&
        IS_PLIST(OnCharReadHookInFds) &&
        OnCharReadHookInFuncs != (Obj) 0 &&
        IS_PLIST(OnCharReadHookInFuncs)) {
      for (i = 1;i <= LEN_PLIST(OnCharReadHookInFds);i++) {
        o = ELM_PLIST(OnCharReadHookInFds,i);
        if (o != (Obj) 0 && IS_INTOBJ(o)) {
          j = INT_INTOBJ(o);  /* a UNIX file descriptor */
          FD_SET(j,&infds);
          if (j > maxfd) maxfd = j;
        }
      }
    }
    /* Handle output file descriptors: */
    if (OnCharReadHookOutFds != (Obj) 0 &&
        IS_PLIST(OnCharReadHookOutFds) &&
        OnCharReadHookOutFuncs != (Obj) 0 &&
        IS_PLIST(OnCharReadHookOutFuncs)) {
      for (i = 1;i <= LEN_PLIST(OnCharReadHookOutFds);i++) {
        o = ELM_PLIST(OnCharReadHookOutFds,i);
        if (o != (Obj) 0 && IS_INTOBJ(o)) {
          j = INT_INTOBJ(o);  /* a UNIX file descriptor */
          FD_SET(j,&outfds);
          if (j > maxfd) maxfd = j;
        }
      }
    }
    /* Handle exception file descriptors: */
    if (OnCharReadHookExcFds != (Obj) 0 &&
        IS_PLIST(OnCharReadHookExcFds) &&
        OnCharReadHookExcFuncs != (Obj) 0 &&
        IS_PLIST(OnCharReadHookExcFuncs)) {
      for (i = 1;i <= LEN_PLIST(OnCharReadHookExcFds);i++) {
        o = ELM_PLIST(OnCharReadHookExcFds,i);
        if (o != (Obj) 0 && IS_INTOBJ(o)) {
          j = INT_INTOBJ(o);  /* a UNIX file descriptor */
          FD_SET(j,&excfds);
          if (j > maxfd) maxfd = j;
        }
      }
    }

    n = select(maxfd+1,&infds,&outfds,&excfds,NULL);
    if (n >= 0) {
      /* Now run through the lists and call functions if ready: */

      if (OnCharReadHookInFds != (Obj) 0 &&
          IS_PLIST(OnCharReadHookInFds) &&
          OnCharReadHookInFuncs != (Obj) 0 &&
          IS_PLIST(OnCharReadHookInFuncs)) {
        for (i = 1;i <= LEN_PLIST(OnCharReadHookInFds);i++) {
          o = ELM_PLIST(OnCharReadHookInFds,i);
          if (o != (Obj) 0 && IS_INTOBJ(o)) {
            j = INT_INTOBJ(o);  /* a UNIX file descriptor */
            if (FD_ISSET(j,&infds)) {
              o = ELM_PLIST(OnCharReadHookInFuncs,i);
              if (o != (Obj) 0 && IS_FUNC(o))
                Call1ArgsInNewReader(o,INTOBJ_INT(i));
            }
          }
        }
      }
      /* Handle output file descriptors: */
      if (OnCharReadHookOutFds != (Obj) 0 &&
          IS_PLIST(OnCharReadHookOutFds) &&
          OnCharReadHookOutFuncs != (Obj) 0 &&
          IS_PLIST(OnCharReadHookOutFuncs)) {
        for (i = 1;i <= LEN_PLIST(OnCharReadHookOutFds);i++) {
          o = ELM_PLIST(OnCharReadHookOutFds,i);
          if (o != (Obj) 0 && IS_INTOBJ(o)) {
            j = INT_INTOBJ(o);  /* a UNIX file descriptor */
            if (FD_ISSET(j,&outfds)) {
              o = ELM_PLIST(OnCharReadHookOutFuncs,i);
              if (o != (Obj) 0 && IS_FUNC(o))
                Call1ArgsInNewReader(o,INTOBJ_INT(i));
            }
          }
        }
      }
      /* Handle exception file descriptors: */
      if (OnCharReadHookExcFds != (Obj) 0 &&
          IS_PLIST(OnCharReadHookExcFds) &&
          OnCharReadHookExcFuncs != (Obj) 0 &&
          IS_PLIST(OnCharReadHookExcFuncs)) {
        for (i = 1;i <= LEN_PLIST(OnCharReadHookExcFds);i++) {
          o = ELM_PLIST(OnCharReadHookExcFds,i);
          if (o != (Obj) 0 && IS_INTOBJ(o)) {
            j = INT_INTOBJ(o);  /* a UNIX file descriptor */
            if (FD_ISSET(j,&excfds)) {
              o = ELM_PLIST(OnCharReadHookExcFuncs,i);
              if (o != (Obj) 0 && IS_FUNC(o))
                Call1ArgsInNewReader(o,INTOBJ_INT(i));
            }
          }
        }
      }

      if (FD_ISSET(stdinfd,&infds)) {
        WeAreAlreadyInHere = 0;
        break;
      }
    } else
      break;
  } /* while (1) */
}
#endif   /* HAVE_SELECT */



/***************************************************************************
**
*F HasAvailableBytes( <fid> ) returns positive if  a subsequent read to <fid>
**                            will read at least one byte without blocking
**
*/

Int HasAvailableBytes( UInt fid )
{
#if ! (HAVE_SELECT)
  Int ret;
#endif
  UInt bufno;
  if (fid > sizeof(syBuf)/sizeof(syBuf[0]) ||
      syBuf[fid].fp == -1)
    return -1;

  if (syBuf[fid].bufno > 0)
    {
      bufno = syBuf[fid].bufno;
      if (syBuffers[bufno].bufstart < syBuffers[bufno].buflen)
        return 1;
    }

#if HAVE_SELECT
  {
    fd_set set;
    struct timeval tv;
    FD_ZERO( &set);
    FD_SET( syBuf[fid].fp, &set );
    tv.tv_sec = 0;
    tv.tv_usec = 0;
    return select( syBuf[fid].fp + 1, &set, NULL, NULL, &tv);
  }
#else
    /* best guess */
  ret =  SyIsEndOfFile( fid);
  return (ret != -1 && ret != 1);
#endif
}




Char * syFgetsNoEdit (
    Char *              line,
    UInt                length,
    Int                 fid,
    UInt                block)
{
  UInt x = 0;
  int ret = 0;

  /* if stream is buffered, and the buffer has a full line,
   * grab it -- we could make more use of the buffer, but
   * this covers the majority of cases simply. */
#ifndef LINE_END_HACK
  UInt bufno;
  Char* newlinepos;
  Char* bufstart;
  int buflen;
  if(!syBuf[fid].isTTY && syBuf[fid].bufno >= 0) {
    bufno = syBuf[fid].bufno;
    if (syBuffers[bufno].bufstart < syBuffers[bufno].buflen) {
      bufstart = syBuffers[bufno].buf + syBuffers[bufno].bufstart;
      buflen = syBuffers[bufno].buflen - syBuffers[bufno].bufstart;
      newlinepos = memchr(bufstart, '\n', buflen);
      if(newlinepos && (newlinepos - bufstart) < length - 2) {
          newlinepos++;
          memcpy(line, bufstart, newlinepos - bufstart);
          line[newlinepos - bufstart] = '\0';
          syBuffers[bufno].bufstart += (newlinepos - bufstart);
          return line;
      }
    }
  }
#endif

  while (x < length -1) {
    if (!block && x && !HasAvailableBytes( fid ))
      {
        break;
      }
    ret = syGetch(fid);
    if (ret == EOF)
      break;
    if ((line[x++] = ret) == '\n')
      break;
  }
  line[x] = '\0';
  syBuf[fid].ateof = (ret == EOF);
  if (x)
    return line;
  else
    return NULL;
}

/* will be imported from library, first is generic function which does some
   checks before returning result to kernel, the second is the list of handler
   functions which do the actual work. */
Obj LineEditKeyHandler;
Obj LineEditKeyHandlers;
Obj GAPInfo;

#if HAVE_LIBREADLINE

/* we import GAP level functions from GAPInfo components */
Obj CLEFuncs;
Obj KeyHandler;

static int GAPMacroNumber = 0;

int GAP_set_macro(int count, int key)
{
 GAPMacroNumber = count;
 return 0;
}
/* a generic rl_command_func_t that delegates to GAP level */
int GAP_rl_func(int count, int key)
{
   Obj   rldata, linestr, okey, res, obj, data, beginchange, endchange, m;
   Int   len, n, hook, dlen, max, i;

   /* we shift indices 0-based on C-level and 1-based on GAP level */
   C_NEW_STRING_DYN(linestr, rl_line_buffer);
   okey = INTOBJ_INT(key + 1000*GAPMacroNumber);
   GAPMacroNumber = 0;
   rldata = NEW_PLIST(T_PLIST, 6);
   if (GAP_rl_func == rl_last_func) {
     SET_LEN_PLIST(rldata, 6);
     SET_ELM_PLIST(rldata, 6, True);
   }
   else
     SET_LEN_PLIST(rldata, 5);
   SET_ELM_PLIST(rldata, 1, INTOBJ_INT(count));
   SET_ELM_PLIST(rldata, 2, okey);
   SET_ELM_PLIST(rldata, 3, linestr);
   SET_ELM_PLIST(rldata, 4, INTOBJ_INT(rl_point+1));
   SET_ELM_PLIST(rldata, 5, INTOBJ_INT(rl_mark+1));
   res = Call1ArgsInNewReader(KeyHandler, rldata);
   if (!res) return 0;
   if (!IS_LIST(res)) return 0;
   len = LEN_LIST(res);
   if (len == 0) return 0;
   obj = ELM_LIST(res, 1);
   if (IsStringConv(obj)) {
      /* insert txt */
      rl_insert_text(CSTR_STRING(obj));
      n = 1;
   } else if ((obj == True || obj == False) && len > 2) {
      /* kill or delete text */
      beginchange = ELM_LIST(res, 2);
      if (!IS_INTOBJ(beginchange)) return 0;
      endchange = ELM_LIST(res, 3);
      if (!IS_INTOBJ(endchange)) return 0;
      if (obj == True)
         rl_kill_text(INT_INTOBJ(beginchange)-1, INT_INTOBJ(endchange)-1);
      else
         rl_delete_text(INT_INTOBJ(beginchange)-1, INT_INTOBJ(endchange)-1);
      n = 3;
   }  else if (IS_INTOBJ(obj) && len > 2) {
      /* delete some text and insert */
      beginchange = obj;
      endchange = ELM_LIST(res, 2);
      if (!IS_INTOBJ(endchange)) return 0;
      obj = ELM_LIST(res, 3);
      if (!IsStringConv(obj)) return 0;
      rl_begin_undo_group();
      rl_delete_text(INT_INTOBJ(beginchange)-1, INT_INTOBJ(endchange)-1);
      rl_point = INT_INTOBJ(beginchange)-1;
      rl_insert_text(CSTR_STRING(obj));
      rl_end_undo_group();
      n = 3;
   } else if (IS_INTOBJ(obj) && len == 2) {
      /* several hooks to particular rl_ functions with data */
      hook = INT_INTOBJ(obj);
      data = ELM_LIST(res, 2);
      if (hook == 1) {
         /* display matches */
         if (!IS_LIST(data)) return 0;
         dlen = LEN_LIST(data);
         char **strs = (char**)malloc((dlen+1) * sizeof(char*));
         max = 0;
         for (i=1; i <= dlen; i++) {
            if (!IsStringConv(ELM_LIST(data, i))) {
               free(strs);
               return 0;
            }
            strs[i] = CSTR_STRING(ELM_LIST(data, i));
            if (max < strlen(strs[i])) max = strlen(strs[i]);
         }
         rl_display_match_list(strs, dlen, max);
         free(strs);
         rl_on_new_line();
      }
      else if (hook == 2) {
         /* put these characters into sequence of input keys */
         if (!IsStringConv(data)) return 0;
         dlen = strlen(CSTR_STRING(data));
         for (i=0; i < dlen; i++)
             rl_stuff_char(CSTR_STRING(data)[i]);
      }
      n = 2;
   } else if (IS_INTOBJ(obj) && len == 1) {
      /* several hooks to particular rl_ functions with no data */
      hook = INT_INTOBJ(obj);
      /* ring bell */
      if (hook == 100) rl_ding();
      /* return line (execute Ctrl-m) */
      else if (hook == 101) rl_execute_next(13);
      n = 1;
   } else
      n = 0;

   /* optionally we can return the new point, or new point and mark */
   if (len > n) {
      n++;
      m = ELM_LIST(res, n);
      if IS_INTOBJ(m) rl_point = INT_INTOBJ(m)-1;
   }
   if (len > n) {
      n++;
      m = ELM_LIST(res, n);
      if IS_INTOBJ(m) rl_mark = INT_INTOBJ(m)-1;
   }
   return 0;
}

Obj FuncBINDKEYSTOGAPHANDLER (Obj self, Obj keys)
{
  Char*  seq;

  if (!IsStringConv(keys)) return False;
  seq = CSTR_STRING(keys);
  rl_bind_keyseq(seq, GAP_rl_func);

  return True;
}

Obj FuncBINDKEYSTOMACRO (Obj self, Obj keys, Obj macro)
{
  Char   *seq, *macr;

  if (!IsStringConv(keys)) return False;
  if (!IsStringConv(macro)) return False;
  seq = CSTR_STRING(keys);
  macr = CSTR_STRING(macro);
  rl_generic_bind(ISMACR, seq, macr, rl_get_keymap());
  return True;
}

Obj FuncREADLINEINITLINE (Obj self, Obj line)
{
  Char   *cline;

  if (!IsStringConv(line)) return False;
  cline = CSTR_STRING(line);
  rl_parse_and_bind(cline);
  return True;
}

/* init is needed once */
Int ISINITREADLINE = 0;
/* a hook function called regularly while waiting on input */
Int current_rl_fid;
int charreadhook_rl ( void )
{
#if HAVE_SELECT
  if (OnCharReadHookActive != (Obj) 0)
    HandleCharReadHook(syBuf[current_rl_fid].fp);
#endif
  return 0;
}

void initreadline ( void )
{

  /* allows users to configure GAP specific settings in their ~/.inputrc like:
       $if GAP
          ....
       $endif                                                             */
  rl_readline_name = "GAP";
  /* this should pipe signals through to GAP  */
  rl_already_prompted = 1 ;

  rl_catch_signals = 0;
  rl_catch_sigwinch = 1;
  /* hook to read from other channels */
  rl_event_hook = 0;
  /* give GAP_rl_func a name that can be used in .inputrc */
  rl_add_defun( "handled-by-GAP", GAP_rl_func, -1 );

  rl_bind_keyseq("\\C-x\\C-g", GAP_set_macro);

  CLEFuncs = ELM_REC(GAPInfo, RNamName("CommandLineEditFunctions"));
  KeyHandler = ELM_REC(CLEFuncs, RNamName("KeyHandler"));
  ISINITREADLINE = 1;
}

Char * readlineFgets (
    Char *              line,
    UInt                length,
    Int                 fid,
    UInt                block)
{
  char *                 rlres = (char*)NULL;
  UInt                   len;

  current_rl_fid = fid;
  if (!ISINITREADLINE) initreadline();

  /* read at most as much as we can buffer */
  rl_num_chars_to_read = length-2;
#if HAVE_SELECT
  /* hook to read from other channels */
  rl_event_hook = (OnCharReadHookActive != (Obj) 0) ? charreadhook_rl : 0;
#endif
  /* now do the real work */
  doingReadline = 1;
  rlres = readline(TLS(Prompt));
  doingReadline = 0;
  /* we get a NULL pointer on EOF, say by pressing Ctr-d  */
  if (!rlres) {
    if (!SyCTRD) {
      while (!rlres)
        rlres = readline(TLS(Prompt));
    }
    else {
      printf("\n");fflush(stdout);
      line[0] = '\0';
      return (Char*)0;
    }
  }
  /* maybe add to history, we use key 0 for this function */
  GAP_rl_func(0, 0);
  len = strlen(rlres);
  strncpy(line, rlres, len);
  free(rlres);
  line[len] = '\n';
  line[len+1] = '\0';

  /* send the whole line (unclipped) to the window handler               */
  syWinPut( fid, (*line != '\0' ? "@r" : "@x"), line );

  return line;
}

#endif

GVarDescriptor GVarBeginEdit, GVarEndEdit;

Int syBeginEdit(Int fid)
{
  Obj func = GVarFunction(&GVarBeginEdit);
  Obj result;
  if (!func)
    return syStartraw(fid);
  result = CALL_1ARGS(func, INTOBJ_INT(fid));
  return result != False && result != Fail && result != INTOBJ_INT(0);
}

Int syEndEdit(Int fid)
{
  Obj func = GVarFunction(&GVarEndEdit);
  Obj result;
  if (!func) {
    syStopraw(fid);
    return 1;
  }
  result = CALL_1ARGS(func, INTOBJ_INT(fid));
  return result != False && result != Fail && result != INTOBJ_INT(0);
}

Char * syFgets (
    Char *              line,
    UInt                length,
    Int                 fid,
    UInt                block)
{
    Int                 ch,  ch2,  ch3, last;
    Char                * p,  * q,  * r,  * s,  * t;
    static Char         yank [32768];
    Char                old [512],  new [512];
    Int                 oldc,  newc;
    Int                 rep, len;
    Char                buffer [512];
    Int                 rn;
    Int                 rubdel;
    Obj                 linestr, yankstr, args, res;

    /* check file identifier                                               */
    if ( sizeof(syBuf)/sizeof(syBuf[0]) <= fid || fid < 0 ) {
        return (Char*)0;
    }
    if ( syBuf[fid].fp == -1 ) {
        return (Char*)0;
    }

    /* no line editing if the file is not '*stdin*' or '*errin*'           */
    if ( fid != 0 && fid != 2 ) {
      p = syFgetsNoEdit(line, length, fid, block);

        return p;
    }

    /* no line editing if the user disabled it
       or we can't make it into raw mode */
    if ( SyLineEdit == 0 || ! syBeginEdit(fid) ) {
        p = syFgetsNoEdit(line, length, fid, block );
        return p;
    }

#if HAVE_LIBREADLINE
    if (SyUseReadline) {
      /* switch back to cooked mode                                          */
      if ( SyLineEdit )
          syStopraw(fid);

      /* stop the clock, reading should take no time                         */
      /* TODO: Make time adjustment thread-safe? */
      /* SyStopTime = SyTime(); */

      p = readlineFgets(line, length, fid, block);
      /* start the clock again                                               */
      /* SyStartTime += SyTime() - SyStopTime; */
      if ( EndLineHook ) Call0ArgsInNewReader( EndLineHook );
      if (!p)
        return p;
      else
        return line;
    } else {
#endif

/*  EXPERIMENT    */
    if ( LEN_PLIST(LineEditKeyHandlers) > 999 &&
                         ELM_PLIST(LineEditKeyHandlers, 1000) != 0) {
      linestr = Call0ArgsInNewReader(ELM_PLIST(LineEditKeyHandlers, 1000));
      len = GET_LEN_STRING(linestr);
      memcpy(line,CHARS_STRING(linestr),len);
      line[len] = '\0';
      /* switch back to cooked mode                                          */
      if ( SyLineEdit == 1 )
          syEndEdit(fid);

      /* return the line (or '0' at end-of-file)                             */
      if ( *line == '\0' )
          return (Char*)0;
      return line;
    }

/*  END EXPERIMENT    */
    /* In line editing mode 'length' is not allowed bigger than the
      yank buffer (= length of line buffer for input files).*/
    if (length > 32768)
       ErrorQuit("Cannot handle lines with more than 32768 characters in line edit mode.",0,0);

    /* the line starts out blank                                           */
    line[0] = '\0';  p = line;
    for ( q = old; q < old+sizeof(old); ++q )  *q = ' ';
    oldc = 0;
    last = 0;
    ch = 0;
    rubdel=0; /* do we want to east a `del' character? */

    while ( 1 ) {

        /* get a character, handle <ctr>V<chr>, <esc><num> and <ctr>U<num> */
        rep = 1; ch2 = 0;
        do {
            if ( syESCN > 0 ) { if (ch == Esc('N')) {ch = '\n'; syESCN--; }
                                else {ch = Esc('N'); } }
            else if ( syCTRO % 2 == 1 ) { ch = CTR('N'); syCTRO = syCTRO - 1; }
            else if ( syCTRO != 0 ) { ch = CTR('O'); rep = syCTRO / 2; }
            else {
#if HAVE_SELECT
              if (OnCharReadHookActive != (Obj) 0)
                HandleCharReadHook(syBuf[fid].fp);
#endif
              ch = syGetch(fid);
            }
            if ( ch2==0        && ch==CTR('V') ) {             ch2=ch; ch=0;}
            if ( ch2==0        && ch==CTR('[') ) {             ch2=ch; ch=0;}
            if ( ch2==0        && ch==CTR('U') ) {             ch2=ch; ch=0;}
            if ( ch2==CTR('[') && ch==CTR('V') ) { ch2=Esc(CTR('V'));  ch=0;}
            if ( ch2==CTR('[') && IsDigit(ch)  ) { rep=ch-'0'; ch2=ch; ch=0;}
            if ( ch2==CTR('[') && ch=='['      ) {             ch2=ch; ch=0;}
            if ( ch2==CTR('U') && ch==CTR('V') ) { rep=4*rep;  ch2=ch; ch=0;}
            if ( ch2==CTR('U') && ch==CTR('[') ) { rep=4*rep;  ch2=ch; ch=0;}
            if ( ch2==CTR('U') && ch==CTR('U') ) { rep=4*rep;  ch2=ch; ch=0;}
            if ( ch2==CTR('U') && IsDigit(ch)  ) { rep=ch-'0'; ch2=ch; ch=0;}
            if ( IsDigit(ch2)  && ch==CTR('V') ) {             ch2=ch; ch=0;}
            if ( IsDigit(ch2)  && ch==CTR('[') ) {             ch2=ch; ch=0;}
            if ( IsDigit(ch2)  && ch==CTR('U') ) {             ch2=ch; ch=0;}
            if ( IsDigit(ch2)  && IsDigit(ch)  ) { rep=10*rep+ch-'0';  ch=0;}
            /* get rid of tilde in windows commands */
            if (rubdel==1) {
              if ( ch==126 ) {ch2=0;ch=0;};
              rubdel=0;
            }
        } while ( ch == 0 );
        if ( ch2==CTR('V') )       ch  = CTV(ch);
        if ( ch2==Esc(CTR('V')) )  ch  = CTV(ch | 0x80);
        if ( ch2==CTR('[') )       ch  = Esc(ch);
        if ( ch2==CTR('U') )       rep = 4*rep;
        /* windows keys */
        if ( ch2=='[' && ch=='A')  ch  = CTR('P');
        if ( ch2=='[' && ch=='B')  ch  = CTR('N');
        if ( ch2=='[' && ch=='C')  ch  = CTR('F');
        if ( ch2=='[' && ch=='D')  ch  = CTR('B');
        if ( ch2=='[' && ch=='1') { ch  = CTR('A');rubdel=1;} /* home */
        if ( ch2=='[' && ch=='3') { ch  = CTR('D');rubdel=1;} /* del */
        if ( ch2=='[' && ch=='4') { ch  = CTR('E');rubdel=1;} /* end */
        if ( ch2=='[' && ch=='5') { ch  = CTR('P');rubdel=1;} /* pgup */
        if ( ch2=='[' && ch=='6') { ch  = CTR('N');rubdel=1;} /* pgdwn */

        /* now perform the requested action <rep> times in the input line  */
        while ( rep-- > 0 ) {
          /* check for key handler on GAP level */
          if (ch >= 0 && ch < LEN_PLIST(LineEditKeyHandlers) &&
                         ELM_PLIST(LineEditKeyHandlers, ch+1) != 0) {
            /* prepare data for GAP handler:
                   [linestr, ch, ppos, length, yankstr]
               GAP handler must return new
                   [linestr, ppos, yankstr]
               or an integer, interpreted as number of Esc('N')
               calls for the next lines.                                  */
            C_NEW_STRING_DYN(linestr,line);
            C_NEW_STRING_DYN(yankstr,yank);
            args = NEW_PLIST(T_PLIST, 5);
            SET_LEN_PLIST(args, 5);
            SET_ELM_PLIST(args,1,linestr);
            SET_ELM_PLIST(args,2,INTOBJ_INT(ch));
            SET_ELM_PLIST(args,3,INTOBJ_INT((p-line)+1));
            SET_ELM_PLIST(args,4,INTOBJ_INT(length));
            SET_ELM_PLIST(args,5,yankstr);
            res = Call1ArgsInNewReader(LineEditKeyHandler, args);
            if (IS_INTOBJ(res)){
               syESCN = INT_INTOBJ(res);
               ch = Esc('N');
               SET_ELM_PLIST(args,2,INTOBJ_INT(ch));
               res = Call1ArgsInNewReader(LineEditKeyHandler, args);
            }
            linestr = ELM_PLIST(res,1);
            len = GET_LEN_STRING(linestr);
            memcpy(line,CHARS_STRING(linestr),len);
            line[len] = '\0';
            p = line + (INT_INTOBJ(ELM_PLIST(res,2)) - 1);
            yankstr = ELM_PLIST(res,3);
            len = GET_LEN_STRING(yankstr);
            memcpy(yank,CHARS_STRING(yankstr),len);
            yank[len] = '\0';
          }
          else {
            switch ( ch ) {

            case CTR('A'): /* move cursor to the start of the line         */
                while ( p > line )  --p;
                break;

            case Esc('B'): /* move cursor one word to the left             */
            case Esc('b'):
                if ( p > line ) do {
                    --p;
                } while ( p>line && (!IS_SEP(*(p-1)) || IS_SEP(*p)));
                break;

            case CTR('B'): /* move cursor one character to the left        */
                if ( p > line )  --p;
                break;

            case CTR('F'): /* move cursor one character to the right       */
                if ( *p != '\0' )  ++p;
                break;

            case Esc('F'): /* move cursor one word to the right            */
            case Esc('f'):
                if ( *p != '\0' ) do {
                    ++p;
                } while ( *p!='\0' && (IS_SEP(*(p-1)) || !IS_SEP(*p)));
                break;

            case CTR('E'): /* move cursor to the end of the line           */
                while ( *p != '\0' )  ++p;
                break;

            case CTR('H'): /* delete the character left of the cursor      */
            case 127:
                if ( p == line ) break;
                --p;
                /* let '<ctr>-D' do the work                               */

            case CTR('D'): /* delete the character at the cursor           */
                           /* on an empty line '<ctr>-D' is <eof>          */
                if ( p == line && *p == '\0' && SyCTRD && !rubdel ) {
                    ch = EOF; rep = 0; break;
                }
                if ( *p != '\0' ) {
                    for ( q = p; *(q+1) != '\0'; ++q )
                        *q = *(q+1);
                    *q = '\0';
                }
                break;

            case CTR('X'): /* delete the line                              */
                p = line;
                /* let '<ctr>-K' do the work                               */

            case CTR('K'): /* delete to end of line                        */
                if ( last!=CTR('X') && last!=CTR('K') && last!=Esc(127)
                  && last!=Esc('D') && last!=Esc('d') )  yank[0] = '\0';
                for ( r = yank; *r != '\0'; ++r ) ;
                for ( s = p; *s != '\0'; ++s )  r[s-p] = *s;
                r[s-p] = '\0';
                *p = '\0';
                break;

            case Esc(127): /* delete the word left of the cursor           */
                q = p;
                if ( p > line ) do {
                    --p;
                } while ( p>line && (!IS_SEP(*(p-1)) || IS_SEP(*p)));
                if ( last!=CTR('X') && last!=CTR('K') && last!=Esc(127)
                  && last!=Esc('D') && last!=Esc('d') )  yank[0] = '\0';
                for ( r = yank; *r != '\0'; ++r ) ;
                for ( ; yank <= r; --r )  r[q-p] = *r;
                for ( s = p; s < q; ++s )  yank[s-p] = *s;
                for ( r = p; *q != '\0'; ++q, ++r )
                    *r = *q;
                *r = '\0';
                break;

            case Esc('D'): /* delete the word right of the cursor          */
            case Esc('d'):
                q = p;
                if ( *q != '\0' ) do {
                    ++q;
                } while ( *q!='\0' && (IS_SEP(*(q-1)) || !IS_SEP(*q)));
                if ( last!=CTR('X') && last!=CTR('K') && last!=Esc(127)
                  && last!=Esc('D') && last!=Esc('d') )  yank[0] = '\0';
                for ( r = yank; *r != '\0'; ++r ) ;
                for ( s = p; s < q; ++s )  r[s-p] = *s;
                r[s-p] = '\0';
                for ( r = p; *q != '\0'; ++q, ++r )
                    *r = *q;
                *r = '\0';
                break;

            case CTR('T'): /* twiddle characters                           */
                if ( p == line )  break;
                if ( *p == '\0' )  --p;
                if ( p == line )  break;
                ch2 = *(p-1);  *(p-1) = *p;  *p = ch2;
                ++p;
                break;

            case CTR('Y'): /* insert (yank) deleted text                   */
                if (strlen(yank) + strlen(line) - 2 > length) {
                    syEchoch(CTR('G'), fid);
                    break;
                }
                for ( r = yank; *r != '\0' && *r != '\n'; ++r ) {
                    ch2 = *r;
                    for ( q = p; ch2; ++q ) {
                        ch3 = *q; *q = ch2; ch2 = ch3;
                    }
                    *q = '\0'; ++p;
                }
                break;

            case Esc('U'): /* uppercase word                               */
            case Esc('u'):
                if ( *p != '\0' ) do {
                    if ('a' <= *p && *p <= 'z')  *p = *p + 'A' - 'a';
                    ++p;
                } while ( *p!='\0' && (IS_SEP(*(p-1)) || !IS_SEP(*p)));
                break;

            case Esc('C'): /* capitalize word                              */
            case Esc('c'):
                while ( *p!='\0' && IS_SEP(*p) )  ++p;
                if ( 'a' <= *p && *p <= 'z' )  *p = *p + 'A'-'a';
                if ( *p != '\0' ) ++p;
                /* lowercase rest of the word                              */

            case Esc('L'): /* lowercase word                               */
            case Esc('l'):
                if ( *p != '\0' ) do {
                    if ('A' <= *p && *p <= 'Z')  *p = *p + 'a' - 'A';
                    ++p;
                } while ( *p!='\0' && (IS_SEP(*(p-1)) || !IS_SEP(*p)));
                break;

            case Esc(CTR('L')): /* repaint input line                      */
                syEchoch('\n',fid);
                for ( q = syPrompt; q < syPrompt+syNrchar; ++q )
                    syEchoch( *q, fid );
                for ( q = old; q < old+sizeof(old); ++q )  *q = ' ';
                oldc = 0;
                break;

            case EOF:     /* end of file on input                          */
                break;

            case CTR('M'): /* (same as '\r', '\n') append \n and exit      */
            case CTR('J'):
                while ( *p != '\0' )  ++p;
                *p++ = '\n'; *p = '\0';
                rep = 0;
                break;

            case CTR('O'): /* accept line, perform '<ctr>-N' next time     */
                while ( *p != '\0' )  ++p;
                *p++ = '\n'; *p = '\0';
                syCTRO = 2 * rep + 1;
                rep = 0;
                break;

            case CTR('I'): /* try to complete the identifier before dot    */
                if ( p == line || IS_SEP(p[-1]) ) {
                  /* If we don't have an identifier to complete, insert a tab */
                    ch2 = ch & 0xff;
                    for ( q = p; ch2; ++q ) {
                        ch3 = *q; *q = ch2; ch2 = ch3;
                    }
                    *q = '\0'; ++p;
                }
                else {
  /* Here is actually a bug, because it is not checked if the results
     leaves 'line' shorter than 'length'. But we ignore this problem
     assuming that interactive input lines are much shorter than
     32768 characters.                                                       */

                  /* Locate in q the current identifier */
                    if ( (q = p) > line ) do {
                        --q;
                    } while ( q>line && (!IS_SEP(*(q-1)) || IS_SEP(*q)));

                    /* determine if the thing immediately before the
                       current identifier is a . */
                    rn = (line < q && *(q-1) == '.'
                                   && (line == q-1 || *(q-2) != '.'));

                    /* Copy the current identifier into buffer */
                    r = buffer;  s = q;
                    while ( s < p )  *r++ = *s++;
                    *r = '\0';

                    if ( (rn ? iscomplete_rnam( buffer, p-q )
                          : iscomplete_gvar( buffer, p-q )) ) {
                      /* Complete already, just beep for single tab */
                      if ( last != CTR('I') )
                        syEchoch( CTR('G'), fid );
                      else {

                        /* Double tab after a complete identifier
                           print list of completions */
                        syWinPut( fid, "@c", "" );
                        syEchos( "\n    ", fid );
                        syEchos( buffer, fid );
                        while ( (rn ? completion_rnam( buffer, p-q )
                                 : completion_gvar( buffer, p-q )) ) {
                          syEchos( "\n    ", fid );
                          syEchos( buffer, fid );
                        }
                        syEchos( "\n", fid );

                        /* Reprint the prompt and input line so far */
                        for ( q=syPrompt; q<syPrompt+syNrchar; ++q )
                          syEchoch( *q, fid );
                        for ( q = old; q < old+sizeof(old); ++q )
                          *q = ' ';
                        oldc = 0;
                        syWinPut( fid, (fid == 0 ? "@i" : "@e"), "" );
                      }
                    }
                    else if ( (rn ? ! completion_rnam( buffer, p-q )
                                  : ! completion_gvar( buffer, p-q )) ) {

                      /* Not complete, and there are no completions */
                        if ( last != CTR('I') )

                          /* beep after 1 tab */
                            syEchoch( CTR('G'), fid );
                        else {

                          /* print a message otherwise */
                          syWinPut( fid, "@c", "" );
                          syEchos("\n    identifier has no completions\n",
                                  fid);
                          for ( q=syPrompt; q<syPrompt+syNrchar; ++q )
                            syEchoch( *q, fid );
                          for ( q = old; q < old+sizeof(old); ++q )
                            *q = ' ';
                          oldc = 0;
                          syWinPut( fid, (fid == 0 ? "@i" : "@e"), "" );
                        }
                    }
                    else {

                      /*not complete and we have a completion. Now we have to
                        find the longest common prefix of all the completions*/

                        t = p;

                      /* Insert the necessary part of the current completion */
                        for ( s = buffer+(p-q); *s != '\0'; s++ ) {

                      /* Insert character from buffer into the line, I think */
                            ch2 = *s;
                            for ( r = p; ch2; r++ ) {
                                ch3 = *r; *r = ch2; ch2 = ch3;
                            }
                            *r = '\0'; p++;
                        }

                        /* Now we work through the alternative
                           completions reducing p, each time to point
                           just after the longest common stem t
                           meanwhile still points to the place where
                           we started this batch of completion, so if
                           p gets down to t, we have nothing
                           unambiguous to add */

                        while ( t < p
                             && (rn ? completion_rnam( buffer, t-q )
                                    : completion_gvar( buffer, t-q )) ) {

                          /* check the length of common prefix */
                            r = t;  s = buffer+(t-q);
                            while ( r < p && *r == *s ) {
                                r++; s++;
                            }
                            s = p;  p = r;

                            /* Now close up over the part of the
                               completion which turned out to be
                               ambiguous */
                            while ( *s != '\0' )  *r++ = *s++;
                            *r = '\0';
                        }

                        /* OK, now we have done the largest possible completion.
                           If it was nothing then we can't complete. Deal appropriately */
                        if ( t == p ) {
                            if ( last != CTR('I') )
                                syEchoch( CTR('G'), fid );
                            else {
                                syWinPut( fid, "@c", "" );
                                buffer[t-q] = '\0';
                                while (
                                  (rn ? completion_rnam( buffer, t-q )
                                      : completion_gvar( buffer, t-q )) ) {
                                    syEchos( "\n    ", fid );
                                    syEchos( buffer, fid );
                                }
                                syEchos( "\n", fid );
                                for ( q=syPrompt; q<syPrompt+syNrchar; ++q )
                                    syEchoch( *q, fid );
                                for ( q = old; q < old+sizeof(old); ++q )
                                    *q = ' ';
                                oldc = 0;
                                syWinPut( fid, (fid == 0 ? "@i" : "@e"), "");
                            }
                        }

                      /* If we managed to do some completion then we're happy */
                    }
                }
                break;

            default:      /* default, insert normal character              */
                ch2 = ch & 0xff;
                for ( q = p; ch2; ++q ) {
                    ch3 = *q; *q = ch2; ch2 = ch3;
                }
                *q = '\0'; ++p;
                break;

            } /* switch ( ch ) */
          } /* key handler hook */
          last = ch;
        }

        if ( ch==EOF || ch=='\n' || ch=='\r' || ch==CTR('O') ) {
            /* if there is a hook for line ends, call it before echoing */
            if ( EndLineHook ) Call0ArgsInNewReader( EndLineHook );
            syEchoch('\r',fid);  syEchoch('\n',fid);  break;
        }

        /* now update the screen line according to the differences         */
        for ( q = line, r = new, newc = 0; *q != '\0'; ++q ) {
            if ( q == p )  newc = r-new;
            if ( *q==CTR('I') )  { do *r++=' '; while ((r-new+syNrchar)%8); }
            else if ( *q==0x7F ) { *r++ = '^'; *r++ = '?'; }
            else if ( /* '\0'<=*q  && */*q<' '  ) { *r++ = '^'; *r++ = *q+'@'; }
            else if ( ' ' <=*q && *q<0x7F ) { *r++ = *q; }
            else {
                *r++ = '\\';                 *r++ = '0'+*(UChar*)q/64%4;
                *r++ = '0'+*(UChar*)q/8 %8;  *r++ = '0'+*(UChar*)q   %8;
            }
            if ( r >= new+SyNrCols-syNrchar-2 ) {
                if ( q >= p ) { q++; break; }
                new[0] = '$';   new[1] = r[-5]; new[2] = r[-4];
                new[3] = r[-3]; new[4] = r[-2]; new[5] = r[-1];
                r = new+6;
            }
        }
        if ( q == p )  newc = r-new;
        for (      ; r < new+sizeof(new); ++r )  *r = ' ';
        if ( q[0] != '\0' && q[1] != '\0' )
            new[SyNrCols-syNrchar-2] = '$';
        else if ( q[1] == '\0' && ' ' <= *q && *q < 0x7F )
            new[SyNrCols-syNrchar-2] = *q;
        else if ( q[1] == '\0' && q[0] != '\0' )
            new[SyNrCols-syNrchar-2] = '$';
        for ( q = old, r = new; r < new+sizeof(new); ++r, ++q ) {
            if ( *q == *r )  continue;
            while (oldc<(q-old)) { syEchoch(old[oldc],fid);  ++oldc; }
            while (oldc>(q-old)) { syEchoch('\b',fid);       --oldc; }
            *q = *r;  syEchoch( *q, fid ); ++oldc;
        }
        while ( oldc < newc ) { syEchoch(old[oldc],fid);  ++oldc; }
        while ( oldc > newc ) { syEchoch('\b',fid);       --oldc; }


    }

    if (line[1] != '\0') {
      /* Now we put the new string into the history,
         we use key handler with key 0 to update the command line history */
        C_NEW_STRING_DYN(linestr,line);
        args = NEW_PLIST(T_PLIST, 5);
        SET_LEN_PLIST(args, 5);
        SET_ELM_PLIST(args,1,linestr);
        SET_ELM_PLIST(args,2,INTOBJ_INT(0));
        SET_ELM_PLIST(args,3,INTOBJ_INT(1));
        SET_ELM_PLIST(args,4,INTOBJ_INT(length));
        SET_ELM_PLIST(args,5,linestr);
        Call1ArgsInNewReader(LineEditKeyHandler, args);
    }

    /* send the whole line (unclipped) to the window handler               */
    syWinPut( fid, (*line != '\0' ? "@r" : "@x"), line );

    /* switch back to cooked mode                                          */
    if ( SyLineEdit == 1 )
        syStopraw(fid);

    /* return the line (or '0' at end-of-file)                             */
    if ( *line == '\0' )
        return (Char*)0;
    return line;

#if HAVE_LIBREADLINE
}
#endif
}

Char * SyFgets (
    Char *              line,
    UInt                length,
    Int                 fid)
{
  return syFgets( line, length, fid, 1);
}


Char *SyFgetsSemiBlock (
    Char *              line,
    UInt                length,
    Int                 fid)
{
  return syFgets( line, length, fid, 0);
}

Obj FuncEchoLine(Obj self, Obj line, Obj len, Obj off, Obj pos, Obj gfid) {
  Int i, clen, coff, cpos, fid;
  Char *ptr;
  clen = INT_INTOBJ(len);
  coff = INT_INTOBJ(off);
  ptr = CSTR_STRING(line);
  cpos = INT_INTOBJ(pos);
  fid = INT_INTOBJ(gfid);
  for (i=0; i < coff; syEchoch('\b', fid), i++);
  for (i=0; i < clen; i++) {
    syEchoch(ptr[i], fid);
  }
  for (; cpos<0; syEchoch('\b', fid), cpos++);
  for (; cpos>0; syEchoch('\6', fid), cpos--);
  return (Obj)0;
}



/****************************************************************************
**

*F * * * * * * * * * * * * system error messages  * * * * * * * * * * * * * *
*/


/****************************************************************************
**

*V  SyLastErrorNo . . . . . . . . . . . . . . . . . . . . . last error number
*/
Int SyLastErrorNo;


/****************************************************************************
**
*V  SyLastErrorMessage  . . . . . . . . . . . . . . . . .  last error message
*/
Char SyLastErrorMessage [ 1024 ];


/****************************************************************************
**
*F  SyClearErrorNo()  . . . . . . . . . . . . . . . . .  clear error messages
*/

void SyClearErrorNo ( void )
{
    errno = 0;
    SyLastErrorNo = 0;
    strxcpy( SyLastErrorMessage, "no error", sizeof(SyLastErrorMessage) );
}


/****************************************************************************
**
*F  SySetErrorNo()  . . . . . . . . . . . . . . . . . . . . set error message
*/

void SySetErrorNo ( void )
{
    const Char *        err;

    if ( errno != 0 ) {
        SyLastErrorNo = errno;
        err = strerror(errno);
        strxcpy( SyLastErrorMessage, err, sizeof(SyLastErrorMessage) );
    }
    else {
        SyClearErrorNo();
    }
}

/****************************************************************************
**


*F * * * * * * * * * * * * * file and execution * * * * * * * * * * * * * * *
*/

/****************************************************************************
**
*F  SyExecuteProcess( <dir>, <prg>, <in>, <out>, <args> ) . . . . new process
**
**  Start  <prg> in  directory <dir>  with  standard input connected to <in>,
**  standard  output  connected to <out>   and arguments.  No  path search is
**  performed, the return  value of the process  is returned if the operation
**  system supports such a concept.
*/


/****************************************************************************
**
*f  SyExecuteProcess( <dir>, <prg>, <in>, <out>, <args> )
*/
#if HAVE_FORK || HAVE_VFORK

#if HAVE_UNION_WAIT
# include <sys/wait.h>
#else
# include <sys/types.h>
# if HAVE_SYS_WAIT_H
#  include <sys/wait.h>
# endif
# ifndef WEXITSTATUS
#  define WEXITSTATUS(stat_val) ((unsigned)(stat_val) >> 8)
# endif
# ifndef WIFEXITED
#  define WIFEXITED(stat_val) (((stat_val) & 255) == 0)
# endif
#endif

extern char ** environ;

void NullSignalHandler(int scratch) {}

#if SYS_IS_CYGWIN32

UInt SyExecuteProcess (
    Char *                  dir,
    Char *                  prg,
    Int                     in,
    Int                     out,
    Char *                  args[] )
{
    int savestdin, savestdout;
    Int tin, tout;
    int res;

    /* change the working directory                                    */
    if ( chdir(dir) == -1 ) return -1;

    /* if <in> is -1 open "/dev/null"                                  */
    if ( in == -1 ) {
        tin = open( "/dev/null", O_RDONLY );
        if ( tin == -1 ) return -1;
    } else tin = SyFileno(in);

    /* if <out> is -1 open "/dev/null"                                 */
    if ( out == -1 ) {
        tout = open( "/dev/null", O_WRONLY );
        if ( tout == -1 ) {
            if (in == -1) close(tin);
            return -1;
        }
    } else tout = SyFileno(out);

    /* set standard input to <in>, standard output to <out>            */
    savestdin = -1;   /* Just to please the compiler */
    if ( tin != 0 ) {
        savestdin = dup(0);
        if (savestdin == -1 || dup2(tin,0) == -1) {
            if (out == -1) close(tout);
            if (in == -1) close(tin);
            return -1;
        }
        fcntl( 0, F_SETFD, 0 );
    }

    if ( tout != 1 ) {
        savestdout = dup(1);
        if (savestdout == -1 || dup2( tout, 1 ) == -1) {
            if (tin != 0) {
                close(0);
                dup2(savestdin,0);
                close(savestdin);
            }
            if (out == -1) close(tout);
            if (in == -1) close(tin);
            return -1;
        }
        fcntl( 1, F_SETFD, 0 );
    }

    /* now try to execute the program                                  */
    res = spawnve( _P_WAIT, prg, (const char * const *) args, 
                                 (const char * const *) environ );

    /* Now repair the open file descriptors: */
    if (tout != 1) {
        close(1);
        dup2(savestdout,1);
        close(savestdout);
    }
    if (tin != 0) {
        close(0);
        dup2(savestdin,0);
        close(savestdin);
    }
    if (out == -1) close(tout);
    if (in == -1) close(tin);

    /* Report result: */
    if (res < 0) return -1;
    return WEXITSTATUS(res);
}
    
#else

UInt SyExecuteProcess (
    Char *                  dir,
    Char *                  prg,
    Int                     in,
    Int                     out,
    Char *                  args[] )
{
    pid_t                   pid;                    /* process id          */
    pid_t                   wait_pid;
#if HAVE_UNION_WAIT
    union wait              status;                 /* non POSIX           */
#else
    int                     status;                 /* do not use `Int'    */
#endif
    Int                     tin;                    /* temp in             */
    Int                     tout;                   /* temp out            */

#if !HAVE_WAITPID
    struct rusage           usage;
#endif

    /* clone the process                                                   */
    pid = vfork();
    if ( pid == -1 ) {
        return -1;
    }

    /* we are the parent                                                   */
    if ( pid != 0 ) {

        /* wait for some action                                            */
#if HAVE_WAITPID
        wait_pid = waitpid( pid, &status, 0 );
#else
        wait_pid = wait4( pid, &status, 0, &usage );
#endif
        if ( wait_pid == -1 ) {
            return -1;
        }

        if ( WIFSIGNALED(status) ) {
            return -1;
        }
        return WEXITSTATUS(status);
    }

    /* we are the child                                                    */
    else {

        /* change the working directory                                    */
        if ( chdir(dir) == -1 ) {
            _exit(-1);
        }

        /* if <in> is -1 open "/dev/null"                                  */
        if ( in == -1 ) {
            tin = open( "/dev/null", O_RDONLY );
            if ( tin == -1 ) {
                _exit(-1);
            }
        }
        else {
            tin = SyFileno(in);
        }

        /* if <out> is -1 open "/dev/null"                                 */
        if ( out == -1 ) {
            tout = open( "/dev/null", O_WRONLY );
            if ( tout == -1 ) {
                _exit(-1);
            }
        }
        else {
            tout = SyFileno(out);
        }

        /* set standard input to <in>, standard output to <out>            */
        if ( tin != 0 ) {
            if ( dup2( tin, 0 ) == -1 ) {
                _exit(-1);
            }
        }
        fcntl( 0, F_SETFD, 0 );

        if ( tout != 1 ) {
            if ( dup2( tout, 1 ) == -1 ) {
                _exit(-1);
            }
        }
        fcntl( 1, F_SETFD, 0 );

        /* now try to execute the program                                  */
        execve( prg, args, environ );
        _exit(-1);
    }

    /* this should not happen                                              */
    return -1;
}
#endif

#endif


/****************************************************************************
**

*F  SyIsExistingFile( <name> )  . . . . . . . . . . . does file <name> exists
**
**  'SyIsExistingFile' returns 1 if the  file <name> exists and 0  otherwise.
**  It does not check if the file is readable, writable or excuteable. <name>
**  is a system dependent description of the file.
*/


/****************************************************************************
**
*f  SyIsExistingFile( <name> )  . . . . . . . . . . . . . . .  using `access'
*/
#if HAVE_ACCESS

Int SyIsExistingFile ( const Char * name )
{
    Int         res;

    SyClearErrorNo();
    res = access( name, F_OK );
    if ( res == -1 ) {
        SySetErrorNo();
    }
    return res;
}

#endif

/****************************************************************************
**
*F  SyIsReadableFile( <name> )  . . . . . . . . . . . is file <name> readable
**
**  'SyIsReadableFile'   returns 1  if the   file  <name> is   readable and 0
**  otherwise. <name> is a system dependent description of the file.
*/


/****************************************************************************
**
*f  SyIsReadableFile( <name> )  . . . . . . . . . . . . . . .  using `access'
*/
#if HAVE_ACCESS

Int SyIsReadableFile ( const Char * name )
{
    Int         res;
#ifdef HAVE_POPEN 
    Char        xname[1024];
#endif

    SyClearErrorNo();
    res = access( name, R_OK );
    if ( res == -1 ) {
      /* if there is popen then we might be able to read the file via gunzip */

#ifdef HAVE_POPEN 
      /* beware of buffer overflows */
      if ( strlcpy(xname, name, sizeof(xname)) < sizeof(xname) &&
            strlcat(xname, ".gz", sizeof(xname))  < sizeof(xname) ) {
        res = access(xname, R_OK);
      } 

      if (res == -1)
#endif
        SySetErrorNo();
    }
    return res;
}

#endif


/****************************************************************************
**
*F  SyIsWritableFile( <name> )  . . . . . . . . . is the file <name> writable
**
**  'SyIsWritableFile'   returns  1  if  the  file  <name> is  writable and 0
**  otherwise. <name> is a system dependent description of the file.
*/


/****************************************************************************
**
*f  SyIsWritableFile( <name> )  . . . . . . . . . . . . . . .  using `access'
*/
#if HAVE_ACCESS

Int SyIsWritableFile ( const Char * name )
{
    Int         res;

    SyClearErrorNo();
    res = access( name, W_OK );
    if ( res == -1 ) {
        SySetErrorNo();
    }
    return res;
}

#endif


/****************************************************************************
**
*F  SyIsExecutableFile( <name> )  . . . . . . . . . is file <name> executable
**
**  'SyIsExecutableFile' returns 1 if the  file <name>  is  executable and  0
**  otherwise. <name> is a system dependent description of the file.
*/


/****************************************************************************
**
*f  SyIsExecutableFile( <name> )  . . . . . . . . . . . . . .  using `access'
*/
#if HAVE_ACCESS

Int SyIsExecutableFile ( const Char * name )
{
    Int         res;

    SyClearErrorNo();
    res = access( name, X_OK );
    if ( res == -1 ) {
        SySetErrorNo();
    }
    return res;
}

#endif


/****************************************************************************
**
*F  SyIsDirectoryPath( <name> ) . . . . . . . . .  is file <name> a directory
**
**  'SyIsDirectoryPath' returns 1 if the  file <name>  is a directory  and  0
**  otherwise. <name> is a system dependent description of the file.
*/


/****************************************************************************
**
*f  SyIsDirectoryPath( <name> ) . . . . . . . . . . . . . . . .  using `stat'
*/
#if HAVE_STAT

#include <sys/stat.h>

Int SyIsDirectoryPath ( const Char * name )
{
    struct stat     buf;                /* buffer for `stat'               */

    SyClearErrorNo();
    if ( stat( name, &buf ) == -1 ) {
        SySetErrorNo();
        return -1;
    }
    return S_ISDIR(buf.st_mode) ? 0 : -1;
}

#endif


/****************************************************************************
**
*F  SyRemoveFile( <name> )  . . . . . . . . . . . . . . .  remove file <name>
*/


/****************************************************************************
**
*f  SyRemoveFile( <name> )  . . . . . . . . . . . . . . . . .  using `unlink'
*/
#if HAVE_UNLINK

Int SyRemoveFile ( const Char * name )
{
    Int res;
    SyClearErrorNo();
    res = unlink(name);
    if (res == -1)
       SySetErrorNo();
    return res;
}

#endif

/****************************************************************************
**
*f  SyMkdir( <name> )  . . . . . . . . . . . . . . . . create directory
**  with users umask permissions.
*/
#if HAVE_MKDIR

Int SyMkdir ( const Char * name )
{
    Int res;
    SyClearErrorNo();
    res = mkdir(name, 0777);
    if (res == -1)
       SySetErrorNo();
    return res;
}

#endif

/****************************************************************************
**
*f  SyRemoveDir( <name> )  . . . . . . . . . . . . . . . . .  using `rmdir'
*/
#if HAVE_RMDIR

Int SyRmdir ( const Char * name )
{
    Int res;
    SyClearErrorNo();
    res = rmdir(name);
    if (res == -1)
       SySetErrorNo();
    return res;
}

#endif

/****************************************************************************
**
*F  SyIsDir( <name> )  . . . . . . . . . . . . .  test if something is a dir
**
**  Returns 'F' for a regular file, 'L' for a symbolic link and 'D'
**  for a real directory, 'C' for a character device, 'B' for a block
**  device 'P' for a FIFO (named pipe) and 'S' for a socket.
*/
#ifdef HAVE_LSTAT

#include <sys/types.h>
#include <sys/stat.h>

Obj SyIsDir ( const Char * name )
{
  Int res;
  struct stat ourlstatbuf;

  res = lstat(name,&ourlstatbuf);
  if (res < 0) {
    SySetErrorNo();
    return Fail;
  }
  if      (S_ISREG(ourlstatbuf.st_mode)) return ObjsChar['F'];
  else if (S_ISDIR(ourlstatbuf.st_mode)) return ObjsChar['D'];
  else if (S_ISLNK(ourlstatbuf.st_mode)) return ObjsChar['L'];
#ifdef S_ISCHR
  else if (S_ISCHR(ourlstatbuf.st_mode)) return ObjsChar['C'];
#endif
#ifdef S_ISBLK
  else if (S_ISBLK(ourlstatbuf.st_mode)) return ObjsChar['B'];
#endif
#ifdef S_ISFIFO
  else if (S_ISFIFO(ourlstatbuf.st_mode)) return ObjsChar['P'];
#endif
#ifdef S_ISSOCK
  else if (S_ISSOCK(ourlstatbuf.st_mode)) return ObjsChar['S'];
#endif
  else return ObjsChar['?'];
}
#else
Obj SyIsDir ( const Char * name )
{
  return ObjsChar['?'];
}
#endif

/****************************************************************************
**
*F  SyFindGapRootFile( <filename>,<buffer> ) . .  find file in system area
*/
Char * SyFindGapRootFile ( const Char * filename, Char * result )
{
    Int             k;

    for ( k=0;  k<sizeof(SyGapRootPaths)/sizeof(SyGapRootPaths[0]);  k++ ) {
        if ( SyGapRootPaths[k][0] ) {
            result[0] = '\0';
            if (strlcpy( result, SyGapRootPaths[k], 256 ) >= 256)
                continue;
            if (strlcat( result, filename, 256 ) >= 256)
            	continue;
            if ( SyIsReadableFile(result) == 0 ) {
                return result;
            }
        }
    }
    return 0;
}


/****************************************************************************
**

*F * * * * * * * * * * * * * * * directories  * * * * * * * * * * * * * * * *
*/


/****************************************************************************
**

*F  SyTmpname() . . . . . . . . . . . . . . . . . return a temporary filename
**
**  'SyTmpname' creates and returns  a new temporary name.  Subsequent  calls
**  to 'SyTmpname'  should  produce different  file names  *even* if no files
**  were created.
*/

#if HAVE_MKSTEMP
Char *SyTmpname ( void )
{
  static char name[1024];
  strxcpy(name, "/tmp/gaptempfile.XXXXXX", sizeof(name));
  close(mkstemp(name));
  return name;
}

#else
Char * SyTmpname ( void )
{
    static Char   * base = 0;
    static Char     name[1024];
    static UInt     count = 0;
    Char          * s;
    UInt            c;

    SyClearErrorNo();
    count++;
    if ( base == 0 ) {
        base = tmpnam( (char*)0 );
    }
    if ( base == 0 ) {
        SySetErrorNo();
        return 0;
    }
    if (count == 0) { /* one time in 2^32 */
        strcat( base, "x" ); /* FIXME: BUG, we must not modify the pointer returned by tmpnam */
        count++;
    }
    strxcpy( name, base, sizeof(name) );
    strxcat( name, ".", sizeof(name) );
    s = name + strlen(name);
    c = count;
    while (c != 0) {
        *s++ = '0' + c % 10;
        c /= 10;
    }
    *s = (Char)0;
    return name;
}
#endif


/****************************************************************************
**
*F  SyTmpdir( <hint> )  . . . . . . . . . . . .  return a temporary directory
**
**  'SyTmpdir'  returns the directory   for  a temporary directory.  This  is
**  guaranteed  to be newly  created and empty  immediately after the call to
**  'SyTmpdir'. <hint> should be used by 'SyTmpdir' to  construct the name of
**  the directory (but 'SyTmpdir' is free to use only  a part of <hint>), and
**  must be a string of at most 8 alphanumerical characters.  Under UNIX this
**  would   usually   represent   '/usr/tmp/<hint>_<proc_id>_<cnt>/',   e.g.,
**  '/usr/tmp/guava_17188_1/'.
*/


/****************************************************************************
**
*f  SyTmpdir( <hint> )  . . . . . . . . . . . . . . . . . . . . using `mkdir'
*/

#if SYS_IS_CYGWIN32
#define TMPDIR_BASE "/cygdrive/c/WINDOWS/Temp/"
#else
#define TMPDIR_BASE "/tmp/"
#endif


#if HAVE_MKDTEMP
Char * SyTmpdir( const Char * hint )
{
  static char name[1024];
  static const char *base = TMPDIR_BASE;
  char * env_tmpdir;
  if ((env_tmpdir = getenv("TMPDIR")) != NULL) {
    strxcpy(name, env_tmpdir, sizeof(name));
    strxcat(name, "/", sizeof(name));
  }
  else
    strxcpy(name, base, sizeof(name));
  if (hint)
    strxcat(name, hint, sizeof(name));
  else
    strxcat(name, "gaptempdir", sizeof(name));
  strxcat(name, "XXXXXX", sizeof(name));
  return mkdtemp(name);
}
#else
#if HAVE_MKDIR

Char * SyTmpdir ( const Char * hint )
{
    Char *      tmp;
    int         res;                    /* result of `mkdir'               */

    /* for the moment ignore <hint>                                        */
    tmp = SyTmpname();
    if ( tmp == 0 )
        return 0;

    /* create a new directory                                              */
    unlink( tmp );
    res = mkdir( tmp, 0777 );
    if ( res == -1 ) {
        SySetErrorNo();
        return 0;
    }

    return tmp;
}


#endif
#endif

Obj SyReadStringFile(Int fid)
{
    Char            buf[32769];
    Int             ret, len;
    UInt            lstr;
    Obj             str;

    /* read <fid> until we see  eof   (in 32kB pieces)                     */
    str = NEW_STRING(0);
    len = 0;
    do {
        ret = read( syBuf[fid].fp , buf, 32768);
        if (ret < 0) {
            SySetErrorNo();
            return Fail;
        }
        len += ret;
        GROW_STRING( str, len );
        lstr = GET_LEN_STRING(str);
        memcpy( CHARS_STRING(str)+lstr, buf, ret );
        *(CHARS_STRING(str)+lstr+ret) = '\0';
        SET_LEN_STRING(str, lstr+ret);
    } while(ret > 0);

    /* fix the length of <str>                                             */
    len = GET_LEN_STRING(str);
    ResizeBag( str, SIZEBAG_STRINGLEN(len) );

    syBuf[fid].ateof = 1;
    return str;
}

#if !defined(SYS_IS_CYGWIN32) && defined(HAVE_STAT)
/* fstat seems completely broken under CYGWIN */
/* first try to get the whole file as one chunk, this avoids garbage
   collections because of the GROW_STRING calls below    */
Obj SyReadStringFileStat(Int fid)
{
    Int             ret, len;
    Obj             str;
    Int             l;
    char            *ptr;
    struct stat     fstatbuf;

    if( fstat( syBuf[fid].fp, &fstatbuf) == 0 ) {
        if((off_t)(Int)fstatbuf.st_size != fstatbuf.st_size) {
            ErrorMayQuit(
                "The file is too big to fit the current workspace",
                (Int)0, (Int)0);
        }
        len = (Int) fstatbuf.st_size;
        str = NEW_STRING( len );
        CHARS_STRING(str)[len] = '\0';
        SET_LEN_STRING(str, len);
        ptr = CSTR_STRING(str);
        while (len > 0) {
            l = (len > 1048576) ? 1048576 : len;
            ret = read( syBuf[fid].fp, ptr, l);
            if (ret == -1) {
                SySetErrorNo();
                return Fail;
            }
            len -= ret;
            ptr += ret;
        }
        syBuf[fid].ateof = 1;
        return str;
    } else {
        SySetErrorNo();
        return Fail;
    }
}

Obj SyReadStringFid(Int fid)
{
    if(syBuf[fid].pipe == 1) {
        return SyReadStringFile(fid);
    } else {
        return SyReadStringFileStat(fid);
    }
}

#else

Obj SyReadStringFid(Int fid) {
    return SyReadStringFile(fid);
}

#endif



/****************************************************************************
**
*V  GVarFuncs . . . . . . . . . . . . . . . . . . list of functions to export
*/
static StructGVarFunc GVarFuncs [] = {

    { "CrcString", 1, "string",
      FuncCrcString, "src/sysfiles.c:FuncCrcString" },

    { "EchoLine", 5, "line, len, off, pos, fid",
      FuncEchoLine, "src/sysfiles.c:FuncEchoLine" },

#if HAVE_LIBREADLINE
    { "BINDKEYSTOGAPHANDLER", 1, "keyseq",
       FuncBINDKEYSTOGAPHANDLER, "src/sysfiles.c:FuncBINDKEYSTOGAPHANDLER" },

    { "BINDKEYSTOMACRO", 2, "keyseq, macro",
       FuncBINDKEYSTOMACRO, "src/sysfiles.c:FuncBINDKEYSTOMACRO" },

    { "READLINEINITLINE", 1, "line",
       FuncREADLINEINITLINE, "src/sysfiles.c:FuncREADLINEINITLINE" },
#endif


    { 0 } };


/****************************************************************************
**
*F * * * * * * * * * * * * * initialize package * * * * * * * * * * * * * * *
*/

/* NB Should probably do some checks preSave for open files etc and refuse to save
   if any are found */

/****************************************************************************
**
*F  postResore( <module> ) . . . . . . .re-initialise library data structures
*/

static Int postRestore (
    StructInitInfo *    module )
{

    /* return success                                                      */
    return 0;
}

/****************************************************************************
**
*F  InitKernel( <module> ) . . . . . . .  initialise kernel data structures
*/

static Int InitKernel(
      StructInitInfo * module )
{
  SyInitAlarm();
  
  /* init filters and functions                                          */
  InitHdlrFuncsFromTable( GVarFuncs );

  /* line edit key handler from library                                  */
  ImportGVarFromLibrary("GAPInfo", &GAPInfo);
  ImportFuncFromLibrary("LineEditKeyHandler", &LineEditKeyHandler);
  ImportGVarFromLibrary("LineEditKeyHandlers", &LineEditKeyHandlers);
  DeclareGVar(&GVarBeginEdit, "TERMINAL_BEGIN_EDIT");
  DeclareGVar(&GVarEndEdit, "TERMINAL_END_EDIT");
  /* return success                                                      */
  return 0;

}

/****************************************************************************
**
*F  InitLibrary( <module> ) . . . . . . .  initialise library data structures
*/

static Int InitLibrary(
      StructInitInfo * module )
{
  /* init filters and functions                                          */
  InitGVarFuncsFromTable( GVarFuncs );

  return postRestore( module );
}

/****************************************************************************
**
*F  InitInfoSysFiles()  . . . . . . . . . . . . . . . table of init functions
*/
static StructInitInfo module = {
    MODULE_BUILTIN,                     /* type                           */
    "sysfiles",                         /* name                           */
    0,                                  /* revision entry of c file       */
    0,                                  /* revision entry of h file       */
    0,                                  /* version                        */
    0,                                  /* crc                            */
    InitKernel,                         /* initKernel                     */
    InitLibrary,                        /* initLibrary                    */
    0,                                  /* checkInit                      */
    0,                                  /* preSave                        */
    0,                                  /* postSave                       */
    postRestore                         /* postRestore                    */
};

StructInitInfo * InitInfoSysFiles ( void )
{
    return &module;
}


/****************************************************************************
**

*E  sysfiles.h  . . . . . . . . . . . . . . . . . . . . . . . . . . ends here
*/<|MERGE_RESOLUTION|>--- conflicted
+++ resolved
@@ -1267,227 +1267,6 @@
     return isIntr;
 }
 
-<<<<<<< HEAD
-
-/* Code for Timeouts */
-
-volatile int SyAlarmRunning = 0;
-volatile int SyAlarmHasGoneOff = 0;
-
-#endif
-
-
-#if HAVE_TIMER_CREATE && HAVE_SIGACTION && !defined(HPCGAP)
-
-/* Could live without sigaction but it seems to be pretty universal */
-
-/* This uses the POSIX 2001 API
-   which allows per-thread timing and minimises risk of
-   interference with other code using timers.
-
-   Sadly it's not always available, so we have an alternative implementation
-   below using the odler setitimer interface */
-
-/* Handler for the Alarm signal */
-
-int SyHaveAlarms = 1;
-
-/* This API lets us pick wich signal to use */
-#define TIMER_SIGNAL SIGVTALRM
-
-
-/* For now anyway we create one timer at initialisation and use it */
-static timer_t syTimer = 0;
-
-#if SYS_IS_CYGWIN32
-#define MY_CLOCK CLOCK_REALTIME
-#else
-#define MY_CLOCK CLOCK_THREAD_CPUTIME_ID
-#endif
-
-static void SyInitAlarm( void ) {
-/* Create the CPU timer used for timeouts */
-  struct sigevent se;
-  se.sigev_notify = SIGEV_SIGNAL;
-  se.sigev_signo = TIMER_SIGNAL;
-  se.sigev_value.sival_int = 0x12345678;
-  if (timer_create( MY_CLOCK, &se, &syTimer)) {
-    Pr("#E  Could not create interval timer. Timeouts will not be supported\n",0L,0L);
-    SyHaveAlarms = 0;
-  }
-}
-
-static void syAnswerAlarm ( int signr, siginfo_t * si, void *context)
-{
-    /* interrupt the executor                                             
-       Later we might want to do something cleverer with throwing an 
-       exception or dealing better if this isn't our timer     */
-  assert( signr == TIMER_SIGNAL);
-  assert( si->si_signo == TIMER_SIGNAL);
-  assert( si->si_code == SI_TIMER);
-  assert( si->si_value.sival_int == 0x12345678 );
-  SyAlarmRunning = 0;
-  SyAlarmHasGoneOff = 1;
-  InterruptExecStat();
-}
-
- 
-void SyInstallAlarm ( UInt seconds, UInt nanoseconds )
-{
-  struct sigaction sa;
-  
-  sa.sa_handler = NULL;
-  sa.sa_sigaction = syAnswerAlarm;
-  sigemptyset(&(sa.sa_mask));
-  sa.sa_flags = SA_RESETHAND | SA_SIGINFO | SA_RESTART;
-  
-  /* First install the handler */
-  if (sigaction( TIMER_SIGNAL, &sa, NULL ))
-    {
-      ErrorReturnVoid("Could not set handler for alarm signal",0L,0L,"you can return to ignore");
-      return;
-    }
-
-  
-  struct itimerspec tv;
-  tv.it_value.tv_sec = (time_t)seconds;
-  tv.it_value.tv_nsec = (long)nanoseconds;
-  tv.it_interval.tv_sec = (time_t)0;
-  tv.it_interval.tv_nsec = 0L;
-  
-  SyAlarmRunning = 1;
-  SyAlarmHasGoneOff = 0;
-  if (timer_settime(syTimer, 0, &tv, NULL)) {
-    signal(TIMER_SIGNAL, SIG_DFL);
-    ErrorReturnVoid("Could not set interval timer", 0L, 0L, "you can return to ignore");
-  }
-  return;
-}
-
-void SyStopAlarm(UInt *seconds, UInt *nanoseconds) {
-  struct itimerspec tv, buf;
-  tv.it_value.tv_sec = (time_t)0;
-  tv.it_value.tv_nsec = 0L;
-  tv.it_interval.tv_sec = (time_t)0;
-  tv.it_interval.tv_nsec = 0L;
-
-  timer_settime(syTimer, 0, &tv, &buf);
-  SyAlarmRunning = 0;
-  signal(TIMER_SIGNAL, SIG_IGN);
-
-  if (seconds)
-    *seconds = (UInt)buf.it_value.tv_sec;
-  if (nanoseconds)
-    *nanoseconds = (UInt)buf.it_value.tv_nsec;
-  return;
-}
-
-#else
-#if HAVE_SETITIMER && HAVE_SIGACTION && !defined(HPCGAP)
-
-/* Using setitimer and getitimer from sys/time.h */
-/* again sigaction could be replaced by signal if that was useful
- sigaction is just a bit more robust */
-
-/* Handler for the Alarm signal */
-
-int SyHaveAlarms = 1;
-
-
-static void SyInitAlarm( void ) {
-  /* No initialisation in this case */
-  return; 
-}
-
-static void syAnswerAlarm ( int signr, siginfo_t * si, void *context)
-{
-    /* interrupt the executor                                             
-       Later we might want to do something cleverer with throwing an 
-       exception or dealing better if this isn't our timer     */
-  assert( signr == SIGVTALRM);
-  assert( si->si_signo == SIGVTALRM);
-  SyAlarmRunning = 0;
-  SyAlarmHasGoneOff = 1;
-  InterruptExecStat();
-}
-
- 
-void SyInstallAlarm ( UInt seconds, UInt nanoseconds )
-{
-  struct sigaction sa;
-  
-  sa.sa_handler = NULL;
-  sa.sa_sigaction = syAnswerAlarm;
-  sigemptyset(&(sa.sa_mask));
-  sa.sa_flags = SA_RESETHAND | SA_SIGINFO | SA_RESTART;
-
-  
-  /* First install the handler */
-  if (sigaction( SIGVTALRM, &sa, NULL ))
-    {
-      ErrorReturnVoid("Could not set handler for alarm signal",0L,0L,"you can return to ignore");
-      return;
-    }
-
-  
-  struct itimerval tv;
-  tv.it_value.tv_sec = (time_t)seconds;
-  tv.it_value.tv_usec = (suseconds_t)(nanoseconds/1000);
-  tv.it_interval.tv_sec = (time_t)0;
-  tv.it_interval.tv_usec = (suseconds_t)0L;
-  
-  SyAlarmRunning = 1;
-  SyAlarmHasGoneOff = 0;
-  if (setitimer(ITIMER_VIRTUAL, &tv, NULL)) {
-    signal(SIGVTALRM, SIG_IGN);
-    ErrorReturnVoid("Could not set interval timer", 0L, 0L, "you can return to ignore");
-  }
-  return;
-}
-
-void SyStopAlarm(UInt *seconds, UInt *nanoseconds) {
-  struct itimerval tv, buf;
-  tv.it_value.tv_sec = (time_t)0;
-  tv.it_value.tv_usec = (suseconds_t)0L;
-  tv.it_interval.tv_sec = (time_t)0;
-  tv.it_interval.tv_usec = (suseconds_t)0L;
-
-  setitimer(ITIMER_VIRTUAL, &tv, &buf);
-  SyAlarmRunning = 0;
-  signal(SIGVTALRM, SIG_IGN);
-
-  if (seconds)
-    *seconds = (UInt)buf.it_value.tv_sec;
-  if (nanoseconds)
-    *nanoseconds = 1000*(UInt)buf.it_value.tv_usec;
-  return;
-}
-
-#else
-int SyHaveAlarms = 0;
-
-/* stub implementations */
-
-static void SyInitAlarm( void ) {
-  /* No initialisation in this case */
-  return; 
-}
-
- 
-void SyInstallAlarm ( UInt seconds, UInt nanoseconds )
-{
-  assert(0);
-  return;
-}
-
-void SyStopAlarm(UInt *seconds, UInt *nanoseconds) {
-  assert(0);
-  return;
-}
-
-#endif
-=======
->>>>>>> e2998641
 #endif
 
 
