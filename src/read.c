--- conflicted
+++ resolved
@@ -189,11 +189,7 @@
 **        |  <Var> '.' <Ident>
 **        |  <Var> '(' [ <Expr> { ',' <Expr> } ] [':' [ <options> ]] ')'
 */
-<<<<<<< HEAD
 extern Obj ExprGVars[GVAR_BUCKETS];
-=======
-extern Obj ExprGVars;
->>>>>>> e2998641
 /* TL: extern Obj ErrorLVars; */
 /* TL: extern Obj BottomLVars; */
 
@@ -507,14 +503,11 @@
 	}
       else
 	SyntaxError("Function literal in impossible context");
-<<<<<<< HEAD
-=======
     }
 
     /* Now we know this isn't a lambda function, look up the name          */
     if ( type == 'g' ) {
         var = GVarName( varname );
->>>>>>> e2998641
     }
 
     /* check whether this is an unbound global variable                    */
@@ -534,13 +527,7 @@
              ELM_REC(GAPInfo,WarnOnUnboundGlobalsRNam) != False )
       && ! SyCompilePlease )
     {
-<<<<<<< HEAD
-        SyntaxError("warning: unbound global variable");
-        TLS(NrError)--;
-        TLS(NrErrLine)--;
-=======
         SyntaxWarning("Unbound global variable");
->>>>>>> e2998641
     }
 
     /* check whether this is a reference to the global variable '~'        */
@@ -2780,11 +2767,7 @@
        state to execute ReadLine on an input stream, leading to crashes */
     if (!READ_ERROR()) {
         type = IntrEnd( 0UL );
-<<<<<<< HEAD
         PopRegionAutoLocks(lockSP);
-    }
-    else {
-=======
 
         /* check for dual semicolon */
         if ( *TLS(In) == ';' ) {
@@ -2794,7 +2777,6 @@
             if (dualSemicolon) *dualSemicolon = 0;
         }
     } else {
->>>>>>> e2998641
         IntrEnd( 1UL );
         type = STATUS_ERROR;
         PopRegionLocks(lockSP);
@@ -3119,13 +3101,8 @@
 {
     TLS(ErrorLVars) = (UInt **)0;
     TLS(CurrentGlobalForLoopDepth) = 0;
-<<<<<<< HEAD
     /* TL: InitGlobalBag( &ReadEvalResult, "src/read.c:ReadEvalResult" ); */
     /* TL: InitGlobalBag( &StackNams,      "src/read.c:StackNams"      ); */
-=======
-    InitGlobalBag( &TLS(ReadEvalResult), "src/read.c:ReadEvalResult" );
-    InitGlobalBag( &TLS(StackNams),      "src/read.c:StackNams"      );
->>>>>>> e2998641
     InitCopyGVar( "GAPInfo", &GAPInfo);
     /* return success                                                      */
     return 0;
