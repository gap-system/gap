--- conflicted
+++ resolved
@@ -822,17 +822,7 @@
     /* init filters and functions                                          */
     InitHdlrFuncsFromTable( GVarFuncs );
 
-<<<<<<< HEAD
     InstallTLSHandler(SetupCollectorStacks, NULL);
-=======
-    InitGlobalBag( &TLS(SC_NW_STACK), "SC_NW_STACK" );
-    InitGlobalBag( &TLS(SC_LW_STACK), "SC_LW_STACK" );
-    InitGlobalBag( &TLS(SC_PW_STACK), "SC_PW_STACK" );
-    InitGlobalBag( &TLS(SC_EW_STACK), "SC_EW_STACK" );
-    InitGlobalBag( &TLS(SC_GE_STACK), "SC_GE_STACK" );
-    InitGlobalBag( &TLS(SC_CW_VECTOR), "SC_CW_VECTOR" );
-    InitGlobalBag( &TLS(SC_CW2_VECTOR), "SC_CW2_VECTOR" );
->>>>>>> e2998641
 
     /* return success                                                      */
     return 0;
