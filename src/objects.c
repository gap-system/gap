--- conflicted
+++ resolved
@@ -1942,32 +1942,21 @@
     InfoBags[         T_DATOBJ +COPYING ].name = "object (data,copied)";
     InitMarkFuncBags( T_DATOBJ +COPYING , MarkOneSubBags  );
 
-<<<<<<< HEAD
     for ( t = FIRST_REAL_TNUM; t <= LAST_REAL_TNUM; t++ ) {
-=======
-
-    for ( t = FIRST_REAL_TNUM; t <= LAST_REAL_TNUM; t++ )
->>>>>>> 1d7361e2
         TypeObjFuncs[ t ] = TypeObjError;
         SetTypeObjFuncs [ t] = SetTypeObjError;
     }
 
-    TypeObjFuncs[ T_COMOBJ ] = TypeComObj;
-    TypeObjFuncs[ T_POSOBJ ] = TypePosObj;
-    TypeObjFuncs[ T_DATOBJ ] = TypeDatObj;
-
-<<<<<<< HEAD
     SetTypeObjFuncs [ T_COMOBJ ] = SetTypeComObj;
     SetTypeObjFuncs [ T_POSOBJ ] = SetTypePosObj;
     SetTypeObjFuncs [ T_DATOBJ ] = SetTypeDatObj;
-=======
+
     /* SPARE TNUMs install placeholder entries for easier
        debugging. Packages that use these should overwrite the entries */
     InfoBags[T_SPARE1].name = "spare tnum 1 (overwrite this)";
     InfoBags[T_SPARE2].name = "spare tnum 2 (overwrite this)";
     InfoBags[T_SPARE3].name = "spare tnum 3 (overwrite this)";
     InfoBags[T_SPARE4].name = "spare tnum 4 (overwrite this)";
->>>>>>> 1d7361e2
 
     /* functions for 'to-be-defined' objects                               */
     ImportFuncFromLibrary( "IsToBeDefinedObj", &IsToBeDefinedObj );
@@ -2150,7 +2139,6 @@
 
 StructInitInfo * InitInfoObjects ( void )
 {
-    FillInVersion( &module );
     return &module;
 }
 
