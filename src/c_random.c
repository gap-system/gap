--- conflicted
+++ resolved
@@ -393,9 +393,9 @@
  t_3 = NewFunction( NameFunc[2], NargFunc[2], NamsFunc[2], HdlrFunc2 );
  ENVI_FUNC( t_3 ) = TLS(CurrLVars);
  t_4 = NewBag( T_BODY, NUMBER_HEADER_ITEMS_BODY*sizeof(Obj) );
- STARTLINE_BODY(t_4) = INTOBJ_INT(25);
- ENDLINE_BODY(t_4) = INTOBJ_INT(29);
- FILENAME_BODY(t_4) = FileName;
+ SET_STARTLINE_BODY(t_4, INTOBJ_INT(25));
+ SET_ENDLINE_BODY(t_4, INTOBJ_INT(29));
+ SET_FILENAME_BODY(t_4, FileName);
  BODY_FUNC(t_3) = t_4;
  CHANGED_BAG( TLS(CurrLVars) );
  CALL_2ARGS( t_1, t_2, t_3 );
@@ -415,15 +415,9 @@
  t_1 = NewFunction( NameFunc[3], NargFunc[3], NamsFunc[3], HdlrFunc3 );
  ENVI_FUNC( t_1 ) = TLS(CurrLVars);
  t_2 = NewBag( T_BODY, NUMBER_HEADER_ITEMS_BODY*sizeof(Obj) );
-<<<<<<< HEAD
- STARTLINE_BODY(t_2) = INTOBJ_INT(34);
- ENDLINE_BODY(t_2) = INTOBJ_INT(41);
- FILENAME_BODY(t_2) = FileName;
-=======
- SET_STARTLINE_BODY(t_2, INTOBJ_INT(23));
- SET_ENDLINE_BODY(t_2, INTOBJ_INT(27));
+ SET_STARTLINE_BODY(t_2, INTOBJ_INT(34));
+ SET_ENDLINE_BODY(t_2, INTOBJ_INT(41));
  SET_FILENAME_BODY(t_2, FileName);
->>>>>>> e2998641
  BODY_FUNC(t_1) = t_2;
  CHANGED_BAG( TLS(CurrLVars) );
  AssGVar( G_RANDOM__LIST, t_1 );
@@ -446,15 +440,9 @@
  t_1 = NewFunction( NameFunc[4], NargFunc[4], NamsFunc[4], HdlrFunc4 );
  ENVI_FUNC( t_1 ) = TLS(CurrLVars);
  t_2 = NewBag( T_BODY, NUMBER_HEADER_ITEMS_BODY*sizeof(Obj) );
-<<<<<<< HEAD
- STARTLINE_BODY(t_2) = INTOBJ_INT(43);
- ENDLINE_BODY(t_2) = INTOBJ_INT(55);
- FILENAME_BODY(t_2) = FileName;
-=======
- SET_STARTLINE_BODY(t_2, INTOBJ_INT(29));
- SET_ENDLINE_BODY(t_2, INTOBJ_INT(39));
+ SET_STARTLINE_BODY(t_2, INTOBJ_INT(43));
+ SET_ENDLINE_BODY(t_2, INTOBJ_INT(55));
  SET_FILENAME_BODY(t_2, FileName);
->>>>>>> e2998641
  BODY_FUNC(t_1) = t_2;
  CHANGED_BAG( TLS(CurrLVars) );
  AssGVar( G_RANDOM__SEED, t_1 );
@@ -469,9 +457,9 @@
  t_3 = NewFunction( NameFunc[5], NargFunc[5], NamsFunc[5], HdlrFunc5 );
  ENVI_FUNC( t_3 ) = TLS(CurrLVars);
  t_4 = NewBag( T_BODY, NUMBER_HEADER_ITEMS_BODY*sizeof(Obj) );
- STARTLINE_BODY(t_4) = INTOBJ_INT(57);
- ENDLINE_BODY(t_4) = INTOBJ_INT(60);
- FILENAME_BODY(t_4) = FileName;
+ SET_STARTLINE_BODY(t_4, INTOBJ_INT(57));
+ SET_ENDLINE_BODY(t_4, INTOBJ_INT(60));
+ SET_FILENAME_BODY(t_4, FileName);
  BODY_FUNC(t_3) = t_4;
  CHANGED_BAG( TLS(CurrLVars) );
  CALL_2ARGS( t_1, t_2, t_3 );
