--- conflicted
+++ resolved
@@ -1,3 +1,4 @@
+#ifndef AVOID_PRECOMPILED
 /* C file produced by GAC */
 #include "src/compiled.h"
 
@@ -4639,11 +4640,7 @@
   end ); */
  t_1 = GF_BIND__GLOBAL;
  C_NEW_STRING( t_2, 8, "NEW_TYPE" );
-<<<<<<< HEAD
  t_3 = NewFunction( NameFunc[12], NargFunc[12], NamsFunc[12], HdlrFunc12 );
-=======
- t_3 = NewFunction( NameFunc[11], NargFunc[11], NamsFunc[11], HdlrFunc11 );
->>>>>>> 9f6b1a3a
  ENVI_FUNC( t_3 ) = TLS(CurrLVars);
  t_4 = NewBag( T_BODY, NUMBER_HEADER_ITEMS_BODY*sizeof(Obj) );
  STARTLINE_BODY(t_4) = INTOBJ_INT(223);
@@ -4658,11 +4655,7 @@
   end ); */
  t_1 = GF_BIND__GLOBAL;
  C_NEW_STRING( t_2, 8, "NewType2" );
-<<<<<<< HEAD
  t_3 = NewFunction( NameFunc[13], NargFunc[13], NamsFunc[13], HdlrFunc13 );
-=======
- t_3 = NewFunction( NameFunc[12], NargFunc[12], NamsFunc[12], HdlrFunc12 );
->>>>>>> 9f6b1a3a
  ENVI_FUNC( t_3 ) = TLS(CurrLVars);
  t_4 = NewBag( T_BODY, NUMBER_HEADER_ITEMS_BODY*sizeof(Obj) );
  STARTLINE_BODY(t_4) = INTOBJ_INT(287);
@@ -4677,11 +4670,7 @@
   end ); */
  t_1 = GF_BIND__GLOBAL;
  C_NEW_STRING( t_2, 8, "NewType3" );
-<<<<<<< HEAD
  t_3 = NewFunction( NameFunc[14], NargFunc[14], NamsFunc[14], HdlrFunc14 );
-=======
- t_3 = NewFunction( NameFunc[13], NargFunc[13], NamsFunc[13], HdlrFunc13 );
->>>>>>> 9f6b1a3a
  ENVI_FUNC( t_3 ) = TLS(CurrLVars);
  t_4 = NewBag( T_BODY, NUMBER_HEADER_ITEMS_BODY*sizeof(Obj) );
  STARTLINE_BODY(t_4) = INTOBJ_INT(295);
@@ -4696,11 +4685,7 @@
   end ); */
  t_1 = GF_BIND__GLOBAL;
  C_NEW_STRING( t_2, 8, "NewType4" );
-<<<<<<< HEAD
  t_3 = NewFunction( NameFunc[15], NargFunc[15], NamsFunc[15], HdlrFunc15 );
-=======
- t_3 = NewFunction( NameFunc[14], NargFunc[14], NamsFunc[14], HdlrFunc14 );
->>>>>>> 9f6b1a3a
  ENVI_FUNC( t_3 ) = TLS(CurrLVars);
  t_4 = NewBag( T_BODY, NUMBER_HEADER_ITEMS_BODY*sizeof(Obj) );
  STARTLINE_BODY(t_4) = INTOBJ_INT(305);
@@ -4718,11 +4703,7 @@
   end ); */
  t_1 = GF_BIND__GLOBAL;
  C_NEW_STRING( t_2, 8, "NewType5" );
-<<<<<<< HEAD
  t_3 = NewFunction( NameFunc[16], NargFunc[16], NamsFunc[16], HdlrFunc16 );
-=======
- t_3 = NewFunction( NameFunc[15], NargFunc[15], NamsFunc[15], HdlrFunc15 );
->>>>>>> 9f6b1a3a
  ENVI_FUNC( t_3 ) = TLS(CurrLVars);
  t_4 = NewBag( T_BODY, NUMBER_HEADER_ITEMS_BODY*sizeof(Obj) );
  STARTLINE_BODY(t_4) = INTOBJ_INT(316);
@@ -4752,11 +4733,7 @@
   end ); */
  t_1 = GF_BIND__GLOBAL;
  C_NEW_STRING( t_2, 7, "NewType" );
-<<<<<<< HEAD
  t_3 = NewFunction( NameFunc[17], NargFunc[17], NamsFunc[17], HdlrFunc17 );
-=======
- t_3 = NewFunction( NameFunc[16], NargFunc[16], NamsFunc[16], HdlrFunc16 );
->>>>>>> 9f6b1a3a
  ENVI_FUNC( t_3 ) = TLS(CurrLVars);
  t_4 = NewBag( T_BODY, NUMBER_HEADER_ITEMS_BODY*sizeof(Obj) );
  STARTLINE_BODY(t_4) = INTOBJ_INT(330);
@@ -4782,11 +4759,7 @@
   end ); */
  t_1 = GF_BIND__GLOBAL;
  C_NEW_STRING( t_2, 8, "Subtype2" );
-<<<<<<< HEAD
  t_3 = NewFunction( NameFunc[18], NargFunc[18], NamsFunc[18], HdlrFunc18 );
-=======
- t_3 = NewFunction( NameFunc[17], NargFunc[17], NamsFunc[17], HdlrFunc17 );
->>>>>>> 9f6b1a3a
  ENVI_FUNC( t_3 ) = TLS(CurrLVars);
  t_4 = NewBag( T_BODY, NUMBER_HEADER_ITEMS_BODY*sizeof(Obj) );
  STARTLINE_BODY(t_4) = INTOBJ_INT(375);
@@ -4812,11 +4785,7 @@
   end ); */
  t_1 = GF_BIND__GLOBAL;
  C_NEW_STRING( t_2, 8, "Subtype3" );
-<<<<<<< HEAD
  t_3 = NewFunction( NameFunc[19], NargFunc[19], NamsFunc[19], HdlrFunc19 );
-=======
- t_3 = NewFunction( NameFunc[18], NargFunc[18], NamsFunc[18], HdlrFunc18 );
->>>>>>> 9f6b1a3a
  ENVI_FUNC( t_3 ) = TLS(CurrLVars);
  t_4 = NewBag( T_BODY, NUMBER_HEADER_ITEMS_BODY*sizeof(Obj) );
  STARTLINE_BODY(t_4) = INTOBJ_INT(396);
@@ -4845,11 +4814,7 @@
   end ); */
  t_1 = GF_BIND__GLOBAL;
  C_NEW_STRING( t_2, 7, "Subtype" );
-<<<<<<< HEAD
  t_3 = NewFunction( NameFunc[20], NargFunc[20], NamsFunc[20], HdlrFunc20 );
-=======
- t_3 = NewFunction( NameFunc[19], NargFunc[19], NamsFunc[19], HdlrFunc19 );
->>>>>>> 9f6b1a3a
  ENVI_FUNC( t_3 ) = TLS(CurrLVars);
  t_4 = NewBag( T_BODY, NUMBER_HEADER_ITEMS_BODY*sizeof(Obj) );
  STARTLINE_BODY(t_4) = INTOBJ_INT(418);
@@ -4871,11 +4836,7 @@
   end ); */
  t_1 = GF_BIND__GLOBAL;
  C_NEW_STRING( t_2, 8, "SupType2" );
-<<<<<<< HEAD
  t_3 = NewFunction( NameFunc[21], NargFunc[21], NamsFunc[21], HdlrFunc21 );
-=======
- t_3 = NewFunction( NameFunc[20], NargFunc[20], NamsFunc[20], HdlrFunc20 );
->>>>>>> 9f6b1a3a
  ENVI_FUNC( t_3 ) = TLS(CurrLVars);
  t_4 = NewBag( T_BODY, NUMBER_HEADER_ITEMS_BODY*sizeof(Obj) );
  STARTLINE_BODY(t_4) = INTOBJ_INT(447);
@@ -4897,11 +4858,7 @@
   end ); */
  t_1 = GF_BIND__GLOBAL;
  C_NEW_STRING( t_2, 8, "SupType3" );
-<<<<<<< HEAD
  t_3 = NewFunction( NameFunc[22], NargFunc[22], NamsFunc[22], HdlrFunc22 );
-=======
- t_3 = NewFunction( NameFunc[21], NargFunc[21], NamsFunc[21], HdlrFunc21 );
->>>>>>> 9f6b1a3a
  ENVI_FUNC( t_3 ) = TLS(CurrLVars);
  t_4 = NewBag( T_BODY, NUMBER_HEADER_ITEMS_BODY*sizeof(Obj) );
  STARTLINE_BODY(t_4) = INTOBJ_INT(464);
@@ -4924,11 +4881,7 @@
   end ); */
  t_1 = GF_BIND__GLOBAL;
  C_NEW_STRING( t_2, 7, "SupType" );
-<<<<<<< HEAD
  t_3 = NewFunction( NameFunc[23], NargFunc[23], NamsFunc[23], HdlrFunc23 );
-=======
- t_3 = NewFunction( NameFunc[22], NargFunc[22], NamsFunc[22], HdlrFunc22 );
->>>>>>> 9f6b1a3a
  ENVI_FUNC( t_3 ) = TLS(CurrLVars);
  t_4 = NewBag( T_BODY, NUMBER_HEADER_ITEMS_BODY*sizeof(Obj) );
  STARTLINE_BODY(t_4) = INTOBJ_INT(481);
@@ -4943,11 +4896,7 @@
   end ); */
  t_1 = GF_BIND__GLOBAL;
  C_NEW_STRING( t_2, 10, "FamilyType" );
-<<<<<<< HEAD
  t_3 = NewFunction( NameFunc[24], NargFunc[24], NamsFunc[24], HdlrFunc24 );
-=======
- t_3 = NewFunction( NameFunc[23], NargFunc[23], NamsFunc[23], HdlrFunc23 );
->>>>>>> 9f6b1a3a
  ENVI_FUNC( t_3 ) = TLS(CurrLVars);
  t_4 = NewBag( T_BODY, NUMBER_HEADER_ITEMS_BODY*sizeof(Obj) );
  STARTLINE_BODY(t_4) = INTOBJ_INT(509);
@@ -4962,11 +4911,7 @@
   end ); */
  t_1 = GF_BIND__GLOBAL;
  C_NEW_STRING( t_2, 9, "FlagsType" );
-<<<<<<< HEAD
  t_3 = NewFunction( NameFunc[25], NargFunc[25], NamsFunc[25], HdlrFunc25 );
-=======
- t_3 = NewFunction( NameFunc[24], NargFunc[24], NamsFunc[24], HdlrFunc24 );
->>>>>>> 9f6b1a3a
  ENVI_FUNC( t_3 ) = TLS(CurrLVars);
  t_4 = NewBag( T_BODY, NUMBER_HEADER_ITEMS_BODY*sizeof(Obj) );
  STARTLINE_BODY(t_4) = INTOBJ_INT(523);
@@ -4981,11 +4926,7 @@
   end ); */
  t_1 = GF_BIND__GLOBAL;
  C_NEW_STRING( t_2, 8, "DataType" );
-<<<<<<< HEAD
  t_3 = NewFunction( NameFunc[26], NargFunc[26], NamsFunc[26], HdlrFunc26 );
-=======
- t_3 = NewFunction( NameFunc[25], NargFunc[25], NamsFunc[25], HdlrFunc25 );
->>>>>>> 9f6b1a3a
  ENVI_FUNC( t_3 ) = TLS(CurrLVars);
  t_4 = NewBag( T_BODY, NUMBER_HEADER_ITEMS_BODY*sizeof(Obj) );
  STARTLINE_BODY(t_4) = INTOBJ_INT(539);
@@ -5001,11 +4942,7 @@
   end ); */
  t_1 = GF_BIND__GLOBAL;
  C_NEW_STRING( t_2, 11, "SetDataType" );
-<<<<<<< HEAD
  t_3 = NewFunction( NameFunc[27], NargFunc[27], NamsFunc[27], HdlrFunc27 );
-=======
- t_3 = NewFunction( NameFunc[26], NargFunc[26], NamsFunc[26], HdlrFunc26 );
->>>>>>> 9f6b1a3a
  ENVI_FUNC( t_3 ) = TLS(CurrLVars);
  t_4 = NewBag( T_BODY, NUMBER_HEADER_ITEMS_BODY*sizeof(Obj) );
  STARTLINE_BODY(t_4) = INTOBJ_INT(541);
@@ -5020,11 +4957,7 @@
   end ); */
  t_1 = GF_BIND__GLOBAL;
  C_NEW_STRING( t_2, 10, "SharedType" );
-<<<<<<< HEAD
  t_3 = NewFunction( NameFunc[28], NargFunc[28], NamsFunc[28], HdlrFunc28 );
-=======
- t_3 = NewFunction( NameFunc[27], NargFunc[27], NamsFunc[27], HdlrFunc27 );
->>>>>>> 9f6b1a3a
  ENVI_FUNC( t_3 ) = TLS(CurrLVars);
  t_4 = NewBag( T_BODY, NUMBER_HEADER_ITEMS_BODY*sizeof(Obj) );
  STARTLINE_BODY(t_4) = INTOBJ_INT(557);
@@ -5053,11 +4986,7 @@
   end ); */
  t_1 = GF_BIND__GLOBAL;
  C_NEW_STRING( t_2, 8, "FlagsObj" );
-<<<<<<< HEAD
  t_3 = NewFunction( NameFunc[29], NargFunc[29], NamsFunc[29], HdlrFunc29 );
-=======
- t_3 = NewFunction( NameFunc[28], NargFunc[28], NamsFunc[28], HdlrFunc28 );
->>>>>>> 9f6b1a3a
  ENVI_FUNC( t_3 ) = TLS(CurrLVars);
  t_4 = NewBag( T_BODY, NUMBER_HEADER_ITEMS_BODY*sizeof(Obj) );
  STARTLINE_BODY(t_4) = INTOBJ_INT(656);
@@ -5072,11 +5001,7 @@
   end ); */
  t_1 = GF_BIND__GLOBAL;
  C_NEW_STRING( t_2, 7, "DataObj" );
-<<<<<<< HEAD
  t_3 = NewFunction( NameFunc[30], NargFunc[30], NamsFunc[30], HdlrFunc30 );
-=======
- t_3 = NewFunction( NameFunc[29], NargFunc[29], NamsFunc[29], HdlrFunc29 );
->>>>>>> 9f6b1a3a
  ENVI_FUNC( t_3 ) = TLS(CurrLVars);
  t_4 = NewBag( T_BODY, NUMBER_HEADER_ITEMS_BODY*sizeof(Obj) );
  STARTLINE_BODY(t_4) = INTOBJ_INT(670);
@@ -5091,11 +5016,7 @@
   end ); */
  t_1 = GF_BIND__GLOBAL;
  C_NEW_STRING( t_2, 9, "SharedObj" );
-<<<<<<< HEAD
  t_3 = NewFunction( NameFunc[31], NargFunc[31], NamsFunc[31], HdlrFunc31 );
-=======
- t_3 = NewFunction( NameFunc[30], NargFunc[30], NamsFunc[30], HdlrFunc30 );
->>>>>>> 9f6b1a3a
  ENVI_FUNC( t_3 ) = TLS(CurrLVars);
  t_4 = NewBag( T_BODY, NUMBER_HEADER_ITEMS_BODY*sizeof(Obj) );
  STARTLINE_BODY(t_4) = INTOBJ_INT(684);
@@ -5121,11 +5042,7 @@
   end ); */
  t_1 = GF_BIND__GLOBAL;
  C_NEW_STRING( t_2, 10, "SetTypeObj" );
-<<<<<<< HEAD
  t_3 = NewFunction( NameFunc[32], NargFunc[32], NamsFunc[32], HdlrFunc32 );
-=======
- t_3 = NewFunction( NameFunc[31], NargFunc[31], NamsFunc[31], HdlrFunc31 );
->>>>>>> 9f6b1a3a
  ENVI_FUNC( t_3 ) = TLS(CurrLVars);
  t_4 = NewBag( T_BODY, NUMBER_HEADER_ITEMS_BODY*sizeof(Obj) );
  STARTLINE_BODY(t_4) = INTOBJ_INT(698);
@@ -5224,11 +5141,7 @@
   end ); */
  t_1 = GF_BIND__GLOBAL;
  C_NEW_STRING( t_2, 13, "ChangeTypeObj" );
-<<<<<<< HEAD
  t_3 = NewFunction( NameFunc[34], NargFunc[34], NamsFunc[34], HdlrFunc34 );
-=======
- t_3 = NewFunction( NameFunc[32], NargFunc[32], NamsFunc[32], HdlrFunc32 );
->>>>>>> 9f6b1a3a
  ENVI_FUNC( t_3 ) = TLS(CurrLVars);
  t_4 = NewBag( T_BODY, NUMBER_HEADER_ITEMS_BODY*sizeof(Obj) );
  STARTLINE_BODY(t_4) = INTOBJ_INT(764);
@@ -5286,11 +5199,7 @@
   end ); */
  t_1 = GF_BIND__GLOBAL;
  C_NEW_STRING( t_2, 12, "SetFilterObj" );
-<<<<<<< HEAD
  t_3 = NewFunction( NameFunc[35], NargFunc[35], NamsFunc[35], HdlrFunc35 );
-=======
- t_3 = NewFunction( NameFunc[33], NargFunc[33], NamsFunc[33], HdlrFunc33 );
->>>>>>> 9f6b1a3a
  ENVI_FUNC( t_3 ) = TLS(CurrLVars);
  t_4 = NewBag( T_BODY, NUMBER_HEADER_ITEMS_BODY*sizeof(Obj) );
  STARTLINE_BODY(t_4) = INTOBJ_INT(803);
@@ -5332,11 +5241,7 @@
   end ); */
  t_1 = GF_BIND__GLOBAL;
  C_NEW_STRING( t_2, 14, "ResetFilterObj" );
-<<<<<<< HEAD
  t_3 = NewFunction( NameFunc[36], NargFunc[36], NamsFunc[36], HdlrFunc36 );
-=======
- t_3 = NewFunction( NameFunc[34], NargFunc[34], NamsFunc[34], HdlrFunc34 );
->>>>>>> 9f6b1a3a
  ENVI_FUNC( t_3 ) = TLS(CurrLVars);
  t_4 = NewBag( T_BODY, NUMBER_HEADER_ITEMS_BODY*sizeof(Obj) );
  STARTLINE_BODY(t_4) = INTOBJ_INT(863);
@@ -5363,11 +5268,7 @@
   end ); */
  t_1 = GF_BIND__GLOBAL;
  C_NEW_STRING( t_2, 13, "SetFeatureObj" );
-<<<<<<< HEAD
  t_3 = NewFunction( NameFunc[37], NargFunc[37], NamsFunc[37], HdlrFunc37 );
-=======
- t_3 = NewFunction( NameFunc[35], NargFunc[35], NamsFunc[35], HdlrFunc35 );
->>>>>>> 9f6b1a3a
  ENVI_FUNC( t_3 ) = TLS(CurrLVars);
  t_4 = NewBag( T_BODY, NUMBER_HEADER_ITEMS_BODY*sizeof(Obj) );
  STARTLINE_BODY(t_4) = INTOBJ_INT(901);
@@ -5420,11 +5321,7 @@
   end ); */
  t_1 = GF_BIND__GLOBAL;
  C_NEW_STRING( t_2, 21, "SetMultipleAttributes" );
-<<<<<<< HEAD
  t_3 = NewFunction( NameFunc[38], NargFunc[38], NamsFunc[38], HdlrFunc38 );
-=======
- t_3 = NewFunction( NameFunc[36], NargFunc[36], NamsFunc[36], HdlrFunc36 );
->>>>>>> 9f6b1a3a
  ENVI_FUNC( t_3 ) = TLS(CurrLVars);
  t_4 = NewBag( T_BODY, NUMBER_HEADER_ITEMS_BODY*sizeof(Obj) );
  STARTLINE_BODY(t_4) = INTOBJ_INT(928);
@@ -5503,11 +5400,7 @@
   end ); */
  t_1 = GF_BIND__GLOBAL;
  C_NEW_STRING( t_2, 23, "ObjectifyWithAttributes" );
-<<<<<<< HEAD
  t_3 = NewFunction( NameFunc[39], NargFunc[39], NamsFunc[39], HdlrFunc39 );
-=======
- t_3 = NewFunction( NameFunc[37], NargFunc[37], NamsFunc[37], HdlrFunc37 );
->>>>>>> 9f6b1a3a
  ENVI_FUNC( t_3 ) = TLS(CurrLVars);
  t_4 = NewBag( T_BODY, NUMBER_HEADER_ITEMS_BODY*sizeof(Obj) );
  STARTLINE_BODY(t_4) = INTOBJ_INT(1027);
@@ -5660,86 +5553,86 @@
  InitFopyGVar( "Objectify", &GF_Objectify );
  
  /* information for the functions */
- InitGlobalBag( &DefaultName, "lib/type1.g:DefaultName(100336508)" );
- InitGlobalBag( &FileName, "lib/type1.g:FileName(100336508)" );
- InitHandlerFunc( HdlrFunc1, "lib/type1.g:HdlrFunc1(100336508)" );
- InitGlobalBag( &(NameFunc[1]), "lib/type1.g:NameFunc[1](100336508)" );
- InitHandlerFunc( HdlrFunc2, "lib/type1.g:HdlrFunc2(100336508)" );
- InitGlobalBag( &(NameFunc[2]), "lib/type1.g:NameFunc[2](100336508)" );
- InitHandlerFunc( HdlrFunc3, "lib/type1.g:HdlrFunc3(100336508)" );
- InitGlobalBag( &(NameFunc[3]), "lib/type1.g:NameFunc[3](100336508)" );
- InitHandlerFunc( HdlrFunc4, "lib/type1.g:HdlrFunc4(100336508)" );
- InitGlobalBag( &(NameFunc[4]), "lib/type1.g:NameFunc[4](100336508)" );
- InitHandlerFunc( HdlrFunc5, "lib/type1.g:HdlrFunc5(100336508)" );
- InitGlobalBag( &(NameFunc[5]), "lib/type1.g:NameFunc[5](100336508)" );
- InitHandlerFunc( HdlrFunc6, "lib/type1.g:HdlrFunc6(100336508)" );
- InitGlobalBag( &(NameFunc[6]), "lib/type1.g:NameFunc[6](100336508)" );
- InitHandlerFunc( HdlrFunc7, "lib/type1.g:HdlrFunc7(100336508)" );
- InitGlobalBag( &(NameFunc[7]), "lib/type1.g:NameFunc[7](100336508)" );
- InitHandlerFunc( HdlrFunc8, "lib/type1.g:HdlrFunc8(100336508)" );
- InitGlobalBag( &(NameFunc[8]), "lib/type1.g:NameFunc[8](100336508)" );
- InitHandlerFunc( HdlrFunc9, "lib/type1.g:HdlrFunc9(100336508)" );
- InitGlobalBag( &(NameFunc[9]), "lib/type1.g:NameFunc[9](100336508)" );
- InitHandlerFunc( HdlrFunc10, "lib/type1.g:HdlrFunc10(100336508)" );
- InitGlobalBag( &(NameFunc[10]), "lib/type1.g:NameFunc[10](100336508)" );
- InitHandlerFunc( HdlrFunc11, "lib/type1.g:HdlrFunc11(100336508)" );
- InitGlobalBag( &(NameFunc[11]), "lib/type1.g:NameFunc[11](100336508)" );
- InitHandlerFunc( HdlrFunc12, "lib/type1.g:HdlrFunc12(100336508)" );
- InitGlobalBag( &(NameFunc[12]), "lib/type1.g:NameFunc[12](100336508)" );
- InitHandlerFunc( HdlrFunc13, "lib/type1.g:HdlrFunc13(100336508)" );
- InitGlobalBag( &(NameFunc[13]), "lib/type1.g:NameFunc[13](100336508)" );
- InitHandlerFunc( HdlrFunc14, "lib/type1.g:HdlrFunc14(100336508)" );
- InitGlobalBag( &(NameFunc[14]), "lib/type1.g:NameFunc[14](100336508)" );
- InitHandlerFunc( HdlrFunc15, "lib/type1.g:HdlrFunc15(100336508)" );
- InitGlobalBag( &(NameFunc[15]), "lib/type1.g:NameFunc[15](100336508)" );
- InitHandlerFunc( HdlrFunc16, "lib/type1.g:HdlrFunc16(100336508)" );
- InitGlobalBag( &(NameFunc[16]), "lib/type1.g:NameFunc[16](100336508)" );
- InitHandlerFunc( HdlrFunc17, "lib/type1.g:HdlrFunc17(100336508)" );
- InitGlobalBag( &(NameFunc[17]), "lib/type1.g:NameFunc[17](100336508)" );
- InitHandlerFunc( HdlrFunc18, "lib/type1.g:HdlrFunc18(100336508)" );
- InitGlobalBag( &(NameFunc[18]), "lib/type1.g:NameFunc[18](100336508)" );
- InitHandlerFunc( HdlrFunc19, "lib/type1.g:HdlrFunc19(100336508)" );
- InitGlobalBag( &(NameFunc[19]), "lib/type1.g:NameFunc[19](100336508)" );
- InitHandlerFunc( HdlrFunc20, "lib/type1.g:HdlrFunc20(100336508)" );
- InitGlobalBag( &(NameFunc[20]), "lib/type1.g:NameFunc[20](100336508)" );
- InitHandlerFunc( HdlrFunc21, "lib/type1.g:HdlrFunc21(100336508)" );
- InitGlobalBag( &(NameFunc[21]), "lib/type1.g:NameFunc[21](100336508)" );
- InitHandlerFunc( HdlrFunc22, "lib/type1.g:HdlrFunc22(100336508)" );
- InitGlobalBag( &(NameFunc[22]), "lib/type1.g:NameFunc[22](100336508)" );
- InitHandlerFunc( HdlrFunc23, "lib/type1.g:HdlrFunc23(100336508)" );
- InitGlobalBag( &(NameFunc[23]), "lib/type1.g:NameFunc[23](100336508)" );
- InitHandlerFunc( HdlrFunc24, "lib/type1.g:HdlrFunc24(100336508)" );
- InitGlobalBag( &(NameFunc[24]), "lib/type1.g:NameFunc[24](100336508)" );
- InitHandlerFunc( HdlrFunc25, "lib/type1.g:HdlrFunc25(100336508)" );
- InitGlobalBag( &(NameFunc[25]), "lib/type1.g:NameFunc[25](100336508)" );
- InitHandlerFunc( HdlrFunc26, "lib/type1.g:HdlrFunc26(100336508)" );
- InitGlobalBag( &(NameFunc[26]), "lib/type1.g:NameFunc[26](100336508)" );
- InitHandlerFunc( HdlrFunc27, "lib/type1.g:HdlrFunc27(100336508)" );
- InitGlobalBag( &(NameFunc[27]), "lib/type1.g:NameFunc[27](100336508)" );
- InitHandlerFunc( HdlrFunc28, "lib/type1.g:HdlrFunc28(100336508)" );
- InitGlobalBag( &(NameFunc[28]), "lib/type1.g:NameFunc[28](100336508)" );
- InitHandlerFunc( HdlrFunc29, "lib/type1.g:HdlrFunc29(100336508)" );
- InitGlobalBag( &(NameFunc[29]), "lib/type1.g:NameFunc[29](100336508)" );
- InitHandlerFunc( HdlrFunc30, "lib/type1.g:HdlrFunc30(100336508)" );
- InitGlobalBag( &(NameFunc[30]), "lib/type1.g:NameFunc[30](100336508)" );
- InitHandlerFunc( HdlrFunc31, "lib/type1.g:HdlrFunc31(100336508)" );
- InitGlobalBag( &(NameFunc[31]), "lib/type1.g:NameFunc[31](100336508)" );
- InitHandlerFunc( HdlrFunc32, "lib/type1.g:HdlrFunc32(100336508)" );
- InitGlobalBag( &(NameFunc[32]), "lib/type1.g:NameFunc[32](100336508)" );
- InitHandlerFunc( HdlrFunc33, "lib/type1.g:HdlrFunc33(100336508)" );
- InitGlobalBag( &(NameFunc[33]), "lib/type1.g:NameFunc[33](100336508)" );
- InitHandlerFunc( HdlrFunc34, "lib/type1.g:HdlrFunc34(100336508)" );
- InitGlobalBag( &(NameFunc[34]), "lib/type1.g:NameFunc[34](100336508)" );
- InitHandlerFunc( HdlrFunc35, "lib/type1.g:HdlrFunc35(100336508)" );
- InitGlobalBag( &(NameFunc[35]), "lib/type1.g:NameFunc[35](100336508)" );
- InitHandlerFunc( HdlrFunc36, "lib/type1.g:HdlrFunc36(100336508)" );
- InitGlobalBag( &(NameFunc[36]), "lib/type1.g:NameFunc[36](100336508)" );
- InitHandlerFunc( HdlrFunc37, "lib/type1.g:HdlrFunc37(100336508)" );
- InitGlobalBag( &(NameFunc[37]), "lib/type1.g:NameFunc[37](100336508)" );
- InitHandlerFunc( HdlrFunc38, "lib/type1.g:HdlrFunc38(100336508)" );
- InitGlobalBag( &(NameFunc[38]), "lib/type1.g:NameFunc[38](100336508)" );
- InitHandlerFunc( HdlrFunc39, "lib/type1.g:HdlrFunc39(100336508)" );
- InitGlobalBag( &(NameFunc[39]), "lib/type1.g:NameFunc[39](100336508)" );
+ InitGlobalBag( &DefaultName, "GAPROOT/lib/type1.g:DefaultName(100336508)" );
+ InitGlobalBag( &FileName, "GAPROOT/lib/type1.g:FileName(100336508)" );
+ InitHandlerFunc( HdlrFunc1, "GAPROOT/lib/type1.g:HdlrFunc1(100336508)" );
+ InitGlobalBag( &(NameFunc[1]), "GAPROOT/lib/type1.g:NameFunc[1](100336508)" );
+ InitHandlerFunc( HdlrFunc2, "GAPROOT/lib/type1.g:HdlrFunc2(100336508)" );
+ InitGlobalBag( &(NameFunc[2]), "GAPROOT/lib/type1.g:NameFunc[2](100336508)" );
+ InitHandlerFunc( HdlrFunc3, "GAPROOT/lib/type1.g:HdlrFunc3(100336508)" );
+ InitGlobalBag( &(NameFunc[3]), "GAPROOT/lib/type1.g:NameFunc[3](100336508)" );
+ InitHandlerFunc( HdlrFunc4, "GAPROOT/lib/type1.g:HdlrFunc4(100336508)" );
+ InitGlobalBag( &(NameFunc[4]), "GAPROOT/lib/type1.g:NameFunc[4](100336508)" );
+ InitHandlerFunc( HdlrFunc5, "GAPROOT/lib/type1.g:HdlrFunc5(100336508)" );
+ InitGlobalBag( &(NameFunc[5]), "GAPROOT/lib/type1.g:NameFunc[5](100336508)" );
+ InitHandlerFunc( HdlrFunc6, "GAPROOT/lib/type1.g:HdlrFunc6(100336508)" );
+ InitGlobalBag( &(NameFunc[6]), "GAPROOT/lib/type1.g:NameFunc[6](100336508)" );
+ InitHandlerFunc( HdlrFunc7, "GAPROOT/lib/type1.g:HdlrFunc7(100336508)" );
+ InitGlobalBag( &(NameFunc[7]), "GAPROOT/lib/type1.g:NameFunc[7](100336508)" );
+ InitHandlerFunc( HdlrFunc8, "GAPROOT/lib/type1.g:HdlrFunc8(100336508)" );
+ InitGlobalBag( &(NameFunc[8]), "GAPROOT/lib/type1.g:NameFunc[8](100336508)" );
+ InitHandlerFunc( HdlrFunc9, "GAPROOT/lib/type1.g:HdlrFunc9(100336508)" );
+ InitGlobalBag( &(NameFunc[9]), "GAPROOT/lib/type1.g:NameFunc[9](100336508)" );
+ InitHandlerFunc( HdlrFunc10, "GAPROOT/lib/type1.g:HdlrFunc10(100336508)" );
+ InitGlobalBag( &(NameFunc[10]), "GAPROOT/lib/type1.g:NameFunc[10](100336508)" );
+ InitHandlerFunc( HdlrFunc11, "GAPROOT/lib/type1.g:HdlrFunc11(100336508)" );
+ InitGlobalBag( &(NameFunc[11]), "GAPROOT/lib/type1.g:NameFunc[11](100336508)" );
+ InitHandlerFunc( HdlrFunc12, "GAPROOT/lib/type1.g:HdlrFunc12(100336508)" );
+ InitGlobalBag( &(NameFunc[12]), "GAPROOT/lib/type1.g:NameFunc[12](100336508)" );
+ InitHandlerFunc( HdlrFunc13, "GAPROOT/lib/type1.g:HdlrFunc13(100336508)" );
+ InitGlobalBag( &(NameFunc[13]), "GAPROOT/lib/type1.g:NameFunc[13](100336508)" );
+ InitHandlerFunc( HdlrFunc14, "GAPROOT/lib/type1.g:HdlrFunc14(100336508)" );
+ InitGlobalBag( &(NameFunc[14]), "GAPROOT/lib/type1.g:NameFunc[14](100336508)" );
+ InitHandlerFunc( HdlrFunc15, "GAPROOT/lib/type1.g:HdlrFunc15(100336508)" );
+ InitGlobalBag( &(NameFunc[15]), "GAPROOT/lib/type1.g:NameFunc[15](100336508)" );
+ InitHandlerFunc( HdlrFunc16, "GAPROOT/lib/type1.g:HdlrFunc16(100336508)" );
+ InitGlobalBag( &(NameFunc[16]), "GAPROOT/lib/type1.g:NameFunc[16](100336508)" );
+ InitHandlerFunc( HdlrFunc17, "GAPROOT/lib/type1.g:HdlrFunc17(100336508)" );
+ InitGlobalBag( &(NameFunc[17]), "GAPROOT/lib/type1.g:NameFunc[17](100336508)" );
+ InitHandlerFunc( HdlrFunc18, "GAPROOT/lib/type1.g:HdlrFunc18(100336508)" );
+ InitGlobalBag( &(NameFunc[18]), "GAPROOT/lib/type1.g:NameFunc[18](100336508)" );
+ InitHandlerFunc( HdlrFunc19, "GAPROOT/lib/type1.g:HdlrFunc19(100336508)" );
+ InitGlobalBag( &(NameFunc[19]), "GAPROOT/lib/type1.g:NameFunc[19](100336508)" );
+ InitHandlerFunc( HdlrFunc20, "GAPROOT/lib/type1.g:HdlrFunc20(100336508)" );
+ InitGlobalBag( &(NameFunc[20]), "GAPROOT/lib/type1.g:NameFunc[20](100336508)" );
+ InitHandlerFunc( HdlrFunc21, "GAPROOT/lib/type1.g:HdlrFunc21(100336508)" );
+ InitGlobalBag( &(NameFunc[21]), "GAPROOT/lib/type1.g:NameFunc[21](100336508)" );
+ InitHandlerFunc( HdlrFunc22, "GAPROOT/lib/type1.g:HdlrFunc22(100336508)" );
+ InitGlobalBag( &(NameFunc[22]), "GAPROOT/lib/type1.g:NameFunc[22](100336508)" );
+ InitHandlerFunc( HdlrFunc23, "GAPROOT/lib/type1.g:HdlrFunc23(100336508)" );
+ InitGlobalBag( &(NameFunc[23]), "GAPROOT/lib/type1.g:NameFunc[23](100336508)" );
+ InitHandlerFunc( HdlrFunc24, "GAPROOT/lib/type1.g:HdlrFunc24(100336508)" );
+ InitGlobalBag( &(NameFunc[24]), "GAPROOT/lib/type1.g:NameFunc[24](100336508)" );
+ InitHandlerFunc( HdlrFunc25, "GAPROOT/lib/type1.g:HdlrFunc25(100336508)" );
+ InitGlobalBag( &(NameFunc[25]), "GAPROOT/lib/type1.g:NameFunc[25](100336508)" );
+ InitHandlerFunc( HdlrFunc26, "GAPROOT/lib/type1.g:HdlrFunc26(100336508)" );
+ InitGlobalBag( &(NameFunc[26]), "GAPROOT/lib/type1.g:NameFunc[26](100336508)" );
+ InitHandlerFunc( HdlrFunc27, "GAPROOT/lib/type1.g:HdlrFunc27(100336508)" );
+ InitGlobalBag( &(NameFunc[27]), "GAPROOT/lib/type1.g:NameFunc[27](100336508)" );
+ InitHandlerFunc( HdlrFunc28, "GAPROOT/lib/type1.g:HdlrFunc28(100336508)" );
+ InitGlobalBag( &(NameFunc[28]), "GAPROOT/lib/type1.g:NameFunc[28](100336508)" );
+ InitHandlerFunc( HdlrFunc29, "GAPROOT/lib/type1.g:HdlrFunc29(100336508)" );
+ InitGlobalBag( &(NameFunc[29]), "GAPROOT/lib/type1.g:NameFunc[29](100336508)" );
+ InitHandlerFunc( HdlrFunc30, "GAPROOT/lib/type1.g:HdlrFunc30(100336508)" );
+ InitGlobalBag( &(NameFunc[30]), "GAPROOT/lib/type1.g:NameFunc[30](100336508)" );
+ InitHandlerFunc( HdlrFunc31, "GAPROOT/lib/type1.g:HdlrFunc31(100336508)" );
+ InitGlobalBag( &(NameFunc[31]), "GAPROOT/lib/type1.g:NameFunc[31](100336508)" );
+ InitHandlerFunc( HdlrFunc32, "GAPROOT/lib/type1.g:HdlrFunc32(100336508)" );
+ InitGlobalBag( &(NameFunc[32]), "GAPROOT/lib/type1.g:NameFunc[32](100336508)" );
+ InitHandlerFunc( HdlrFunc33, "GAPROOT/lib/type1.g:HdlrFunc33(100336508)" );
+ InitGlobalBag( &(NameFunc[33]), "GAPROOT/lib/type1.g:NameFunc[33](100336508)" );
+ InitHandlerFunc( HdlrFunc34, "GAPROOT/lib/type1.g:HdlrFunc34(100336508)" );
+ InitGlobalBag( &(NameFunc[34]), "GAPROOT/lib/type1.g:NameFunc[34](100336508)" );
+ InitHandlerFunc( HdlrFunc35, "GAPROOT/lib/type1.g:HdlrFunc35(100336508)" );
+ InitGlobalBag( &(NameFunc[35]), "GAPROOT/lib/type1.g:NameFunc[35](100336508)" );
+ InitHandlerFunc( HdlrFunc36, "GAPROOT/lib/type1.g:HdlrFunc36(100336508)" );
+ InitGlobalBag( &(NameFunc[36]), "GAPROOT/lib/type1.g:NameFunc[36](100336508)" );
+ InitHandlerFunc( HdlrFunc37, "GAPROOT/lib/type1.g:HdlrFunc37(100336508)" );
+ InitGlobalBag( &(NameFunc[37]), "GAPROOT/lib/type1.g:NameFunc[37](100336508)" );
+ InitHandlerFunc( HdlrFunc38, "GAPROOT/lib/type1.g:HdlrFunc38(100336508)" );
+ InitGlobalBag( &(NameFunc[38]), "GAPROOT/lib/type1.g:NameFunc[38](100336508)" );
+ InitHandlerFunc( HdlrFunc39, "GAPROOT/lib/type1.g:HdlrFunc39(100336508)" );
+ InitGlobalBag( &(NameFunc[39]), "GAPROOT/lib/type1.g:NameFunc[39](100336508)" );
  
  /* return success */
  return 0;
@@ -5887,7 +5780,7 @@
  
  /* information for the functions */
  C_NEW_STRING( DefaultName, 14, "local function" );
- C_NEW_STRING( FileName, 11, "lib/type1.g" );
+ C_NEW_STRING( FileName, 19, "GAPROOT/lib/type1.g" );
  NameFunc[1] = DefaultName;
  NamsFunc[1] = 0;
  NargFunc[1] = 0;
@@ -6282,7 +6175,7 @@
 /* <name> returns the description of this module */
 static StructInitInfo module = {
  /* type        = */ 2,
- /* name        = */ "lib/type1.g",
+ /* name        = */ "GAPROOT/lib/type1.g",
  /* revision_c  = */ 0,
  /* revision_h  = */ 0,
  /* version     = */ 0,
@@ -6300,4 +6193,5 @@
  return &module;
 }
 
-/* compiled code ends here */+/* compiled code ends here */
+#endif