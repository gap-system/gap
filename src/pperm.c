--- conflicted
+++ resolved
@@ -54,18 +54,11 @@
 #define  TmpPPerm TLS(TmpPPerm)
 
 static inline void ResizeTmpPPerm( UInt len ){
-<<<<<<< HEAD
-  if (TmpPPerm == (Obj)0) 
-    TmpPPerm = NewBag(T_PPERM4, len*sizeof(UInt4));
-  else if (SIZE_BAG(TmpPPerm) < len*sizeof(UInt4))
-    ResizeBag(TmpPPerm,len*sizeof(UInt4));
-=======
   if (TmpPPerm == (Obj)0) {
     TmpPPerm = NewBag(T_PPERM4, (len + 1) * sizeof(UInt4) + 2 * sizeof(Obj));
   } else if (SIZE_OBJ(TmpPPerm) < (len + 1) * sizeof(UInt4) + 2 * sizeof(Obj)) {
     ResizeBag(TmpPPerm,(len + 1) * sizeof(UInt4) + 2 * sizeof(Obj));
   }
->>>>>>> e2998641
 }
 
 /*******************************************************************************
