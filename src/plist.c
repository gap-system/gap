/****************************************************************************
**
*W  plist.c                     GAP source                   Martin Schönert
**
**
*Y  Copyright (C)  1996,  Lehrstuhl D für Mathematik,  RWTH Aachen,  Germany
*Y  (C) 1998 School Math and Comp. Sci., University of St Andrews, Scotland
*Y  Copyright (C) 2002 The GAP Group
**
**  This file contains the functions that deal with plain lists.
**
**  A plain list  is represented by  a bag  of type 'T_PLIST',  which has the
**  following format:
**
**      +-------+-------+-------+- - - -+-------+-------+- - - -+-------+
**      |logical| first |second |       |last   |       |       |       |
**      |length |element|element|       |element|   0   |       |   0   |
**      +-------+-------+-------+- - - -+-------+-------+- - - -+-------+
**
**  The first entry is the logical length of the list stored as GAP immediate
**  integer.  The second entry is the identifier of the  first element of the
**  list.  The third  entry is  the identifier  of the second  element of the
**  list, and so on.  If  the physical length  of a list  is greater than the
**  logical, there will be unused entries at the end  of the list, comtaining
**  0.  The physical length  might be greater than  the logical,  because the
**  physical size of a  list is increased by at  least 12.5\%, to avoid doing
**  this too often.
**
**  This representation  is encoded by  the macros 'NEW_PLIST', 'GROW_PLIST',
**  'SHRINK_PLIST', 'SET_LEN_PLIST',    'LEN_PLIST',     'SET_ELM_PLIST', and
**  'ELM_PLIST', which are used by the functions in this package and the rest
**  of the {\GAP} kernel to access plain lists.
**
**  This package also contains the list  functions for plain lists, i.e., the
**  functions called from the generic lists package.
*/
#include        "system.h"              /* system dependent part           */


#include        "gasman.h"              /* garbage collector               */
#include        "objects.h"             /* objects                         */
#include        "scanner.h"             /* scanner                         */

#include        "gap.h"                 /* error handling, initialisation  */

#include        "gvars.h"               /* global variables                */

#include        "calls.h"               /* generic call mechanism          */
#include        "opers.h"               /* generic operations              */

#include        "ariths.h"              /* basic arithmetic                */
#include        "finfield.h"            /* finite fields                   */

#include        "bool.h"                /* booleans                        */

#include        "records.h"             /* generic records                 */
#include        "precord.h"             /* plain records                   */

#include        "lists.h"               /* generic lists                   */
#include        "plist.h"               /* plain lists                     */
#include        "range.h"               /* ranges                          */
#include        "stringobj.h"              /* strings                         */
#include        "blister.h"             /* boolean lists                   */

#include        "saveload.h"            /* saving and loading              */
#include	"code.h"
#include	"hpc/thread.h"
#include	"hpc/tls.h"

#include        <assert.h>
/****************************************************************************
**

*F  GROW_PLIST(<list>,<plen>) . . . .  make sure a plain list is large enough
**
*/
Int             GrowPlist (
    Obj                 list,
    UInt                need )
{
    UInt                plen;           /* new physical length             */
    UInt                good;           /* good new physical length        */

    /* find out how large the plain list should become                     */
    good = 5 * (SIZE_OBJ(list)/sizeof(Obj)-1) / 4 + 4;

    /* but maybe we need more                                              */
    if ( need < good ) { plen = good; }
    else               { plen = need; }

    /* resize the plain list                                               */
    ResizeBag( list, ((plen)+1)*sizeof(Obj) );

    /* return something (to please some C compilers)                       */
    return 0L;
}


/****************************************************************************
**
*F  TypePlist(<list>) . . . . . . . . . . . . . . . . .  type of a plain list
**
**  'TypePlist' returns the type of the plain list <list>.
**
**  'TypePlist' is the function in 'TypeObjFuncs' for plain lists.
**
**  TypePlist works with KTNumPlist to determine the type of a plain list
**  Considerable care is needed to deal with self-referential lists. This is
**  basically achieved with the TESTING flag in the TNum. This must be set in
**  the "current" list before triggering determination of the Type (or KTNum)
**  of any sublist.
**
**  KTNumPlist determined the "true" TNum of the list, taking account of such
**  factors as denseness, homogeneity and so on. It modifies the stored TNum
**  of the list to the most informative "safe" value, allowing for the
**  mutability of the list entries (and preserving TESTING).
**
**  Here begins a new attempt by Steve to describe how it all works:
**
**  We begin with the TNUMs attached to the objects. They are defined in
**  objects.h and consist of the following, each of which can be qualified by
**  adding the constant IMMUTABLE.
**
**   T_PLIST                    nothing is known
**   T_PLIST_NDENSE             known to have a hole
**   T_PLIST_DENSE              known only not to have a hole
**   T_PLIST_DENSE_NHOM         known to be dense but not homogenous *  **
**   T_PLIST_DENSE_NHOM_SSORT   dense, non-hom but strictly sorted
**   T_PLIST_DENSE_NHOM_NSORT   dense, non-hom, known not be be sorted
**   T_PLIST_EMPTY              the empty list
**   T_PLIST_HOM                known to be homogenous *
**   T_PLIST_HOM_NSORT           etc
**   T_PLIST_HOM_SSORT           etc
**   T_PLIST_TAB                known to be a table  *
**   T_PLIST_TAB_NSORT           etc
**   T_PLIST_TAB_SSORT           etc
**   T_PLIST_TAB_RECT           known to be a rectangular table  *
**   T_PLIST_TAB_RECT_NSORT      etc
**   T_PLIST_TAB_RECT_SSORT      etc
**   T_PLIST_CYC                known to be a list of constant kernel cyclotomics
**   T_PLIST_CYC_NSORT           etc
**   T_PLIST_CYC_SSORT           etc
**   T_PLIST_FFE                known to be a list of kernel FFEs over same field
**
**   * -- these tnums can only be safely given when none of the elements of the list
**        is mutable
**   ** -- dense recursive lists (have themselves as a (possibly nested) subobject)
**         appear here
**
**  There are 10 functions entered in TypeObjFuncs:
**      1. TypePlist
**      2. TypePlistNDenseMut/Imm
**      3. TypePlistDenseMut/Imm
**      4. TypePlistDenseNHomMut/Imm
**      5. TypePlistDenseNHomSSortMut/Imm
**      6. TypePlistDenseNHomNSortMut/Imm
**      7. TypePlistEmptyMut/Imm
**      8. TypePlistHom     -- also handles Tab and RectTab
**      9. TypePlistCyc
**      10.TypePlistFfe
**
**     Of these:
**         3 is actually an alias of 1
**         2,4, 5, 6 and 7  simply return a fixed type
**         Thus 1, 8, 9 and 10 have work to do.
**
**     9 and 10 look up the exact TNUM in a table associated with the element
**        family to find the type, calling out to a GAP function to make each type
**        for the first time.
**
**     1 and 8 now get really complicated. This is because they now have to
**     check properties of the list which may be currently true, but not yet
**     known, and possibly not storable due to the presence of mutable
**     elements in the list. If we didn't do this, a lot of matrix stuff
**     wouldn't work
**
**     8 is the simpler. It calls KTNumHomPlist, which checks whether we
**     should really be in T_PLIST_CYC, T_PLIST_FFE or T_PLIST_TAB and if so,
**     changes the TNUM appropriately and returns the new tnum.  The only
**     time this is slow is a homogenous list of lists which looks like a
**     table until the very last entry which has the wrong length. This
**     should be rare.
**     
**     1 is the real nightmare, because it has to handle recursive mutable
**     lists, lists with mutable subobjects, etc.  We now concentrate on this
**     case.
**
**     The entry point is the function TypePlistWithKTNum, which returns both
**     the type and the ktnum of the list. This must be done in one function
**     to avoid an exponential slowdown for deeply nested lists. This
**     function is mutually recursive with KTNumPlist, which also returns two
**     pieces of information: the ktnum of the list and, if it is homogenous,
**     the family of the elements.
**
**     recursive lists (ie lists which are there own subobjects are detected
**     using the TESTING tnums. Any list being examined must have TESTING added to
**     its tnum BEFORE any element of it is examined.
**
**     
**     All of this is horribly thread-unsafe!

**
*/

Obj TYPE_LIST_NDENSE_MUTABLE;
Obj TYPE_LIST_NDENSE_IMMUTABLE;
Obj TYPE_LIST_DENSE_NHOM_MUTABLE;
Obj TYPE_LIST_DENSE_NHOM_IMMUTABLE;
Obj TYPE_LIST_DENSE_NHOM_SSORT_MUTABLE;
Obj TYPE_LIST_DENSE_NHOM_SSORT_IMMUTABLE;
Obj TYPE_LIST_DENSE_NHOM_NSORT_MUTABLE;
Obj TYPE_LIST_DENSE_NHOM_NSORT_IMMUTABLE;
Obj TYPE_LIST_EMPTY_MUTABLE;
Obj TYPE_LIST_EMPTY_IMMUTABLE;
Obj TYPE_LIST_HOM;

#define IS_TESTING_PLIST(list) \
    (IS_BAG_REF(list) && TEST_OBJ_FLAG(list, TESTING))


static Obj TypePlistWithKTNum( Obj list, UInt *ktnum );

Int KTNumPlist (
    Obj                 list,
    Obj                 *famfirst)
{
    Int                 isHom   = 1;    /* is <list> homogeneous           */
    Int                 isDense = 1;    /* is <list> dense                 */
    Int                 isTable = 0;    /* are <list>s elms all lists      */
    Int                 isRect  = 0;    /* are lists elms of equal length
                                     only test this one for PLIST elements */
    Int                 areMut  = 0;    /* are <list>s elms mutable        */
    Int                 len     = 0;    /* if so, this is the length       */
    Obj                 typeObj = 0;    /* type of <list>s elements        */
    Obj                 family  = 0;    /* family of <list>s elements      */
    Int                 lenList;        /* length of <list>                */
    Obj                 elm, x;         /* one element of <list>           */
    Int                 i;              /* loop variable                   */
    Int                 testing;        /* to test or not to test type     */
    Int                 res;            /* result                          */
    Int                 knownDense;     /* set true if the list is already
					   known to be dense */
    Int                 knownNDense;    /* set true if the list is already
					   known not to be dense */
    UInt                ktnumFirst;

<<<<<<< HEAD
    if (!CheckWriteAccess(list)) {
      return TNUM_OBJ(list);
    }
=======
    Obj                 loopTypeObj = 0; /* typeObj in loop               */

>>>>>>> e2998641
    /* if list has `TESTING' keep that                                     */
    testing = TEST_OBJ_FLAG(list, TESTING);

    knownDense = HAS_FILT_LIST( list, FN_IS_DENSE );
    knownNDense = HAS_FILT_LIST( list, FN_IS_NDENSE );

    /* get the length of the list                                          */
    lenList = LEN_PLIST(list);

    /* special case for empty list                                         */
    if ( lenList == 0 ) {
        SET_FILT_LIST( list, FN_IS_EMPTY );
        res = TNUM_OBJ(list);
	if (famfirst != (Obj *) 0)
	  *famfirst = (Obj) 0;
        return res;
    }

    /* look at the first element                                           */
    elm = ELM_PLIST( list, 1 );
    if ( elm == 0 ) {
        isDense = 0;
    }
    else if ( !CheckReadAccess(elm) ) {
      isHom = 0;
      areMut = 1;
      isTable = 0;
    }
    else if ( IS_TESTING_PLIST(elm) ) {
        isHom   = 0;
        areMut  = IS_MUTABLE_PLIST(elm);
        isTable = 0;
    }
    else {
	if (!testing) SET_OBJ_FLAG(list, TESTING|TESTED);

	if (IS_PLIST(elm)) {
	    typeObj = TypePlistWithKTNum(elm, &ktnumFirst);
	    family = FAMILY_TYPE( typeObj );
	}
	else
	{
	    typeObj =  TYPE_OBJ(elm);
	    family  = FAMILY_TYPE( typeObj );
	    ktnumFirst = 0;
	}
	isHom   = 1;
	areMut  = IS_MUTABLE_OBJ(elm);
	if ( ktnumFirst >= T_PLIST_HOM ||
	     ( ktnumFirst == 0 && IS_HOMOG_LIST( elm) )) {

	  /* entry is a homogenous list, so this miught be a table */
	  isTable = 1;

	  /* also check for rectangularity, unless this would be expensive */
	  if (IS_PLIST(elm))
	    {
	      isRect = 1;
	      len = LEN_PLIST(elm);
	    }
	  
        }
	if (!testing) CLEAR_OBJ_FLAG(list, TESTING);
    }

    i = 2;
    /* scan quickly through any initial INTOBJs                            */
    if ( IS_INTOBJ(ELM_PLIST(list, 1)) ) {
        /* We have already marked list as not table, not rect */
        while(i <= lenList && IS_INTOBJ(ELM_PLIST( list, i ))) {
            i++;
        }
    }

    /* loop over the list                                                  */
    for ( ; isDense && (isHom || ! areMut) && i <= lenList; i++ ) {
        elm = ELM_PLIST( list, i );
        if ( elm == 0 ) {
            isDense = 0;
        }
	else if ( !CheckReadAccess(elm) ) {
	    isHom = 0;
	    areMut = 1;
	    isTable = 0;
	    isRect = 0;
	}
        else if ( IS_TESTING_PLIST(elm) ) {
            isHom   = 0;
            areMut  = (areMut || IS_MUTABLE_PLIST(elm));
            isTable = 0;
            isRect = 0;
        }
        else {
            if(isHom) {
                loopTypeObj = TYPE_OBJ(elm);
                if ( loopTypeObj != typeObj && FAMILY_TYPE(loopTypeObj) != family ) {
                    isHom = 0;
                    isTable = 0;
                    isRect = 0;
                }
                if ( isTable ) {
                    /* IS_PLIST first, as it is much cheaper */
                    if (!(IS_PLIST(elm) || IS_LIST(elm))) {
                        isTable = 0;
                        isRect = 0;
                    }
                    if( isRect ) {
                        if( !(IS_PLIST(elm) && LEN_PLIST(elm) == len) ) {
                            isRect = 0;
                        }
                    }
                }
            }
            areMut  = (areMut || IS_MUTABLE_OBJ(elm));
        }
    }

    /* if we know it is not dense */
    if (knownNDense)
      isDense = 0;
    /* otherwise if we don't know that it IS dense */
    else if (!knownDense)
      for ( ;  isDense && i <= lenList;  i++ ) {
        elm = ELM_PLIST( list, i );
        if ( elm == 0 ) {
	  isDense = 0;
        }
      }

    /* set the appropriate flags (not the hom. flag if elms are mutable)   */
    if      ( ! isDense ) {
        SET_FILT_LIST( list, FN_IS_NDENSE );
        res = T_PLIST_NDENSE;
	if (famfirst != (Obj *) 0)
	  *famfirst = (Obj) 0;
    }
    else if ( isDense && ! isHom ) {
        SET_FILT_LIST( list, FN_IS_DENSE );
        if ( ! areMut )
            SET_FILT_LIST( list, FN_IS_NHOMOG );
        res = T_PLIST_DENSE_NHOM;
	if (famfirst != (Obj *) 0)
	  *famfirst = (Obj) 0;
    }
    else if ( isDense &&   isHom && ! isTable ) {
        SET_FILT_LIST( list, areMut ? FN_IS_DENSE : FN_IS_HOMOG );
	if (TNUM_OBJ(ELM_PLIST(list,1)) <= T_CYC)
	  {
	    res = (lenList == 1) ? T_PLIST_CYC_SSORT : T_PLIST_CYC;
	    /* This is a hack */
	    RetypeBag(list, res + ( IS_MUTABLE_OBJ(list) ? 0 : IMMUTABLE ));
	  }
	else if (TNUM_OBJ(ELM_PLIST(list,1)) == T_FFE)
	  {
	    FF fld = FLD_FFE(ELM_PLIST(list,1));
	    UInt isFFE = 1;
	    for (i = 2; i <= lenList; i++)
	      {
		x = ELM_PLIST(list,i);
		if (!IS_FFE(x) || FLD_FFE(x) != fld)
		  {
		    isFFE = 0;
		    break;
		  }
	      }
	    if (isFFE)
	      {
		res = T_PLIST_FFE;
		RetypeBag(list, res + ( IS_MUTABLE_OBJ(list) ? 0 : IMMUTABLE ));
	      }
	    else
	      res = T_PLIST_HOM;
	  }
	else
	  res = T_PLIST_HOM;
	if (famfirst != (Obj *) 0)
	  *famfirst = (Obj) family;

    }
    else  if ( isDense &&   isHom &&   isTable && !isRect )  {
        SET_FILT_LIST( list, areMut ? FN_IS_DENSE : FN_IS_TABLE );
        res = T_PLIST_TAB;
	if (famfirst != (Obj *) 0)
	  *famfirst = (Obj) family;
    }
    else
      {
        SET_FILT_LIST( list, areMut ? FN_IS_DENSE : FN_IS_RECT );
        res = T_PLIST_TAB_RECT;
	if (famfirst != (Obj *) 0)
	  *famfirst = (Obj) family;
      }
    res = res + ( IS_MUTABLE_OBJ(list) ? 0 : IMMUTABLE );
    return res;
}


Int KTNumHomPlist (
    Obj                 list)
{
    Int                 isTable = 0;    /* are <list>s elms all lists   */
    Int                 isRect  = 0;    /* are <list>s elms all equal length */
    Int                 len     = 0;    /* if so, this is the length       */
    Int                 lenList;        /* length of list                  */
    Obj                 elm, x;         /* one element of <list>           */
    Int                 i;              /* loop variable                   */
    Int                 testing;        /* to test or not to test type     */
    Int                 res;            /* result                          */
    Int                 isSSort;        /* list is (known to be) SSorted   */
    Int                 isNSort;        /* list is (known to be) non-sorted*/

    if (!CheckWriteAccess(list)) {
      return TNUM_OBJ(list);
    }
    /* if list has `TESTING' keep that                                     */
    testing = TEST_OBJ_FLAG(list, TESTING);

    /* get the length of the list                                          */
    lenList = LEN_PLIST(list);

    /* special case for empty list                                         */
    assert(lenList);

    /* look at the first element                                           */
    elm = ELM_PLIST( list, 1 );
    assert(elm);
    assert(!IS_TESTING_PLIST(elm));

    isSSort = HAS_FILT_LIST(list, FN_IS_SSORT );
    isNSort = HAS_FILT_LIST(list, FN_IS_NSORT );

    /* if it's a kernel cyclotomic then we know where we are*/
    if (TNUM_OBJ(elm) <= T_CYC)
      {
	if (lenList == 1 || isSSort)
	  res = T_PLIST_CYC_SSORT;
	else if (isNSort)
	  res = T_PLIST_CYC_NSORT;
        else
	  res = T_PLIST_CYC;
	
	/* This is a hack */
	RetypeBag(list, res + ( IS_MUTABLE_OBJ(list) ? 0 : IMMUTABLE ));
	goto finish;
      }
    if (TNUM_OBJ(elm) == T_FFE)
      {
	FF fld = FLD_FFE(ELM_PLIST(list,1));
	UInt isFFE = 1;
	for (i = 2; i <= lenList; i++)
	  {
	    x = ELM_PLIST(list,i);
	    if (!IS_FFE(x) || FLD_FFE(x) != fld)
	      {
		isFFE = 0;
		break;
	      }
	  }
	if (isFFE)
	  {
	    res = T_PLIST_FFE;
	    RetypeBag(list, res + ( IS_MUTABLE_OBJ(list) ? 0 : IMMUTABLE ));
	    goto finish;
	  }
      }
	

    /* Unless we already know it is, then check if the list is a table */
    if (!HAS_FILT_LIST(list, FN_IS_TABLE ))
      {
	if ( IS_HOMOG_LIST(elm) ) {
	  isTable = 1;
	  if (IS_PLIST(elm))
	      {
		isRect = 1;
		len     = LEN_PLIST(elm);
	      }
	}

	/* loop over the list */
	for ( i = 2; isTable && i <= lenList; i++ ) {
	  elm = ELM_PLIST( list, i );
	  assert(elm);
	  assert(!IS_TESTING_PLIST(elm));
	  isTable = isTable && IS_LIST(elm); /* (isTable && IS_SMALL_LIST(elm) && LEN_LIST(elm) == len);*/
	  isRect = isRect && IS_PLIST(elm) && LEN_PLIST(elm) == len;
	}
      }
    else
      {
	isTable = 1;
	isRect = HAS_FILT_LIST(list, FN_IS_RECT);
      }
    if (isTable && !isRect)
      {
        SET_FILT_LIST( list, FN_IS_TABLE );
	if (isSSort)
	  res = T_PLIST_TAB_SSORT;
	else if (isNSort)
	  res = T_PLIST_TAB_NSORT;
	else
	  res = T_PLIST_TAB;
      }
    else if (isRect)
      {
        SET_FILT_LIST( list, FN_IS_RECT );
	if (isSSort)
	  res = T_PLIST_TAB_RECT_SSORT;
	else if (isNSort)
	  res = T_PLIST_TAB_RECT_NSORT;
	else
	  res = T_PLIST_TAB_RECT;
	
      }
    else if (isSSort)
      res = T_PLIST_HOM_SSORT;
    else if (isNSort)
      res = T_PLIST_HOM_NSORT;
    else
      res = T_PLIST_HOM;
    
 finish:
    res = res + ( IS_MUTABLE_OBJ(list) ? 0 : IMMUTABLE );
    return res;
}

Obj TypePlist( Obj list)
{
  return TypePlistWithKTNum( list, (UInt *) 0);
}

static Obj TypePlistWithKTNum (
    Obj                 list,
    UInt                *ktnum )
{
    Obj                 type;           /* type, result                    */
    Int                 tnum;           /* TNUM of <list>                  */
    Obj                 family;         /* family of elements              */
    Obj                 types;          /* types list of <family>          */
    UInt                i, len;

    if (CheckWriteAccess(list)) {
      /* recursion is possible for this type of list                         */
      SET_OBJ_FLAG( list, TESTING|TESTED );
      tnum = KTNumPlist( list, &family);
      CLEAR_OBJ_FLAG( list, TESTING );
    } else {
      tnum = TNUM_OBJ(list);
      family = 0;
    }
    if (ktnum != (UInt *) 0)
      *ktnum = tnum;

    /* handle special cases                                                */
    switch (tnum)
      {
      case T_PLIST_NDENSE:
        return TYPE_LIST_NDENSE_MUTABLE;	
      case T_PLIST_NDENSE+IMMUTABLE:
        return TYPE_LIST_NDENSE_IMMUTABLE;
      case T_PLIST_DENSE_NHOM:
        return TYPE_LIST_DENSE_NHOM_MUTABLE;
      case T_PLIST_DENSE_NHOM+IMMUTABLE:
        return TYPE_LIST_DENSE_NHOM_IMMUTABLE;
      case T_PLIST_DENSE_NHOM_SSORT:
        return TYPE_LIST_DENSE_NHOM_SSORT_MUTABLE;
      case T_PLIST_DENSE_NHOM_SSORT+IMMUTABLE:
        return TYPE_LIST_DENSE_NHOM_SSORT_IMMUTABLE;
      case T_PLIST_DENSE_NHOM_NSORT:
        return TYPE_LIST_DENSE_NHOM_NSORT_MUTABLE;
      case T_PLIST_DENSE_NHOM_NSORT+IMMUTABLE:
        return TYPE_LIST_DENSE_NHOM_NSORT_IMMUTABLE;
      case T_PLIST_EMPTY:
        return TYPE_LIST_EMPTY_MUTABLE;
      case T_PLIST_EMPTY+IMMUTABLE:
        return TYPE_LIST_EMPTY_IMMUTABLE;
      default: ; /* fall through into the rest of the function */
    }

    /* handle homogeneous list                                             */
    if ( family && HasFiltListTNums[tnum][FN_IS_HOMOG] ) {

        /* get the list types of the elements family */
        types  = TYPES_LIST_FAM( family );

	if (CheckWriteAccess(types)) {
	  /* if the kind is not yet known, compute it                        */
	  type = ELM0_LIST( types, tnum-T_PLIST_HOM+1 );
	  if ( type == 0 ) {
	      type = CALL_2ARGS( TYPE_LIST_HOM,
		  family, INTOBJ_INT(tnum-T_PLIST_HOM+1) );
	      ASS_LIST( types, tnum-T_PLIST_HOM+1, type );
	  }

        /* return the type                                                 */
        return type;
	}
    }
    len = LEN_LIST(list);
    for (i = 1; i <= len; i++) {
      if (ELM_LIST(list, i) == (Obj) 0) {
	if (IS_MUTABLE_OBJ(list))
	  return TYPE_LIST_NDENSE_MUTABLE;
	else
	  return TYPE_LIST_NDENSE_IMMUTABLE;
      }
    }

    /* whats going on here?                                                */
    if (IS_MUTABLE_OBJ(list))
      return TYPE_LIST_DENSE_NHOM_MUTABLE;
    else
      return TYPE_LIST_DENSE_NHOM_IMMUTABLE;
#if 0
    ErrorQuit(
            "Panic: strange type tnum '%s' ('%d')",
	(Int)TNAM_OBJ(list), (Int)(TNUM_OBJ(list)) );
    return 0;
#endif
}

Obj TypePlistNDenseMut (
    Obj                 list )
{
    return TYPE_LIST_NDENSE_MUTABLE;
}

Obj TypePlistNDenseImm (
    Obj                 list )
{
    return TYPE_LIST_NDENSE_IMMUTABLE;
}

#define         TypePlistDenseMut       TypePlist
#define         TypePlistDenseImm       TypePlist

Obj TypePlistDenseNHomMut (
    Obj                 list )
{
    return TYPE_LIST_DENSE_NHOM_MUTABLE;
}

Obj TypePlistDenseNHomImm (
    Obj                 list )
{
    return TYPE_LIST_DENSE_NHOM_IMMUTABLE;
}
Obj TypePlistDenseNHomSSortMut (
    Obj                 list )
{
    return TYPE_LIST_DENSE_NHOM_SSORT_MUTABLE;
}

Obj TypePlistDenseNHomSSortImm (
    Obj                 list )
{
    return TYPE_LIST_DENSE_NHOM_SSORT_IMMUTABLE;
}
Obj TypePlistDenseNHomNSortMut (
    Obj                 list )
{
    return TYPE_LIST_DENSE_NHOM_NSORT_MUTABLE;
}

Obj TypePlistDenseNHomNSortImm (
    Obj                 list )
{
    return TYPE_LIST_DENSE_NHOM_NSORT_IMMUTABLE;
}

Obj TypePlistEmptyMut (
    Obj                 list )
{
    return TYPE_LIST_EMPTY_MUTABLE;
}

Obj TypePlistEmptyImm (
    Obj                 list )
{
    return TYPE_LIST_EMPTY_IMMUTABLE;
}

Obj TypePlistHom (
    Obj                 list )
{
    Obj                 type;           /* type, result                    */
    Int                 tnum;           /* TNUM of <list>                  */
    Obj                 family;         /* family of elements              */
    Obj                 types;          /* types list of <family>          */

    /* get the tnum and the family of the elements                         */
    tnum   = KTNumHomPlist( list );
    family = FAMILY_TYPE( TYPE_OBJ( ELM_PLIST( list, 1 ) ) );

    /* get the list types of that family                                   */
    types  = TYPES_LIST_FAM( family );

    /* if the type is not yet known, compute it                            */
    type = ELM0_LIST( types, tnum-T_PLIST_HOM+1 );
    if ( type == 0 ) {
        type = CALL_2ARGS( TYPE_LIST_HOM,
            family, INTOBJ_INT(tnum-T_PLIST_HOM+1) );
        ASS_LIST( types, tnum-T_PLIST_HOM+1, type );
	return ELM0_LIST( types, tnum-T_PLIST_HOM+1 );
    }

    /* return the type                                                     */
    return type;
}

Obj TypePlistCyc (
    Obj                 list )
{
    Obj                 type;           /* type, result                    */
    Int                 tnum;           /* TNUM of <list>                  */
    Obj                 family;         /* family of elements              */
    Obj                 types;          /* types list of <family>          */

    /* get the tnum and the family of the elements                         */
    tnum   = TNUM_OBJ( list );

    /* This had better return the cyclotomics family, could be speeded up */
    family = FAMILY_TYPE( TYPE_OBJ( ELM_PLIST( list, 1 ) ) );

    /* get the list types of that family                                   */
    types  = TYPES_LIST_FAM( family );

    /* if the type is not yet known, compute it                            */
    type = ELM0_LIST( types, tnum-T_PLIST_CYC+1 );
    if ( type == 0 ) {
        type = CALL_2ARGS( TYPE_LIST_HOM,
            family, INTOBJ_INT(tnum-T_PLIST_CYC+1) );
        ASS_LIST( types, tnum-T_PLIST_CYC+1, type );
	return ELM0_LIST( types, tnum-T_PLIST_CYC+1 );
    }

    /* return the type                                                     */
    return type;
}

Obj TypePlistFfe (
    Obj                 list )
{
    Obj                 type;           /* type, result                    */
    Int                 tnum;           /* TNUM of <list>                  */
    Obj                 family;         /* family of elements              */
    Obj                 types;          /* types list of <family>          */

    /* get the tnum and the family of the elements                         */
    tnum   = TNUM_OBJ( list );
    family = FAMILY_TYPE( TYPE_OBJ( ELM_PLIST( list, 1 ) ) );

    /* get the list types of that family                                   */
    types  = TYPES_LIST_FAM( family );

    /* if the type is not yet known, compute it                            */
    type = ELM0_LIST( types, tnum-T_PLIST_FFE+1 );
    if ( type == 0 ) {
        type = CALL_2ARGS( TYPE_LIST_HOM,
            family, INTOBJ_INT(tnum-T_PLIST_FFE+1) );
        ASS_LIST( types, tnum-T_PLIST_FFE+1, type );
	return ELM0_LIST( types, tnum-T_PLIST_FFE+1 );
    }

    /* return the type                                                     */
    return type;
}

/****************************************************************************
**
*F  SetTypePlistToPosObj(<list>, <kind>) .  convert list to positional object
**
*/

void SetTypePlistToPosObj(Obj list, Obj kind)
{
  TYPE_POSOBJ(list) = kind;
  RetypeBag(list, T_POSOBJ);
  CHANGED_BAG(list);
}


/****************************************************************************
**
*F  ShallowCopyPlist( <list> )  . . . . . . . .  shallow copy of a plain list
**
**  'ShallowCopyPlist' makes a copy of a plain list.
**
**  'ShallowCopyPlist'  only copies up to  the  logical length, the result is
**  always a mutable list.
*/
Obj             ShallowCopyPlist (
    Obj                 list )
{
    Obj                 new;
    Obj *               o;
    Obj *               n;
    UInt                len;
    UInt                i;

    /* make the new object and copy the contents                           */
    len = LEN_PLIST(list);
    if ( ! IS_MUTABLE_PLIST(list) ) {
        new = NEW_PLIST( TNUM_OBJ(list) - IMMUTABLE, len );
    }
    else {
        new = NEW_PLIST( TNUM_OBJ(list), len );
    }
    o = ADDR_OBJ(list);
    n = ADDR_OBJ(new);
    for ( i = 0; i < len+1; i++ ) {
        *n++ = *o++;
    }
    /* 'CHANGED_BAG(new);' not needed, <new> is newest object              */
    return new;
}

/****************************************************************************
**
*F  FuncEmptyPlist( <self>, <len> ) . . . . . . . empty plist with space
*
* Returns an empty plain list, but with space for len entries preallocated.
*
*/
Obj    FuncEmptyPlist( Obj self, Obj len )
{
    Obj                 new;
    while ( ! IS_INTOBJ(len) ) {
        len = ErrorReturnObj(
            "<len> must be an integer (not a %s)",
            (Int)TNAM_OBJ(len), 0L,
            "you can replace <len> via 'return <len>;'" );
    }

    new = NEW_PLIST(T_PLIST_EMPTY, INT_INTOBJ(len));
    SET_LEN_PLIST(new, 0);
    return new;
}

/****************************************************************************
**
*F  FuncShrinkAllocationPlist( <self>, <list> ) . . . give back unneeded memory
*
*  Shrinks the bag of <list> to minimal possible size.
*
*/
Obj   FuncShrinkAllocationPlist( Obj self, Obj plist )
{
    while ( ! IS_PLIST(plist) ) {
        plist = ErrorReturnObj(
            "<plist> must be a plain list (not a %s)",
            (Int)TNAM_OBJ(plist), 0,
            "you can replace <plist> via 'return <plist>;'" );
    }
    SHRINK_PLIST(plist, LEN_PLIST(plist));
    return (Obj)0;
}

/****************************************************************************
**

*F  FuncIS_PLIST_REP( <self>, <obj> ) . . . . . . . .  handler for `IS_PLIST'
*/
Obj IsPListFilt;

Obj FuncIS_PLIST_REP (
    Obj                 self,
    Obj                 obj )
{
    return (IS_PLIST( obj ) ? True : False);
}


/****************************************************************************
**

*F  CopyPlist( <list>, <mut> )  . . . . . . . . . . . . . . copy a plain list
**
**  'CopyPlist' returns a  structural (deep) copy  of the plain  list <list>,
**  i.e., a recursive copy that preserves the structure.
**
**  If <list>  has not yet  been  copied, it makes  a copy,  leaves a forward
**  pointer to the copy in the first entry of the plain  list, where the size
**  of  the plain list usually resides,  and copies all  the entries.  If the
**  plain list  has  already   been  copied, it  returns  the   value  of the
**  forwarding pointer.
**
**  'CopyPlist' is the function in 'CopyObjFuncs' for plain lists.
**
**  'CleanPlist'  removes the  mark and the forwarding pointer from the plain
**  list <list>.
**
**  'CleanPlist' is the function in 'CleanObjFuncs' for plain lists.
*/
Obj CopyPlist (
    Obj                 list,
    Int                 mut )
{
    Obj                 copy;           /* copy, result                    */
    Obj                 tmp;            /* temporary variable              */
    UInt                i;              /* loop variable                   */

    /* don't change immutable objects                                      */
    if ( ! IS_MUTABLE_OBJ(list) ) {
        return list;
    }

    /* make a copy                                                         */
    if ( mut ) {
        copy = NewBag( TNUM_OBJ(list), SIZE_OBJ(list) );
    }
    else {
        copy = NewBag( IMMUTABLE_TNUM( TNUM_OBJ(list) ), SIZE_OBJ(list) );
    }
    ADDR_OBJ(copy)[0] = ADDR_OBJ(list)[0];

    /* leave a forwarding pointer                                          */
    ADDR_OBJ(list)[0] = copy;
    CHANGED_BAG( list );

    /* now it is copied                                                    */
    MARK_LIST( list, COPYING );

    /* copy the subvalues                                                  */
    for ( i = 1; i <= LEN_PLIST(copy); i++ ) {
        if ( ADDR_OBJ(list)[i] != 0 ) {
            tmp = COPY_OBJ( ADDR_OBJ(list)[i], mut );
            ADDR_OBJ(copy)[i] = tmp;
            CHANGED_BAG( copy );
        }
    }

    /* return the copy                                                     */
    return copy;
}


/****************************************************************************
**
*F  CopyPlistCopy( <list>, <mut> )  . . . . . . . .  copy a copied plain list
*/
Obj CopyPlistCopy (
    Obj                 list,
    Int                 mut )
{
    return ADDR_OBJ(list)[0];
}


/****************************************************************************
**
*F  CleanPlist( <list> )  . . . . . . . . . . . . . . . clean up a plain list
*/
void CleanPlist (
    Obj                 list )
{
}


/****************************************************************************
**
*F  CleanPlistCopy( <list> )  . . . . . . . . .  clean up a copied plain list
*/
void CleanPlistCopy (
    Obj                 list )
{
    UInt                i;              /* loop variable                   */

    /* remove the forwarding pointer                                       */
    ADDR_OBJ(list)[0] = ADDR_OBJ( ADDR_OBJ(list)[0] )[0];

    /* now it is cleaned                                                   */
    UNMARK_LIST( list, COPYING );

    /* clean the subvalues                                                 */
    for ( i = 1; i <= LEN_PLIST(list); i++ ) {
        if ( ADDR_OBJ(list)[i] != 0 )
            CLEAN_OBJ( ADDR_OBJ(list)[i] );
    }

}


/****************************************************************************
**

*F  EqPlist(<left>,<right>) . . . . . . . . test if two plain lists are equal
**
**  'EqList'  returns 'true' if  the two plain lists   <left> and <right> are
**  equal and 'false' otherwise.
**
**  Is called from the 'EQ' binop so both  operands  are  already  evaluated.
*/
Int             EqPlist (
    Obj                 left,
    Obj                 right )
{
    Int                 lenL;           /* length of the left operand      */
    Int                 lenR;           /* length of the right operand     */
    Obj                 elmL;           /* element of the left operand     */
    Obj                 elmR;           /* element of the right operand    */
    Int                 i;              /* loop variable                   */

    /* get the lengths of the lists and compare them                       */
    lenL = LEN_PLIST( left );
    lenR = LEN_PLIST( right );
    if ( lenL != lenR ) {
        return 0L;
    }

    /* loop over the elements and compare them                             */
    for ( i = 1; i <= lenL; i++ ) {
        elmL = ELM_PLIST( left, i );
        elmR = ELM_PLIST( right, i );
        if ( elmL == 0 && elmR != 0 ) {
            return 0L;
        }
        else if ( elmR == 0 && elmL != 0 ) {
            return 0L;
        }
        else if ( ! EQ( elmL, elmR ) ) {
            return 0L;
        }
    }

    /* no differences found, the lists are equal                           */
    return 1L;
}


/****************************************************************************
**
*F  LtPlist(<left>,<right>) . . . . . . . . test if two plain lists are equal
**
**  'LtList' returns 'true' if the plain  list <left> is  less than the plain
**  list <right> and 'false' otherwise.
**
**  Is called from the 'LT' binop so both operands are already evaluated.
*/
Int             LtPlist (
    Obj                 left,
    Obj                 right )
{
    Int                 lenL;           /* length of the left operand      */
    Int                 lenR;           /* length of the right operand     */
    Obj                 elmL;           /* element of the left operand     */
    Obj                 elmR;           /* element of the right operand    */
    Int                 i;              /* loop variable                   */

    /* get the lengths of the lists and compare them                       */
    lenL = LEN_PLIST( left );
    lenR = LEN_PLIST( right );

    /* loop over the elements and compare them                             */
    for ( i = 1; i <= lenL && i <= lenR; i++ ) {
        elmL = ELM_PLIST( left, i );
        elmR = ELM_PLIST( right, i );
        if ( elmL == 0 && elmR != 0 ) {
            return 1L;
        }
        else if ( elmR == 0 && elmL != 0 ) {
            return 0L;
        }
        else if ( ! EQ( elmL, elmR ) ) {
            return LT( elmL, elmR );
        }
    }

    /* reached the end of at least one list                                */
    return (lenL < lenR);
}


/****************************************************************************
**
*F  LenPlist(<list>)  . . . . . . . . . . . . . . . .  length of a plain list
**
**  'LenPlist' returns the length of the plain list <list> as a C integer.
**
**  'LenPlist' is the function in 'LenListFuncs' for plain lists.
*/
Int             LenPlist (
    Obj                 list )
{
    return LEN_PLIST( list );
}

Int             LenPlistEmpty (
    Obj                 list )
{
    return 0L;
}


/****************************************************************************
**
*F  IsbPlist(<list>,<pos>)  . . . . . . test for an element from a plain list
*F  IsbvPlist(<list>,<pos>) . . . . . . test for an element from a plain list
**
**  'IsbPlist' returns 1 if the list <list> has an entry  at  position  <pos>
**  and 0 otherwise.  It is the responsibility of the caller to  ensure  that
**  <pos> is a positive integer.
**
**  'IsbvPlist' does the  same thing than  'IsbList', but need not check that
**  <pos>  is less  than or  equal  to the  length of   <list>,  this is  the
**  responsibility of the caller.
*/
Int             IsbPlist (
    Obj                 list,
    Int                 pos )
{
    return (pos <= LEN_PLIST( list ) && ELM_PLIST( list, pos ) != 0);
}

Int             IsbPlistDense (
    Obj                 list,
    Int                 pos )
{
    return (pos <= LEN_PLIST( list ));
}

Int             IsbvPlist (
    Obj                 list,
    Int                 pos )
{
    return (ELM_PLIST( list, pos ) != 0);
}

Int             IsbvPlistDense (
    Obj                 list,
    Int                 pos )
{
    return (1L);
}


/****************************************************************************
**
*F  Elm0Plist(<list>,<pos>) . . . . . . . . select an element of a plain list
*F  Elm0vPlist(<list>,<pos>)  . . . . . . . select an element of a plain list
**
**  'Elm0Plist' returns the element  at the position  <pos> of the plain list
**  <list>, or  0  if <list> has no  assigned  object at  <pos>.   It  is the
**  responsibility of the caller to ensure that <pos> is a positive integer.
**
**  'Elm0vPlist' does the same thing than 'Elm0List', but need not check that
**  <pos>  is less  than or  equal   to the length   of  <list>, this is  the
**  responsibility of the caller.
*/
Obj             Elm0Plist (
    Obj                 list,
    Int                 pos )
{
    if ( pos <= LEN_PLIST( list ) ) {
        return ELM_PLIST( list, pos );
    }
    else {
        return 0;
    }
}

Obj             Elm0vPlist (
    Obj                 list,
    Int                 pos )
{
    return ELM_PLIST( list, pos );
}


/****************************************************************************
**
*F  ElmPlist(<list>,<pos>)  . . . . . . . . select an element of a plain list
*F  ElmvPlist(<list>,<pos>) . . . . . . . . select an element of a plain list
*F  ElmwPlist(<list>,<pos>) . . . . . . . . select an element of a plain list
**
**  'ElmPlist'  selects  the element at   position  <pos> of the  plain  list
**  <list>.  It is the responsibility of the caller to ensure that <pos> is a
**  positive   integer.  An error is signalled   if <pos> is  larger than the
**  length   of <list> or if  <list>  has no assigned  value  at the position
**  <pos>.
**
**  'ElmvPlist' does the same thing  than 'ElmList', but  need not check that
**  <pos> is  less  than or   equal  to the length   of  <list>, this  is the
**  responsibility of  the  caller.
**
**  'ElmPlist'   is the   function    in 'ElmListFuncs'   for  plain   lists.
**  'ElmvPlist' is the function in 'ElmvListFuncs' for plain lists.
*/
Obj             ElmPlist (
    Obj                 list,
    Int                 pos )
{
    Obj                 elm;            /* the selected element, result    */

    /* check the position                                                  */
    if ( LEN_PLIST( list ) < pos ) {
        ErrorReturnVoid(
            "List Element: <list>[%d] must have an assigned value",
            (Int)pos, 0L,
            "you can 'return;' after assigning a value" );
        return ELM_LIST( list, pos );
    }

    /* select the element                                                  */
    elm = ELM_PLIST( list, pos );

    /* check the element                                                   */
    if ( elm == 0 ) {
        ErrorReturnVoid(
            "List Element: <list>[%d] must have an assigned value",
            (Int)pos, 0L,
            "you can 'return;' after assigning a value" );
        return ELM_LIST( list, pos );
    }

    /* return the element                                                  */
    return elm;
}

Obj             ElmPlistDense (
    Obj                 list,
    Int                 pos )
{
    Obj                 elm;            /* the selected element, result    */

    /* check the position                                                  */
    if ( LEN_PLIST( list ) < pos ) {
        ErrorReturnVoid(
            "List Element: <list>[%d] must have an assigned value",
            (Int)pos, 0L,
            "you can 'return;' after assigning a value" );
        return ELM_LIST( list, pos );
    }

    /* select the element                                                  */
    elm = ELM_PLIST( list, pos );

    /* return the element                                                  */
    return elm;
}

Obj             ElmvPlist (
    Obj                 list,
    Int                 pos )
{
    Obj                 elm;            /* the selected element, result    */

    /* select the element                                                  */
    elm = ELM_PLIST( list, pos );

    /* check the element                                                   */
    if ( elm == 0 ) {
        ErrorReturnVoid(
            "List Element: <list>[%d] must have an assigned value",
            (Int)pos, 0L,
            "you can 'return;' after assigning a value" );
        return ELM_LIST( list, pos );
    }

    /* return the element                                                  */
    return elm;
}

Obj             ElmvPlistDense (
    Obj                 list,
    Int                 pos )
{
    Obj                 elm;            /* the selected element, result    */

    /* select the element                                                  */
    elm = ELM_PLIST( list, pos );

    /* return the element                                                  */
    return elm;
}


/****************************************************************************
**
*F  ElmsPlist(<list>,<poss>)  . . . . . .  select a sublist from a plain list
**
**  'ElmsPlist' returns a  new list containing the  elements at  the position
**  given in the  list <poss>   from the  plain   list  <list>.  It is    the
**  responsibility of the caller to ensure that  <poss> is dense and contains
**  only positive integers.  An error is signalled if  <list> has no assigned
**  value at any of  the positions in <poss>, or  if an element of  <poss> is
**  larger than the length of <list>.
**
**  'ElmsPlist' is the function in 'ElmsListFuncs' for plain lists which are 
**  not known to be dense.
*/
Obj             ElmsPlist (
    Obj                 list,
    Obj                 poss )
{
    Obj                 elms;           /* selected sublist, result        */
    Int                 lenList;        /* length of <list>                */
    Obj                 elm;            /* one element from <list>         */
    Int                 lenPoss;        /* length of <positions>           */
    Int                 pos;            /* <position> as integer           */
    Int                 inc;            /* increment in a range            */
    Int                 i;              /* loop variable                   */

    /* select no element                                                   */
    if ( LEN_LIST(poss) == 0 ) {
        elms = NEW_PLIST( T_PLIST_EMPTY, 0 );
    }

    /* general code                                                        */
    else if ( ! IS_RANGE(poss) ) {

        /* get the length of <list>                                        */
        lenList = LEN_PLIST( list );

        /* get the length of <positions>                                   */
        lenPoss = LEN_LIST( poss );

        /* make the result list                                            */
        elms = NEW_PLIST( T_PLIST_DENSE, lenPoss );
        SET_LEN_PLIST( elms, lenPoss );

        /* loop over the entries of <positions> and select                 */
        for ( i = 1; i <= lenPoss; i++ ) {

            /* get <position>                                              */
            pos = INT_INTOBJ( ELMW_LIST( poss, i ) );
            if ( lenList < pos ) {
                ErrorReturnVoid(
                    "List Elements: <list>[%d] must have an assigned value",
                    (Int)pos, 0L,
                    "you can 'return;' after assigning a value" );
                return ELMS_LIST( list, poss );
            }

            /* select the element                                          */
            elm = ELM_PLIST( list, pos );
            if ( elm == 0 ) {
                ErrorReturnVoid(
                    "List Elements: <list>[%d] must have an assigned value",
                    (Int)pos, 0L,
                    "you can 'return;' after assigning a value" );
                return ELMS_LIST( list, poss );
            }

            /* assign the element into <elms>                              */
            SET_ELM_PLIST( elms, i, elm );

        }

        /* notify Gasman                                                   */
        CHANGED_BAG( elms );

    }

    /* special code for ranges                                             */
    else {

        /* get the length of <list>                                        */
        lenList = LEN_PLIST( list );

        /* get the length of <positions>, the first elements, and the inc. */
        lenPoss = GET_LEN_RANGE( poss );
        pos = GET_LOW_RANGE( poss );
        inc = GET_INC_RANGE( poss );

        /* check that no <position> is larger than 'LEN_LIST(<list>)'      */
        if ( lenList < pos ) {
            ErrorReturnVoid(
                "List Elements: <list>[%d] must have an assigned value",
                (Int)pos, 0L,
                "you can 'return;' after assigning a value" );
            return ELMS_LIST( list, poss );
        }
        if ( lenList < pos + (lenPoss-1) * inc ) {
            ErrorReturnVoid(
                "List Elements: <list>[%d] must have an assigned value",
                (Int)pos + (lenPoss-1) * inc, 0L,
                "you can 'return;' after assigning a value" );
            return ELMS_LIST( list, poss );
        }

        /* make the result list                                            */
        elms = NEW_PLIST( T_PLIST_DENSE, lenPoss );
        SET_LEN_PLIST( elms, lenPoss );

        /* loop over the entries of <positions> and select                 */
        for ( i = 1; i <= lenPoss; i++, pos += inc ) {

            /* select the element                                          */
            elm = ELM_PLIST( list, pos );
            if ( elm == 0 ) {
                ErrorReturnVoid(
                    "List Elements: <list>[%d] must have an assigned value",
                    (Int)pos, 0L,
                    "you can 'return;' after assigning a value" );
                return ELMS_LIST( list, poss );
            }

            /* assign the element to <elms>                                */
            SET_ELM_PLIST( elms, i, elm );

        }

        /* notify Gasman                                                   */
        CHANGED_BAG( elms );

    }

    /* return the result                                                   */
    return elms;
}

/* This version for lists which are known to be at least dense 
   and might be better */

Obj             ElmsPlistDense (
    Obj                 list,
    Obj                 poss )
{
    Obj                 elms;           /* selected sublist, result        */
    Int                 lenList;        /* length of <list>                */
    Obj                 elm;            /* one element from <list>         */
    Int                 lenPoss;        /* length of <positions>           */
    Int                 pos;            /* <position> as integer           */
    Int                 inc;            /* increment in a range            */
    Int                 i;              /* loop variable                   */

    /* select no element                                                   */
    if ( LEN_LIST(poss) == 0 ) {
        elms = NEW_PLIST( T_PLIST_EMPTY, 0 );
    }

    /* general code                                                        */
    else if ( ! IS_RANGE(poss) ) {

        /* get the length of <list>                                        */
        lenList = LEN_PLIST( list );

        /* get the length of <positions>                                   */
        lenPoss = LEN_LIST( poss );

        /* make the result list                                            */
        /* try to assert as many properties as possible                    */
	if (HAS_FILT_LIST(list, FN_IS_SSORT) && HAS_FILT_LIST(poss, FN_IS_SSORT))
	  {
	    elms = NEW_PLIST( MUTABLE_TNUM(TNUM_OBJ(list)), lenPoss);
	    RESET_FILT_LIST( elms, FN_IS_NHOMOG); /* can't deduce this one */
	  }
	else if (HAS_FILT_LIST(list, FN_IS_RECT))
	  elms = NEW_PLIST( T_PLIST_TAB_RECT, lenPoss );
	else if (HAS_FILT_LIST(list, FN_IS_TABLE))
	  elms = NEW_PLIST( T_PLIST_TAB, lenPoss );
	else if (T_PLIST_CYC <= TNUM_OBJ(list) && TNUM_OBJ(list) <= 
                                                  T_PLIST_CYC_SSORT+IMMUTABLE)
	  elms = NEW_PLIST( T_PLIST_CYC, lenPoss );
	else if (T_PLIST_FFE <= TNUM_OBJ(list) && TNUM_OBJ(list) <= 
                                                  T_PLIST_FFE+IMMUTABLE)
	  elms = NEW_PLIST( T_PLIST_FFE, lenPoss );
	else if (HAS_FILT_LIST(list, FN_IS_HOMOG))
	  elms = NEW_PLIST( T_PLIST_HOM, lenPoss );
	else
	  elms = NEW_PLIST( T_PLIST_DENSE, lenPoss);
	  
        SET_LEN_PLIST( elms, lenPoss );

        /* loop over the entries of <positions> and select                 */
        for ( i = 1; i <= lenPoss; i++ ) {

            /* get <position>                                              */
            pos = INT_INTOBJ( ELMW_LIST( poss, i ) );
            if ( lenList < pos ) {
                ErrorReturnVoid(
                    "List Elements: <list>[%d] must have an assigned value",
                    (Int)pos, 0L,
                    "you can 'return;' after assigning a value" );
                return ELMS_LIST( list, poss );
            }

            /* select the element                                          */
            elm = ELM_PLIST( list, pos );

            /* assign the element into <elms>                              */
            SET_ELM_PLIST( elms, i, elm );

        }

        /* notify Gasman                                                   */
        CHANGED_BAG( elms );

    }

    /* special code for ranges                                             */
    else {

        /* get the length of <list>                                        */
        lenList = LEN_PLIST( list );

        /* get the length of <positions>, the first elements, and the inc. */
        lenPoss = GET_LEN_RANGE( poss );
        pos = GET_LOW_RANGE( poss );
        inc = GET_INC_RANGE( poss );

        /* check that no <position> is larger than 'LEN_LIST(<list>)'      */
        if ( pos < 1 || lenList < pos ) {
            ErrorReturnVoid(
                "List Elements: <list>[%d] must have an assigned value",
                (Int)pos, 0L,
                "you can 'return;' after assigning a value" );
            return ELMS_LIST( list, poss );
        }
        if ( pos+(lenPoss-1) * inc < 1 || lenList < pos+(lenPoss-1) * inc ) {
            ErrorReturnVoid(
                "List Elements: <list>[%d] must have an assigned value",
                (Int)pos + (lenPoss-1) * inc, 0L,
                "you can 'return;' after assigning a value" );
            return ELMS_LIST( list, poss );
        }

        /* make the result list                                            */
        /* try to assert as many properties as possible                    */
        if      ( HAS_FILT_LIST(list, FN_IS_SSORT) && inc > 0 )
	  {
	      elms = NEW_PLIST( MUTABLE_TNUM(TNUM_OBJ(list)), lenPoss );
	/*      if (lenPoss > 1 && inc < 0)
		{
		  RESET_FILT_LIST(elms, FN_IS_SSORT);
		  SET_FILT_LIST(elms, FN_IS_NSORT);
		}  */
	  }
	else if (HAS_FILT_LIST(list, FN_IS_RECT))
	  elms = NEW_PLIST( T_PLIST_TAB_RECT, lenPoss );
	else if (HAS_FILT_LIST(list, FN_IS_TABLE))
	  elms = NEW_PLIST( T_PLIST_TAB, lenPoss );
	else if (T_PLIST_CYC <= TNUM_OBJ(list) && TNUM_OBJ(list) <= 
                                                  T_PLIST_CYC_SSORT+IMMUTABLE)
	  elms = NEW_PLIST( T_PLIST_CYC, lenPoss );
	else if (T_PLIST_FFE <= TNUM_OBJ(list) && TNUM_OBJ(list) <= 
                                                  T_PLIST_FFE+IMMUTABLE)
	  elms = NEW_PLIST( T_PLIST_FFE, lenPoss );
	else if (HAS_FILT_LIST(list, FN_IS_HOMOG))
	  elms = NEW_PLIST( T_PLIST_HOM, lenPoss );
	else
	  elms = NEW_PLIST( T_PLIST, lenPoss);
	
        SET_LEN_PLIST( elms, lenPoss );

        /* loop over the entries of <positions> and select                 */
        for ( i = 1; i <= lenPoss; i++, pos += inc ) {

            /* select the element                                          */
            elm = ELM_PLIST( list, pos );

            /* assign the element to <elms>                                */
            SET_ELM_PLIST( elms, i, elm );

        }

        /* notify Gasman                                                   */
        CHANGED_BAG( elms );

    }

    /* return the result                                                   */
    return elms;
}


/****************************************************************************
**
*F  UnbPlist( <list>, <pos> ) . . . . . . unbind an element from a plain list
**
**  'UnbPlist' unbinds the element at position  <pos>  from  the  plain  list
**  <list>.  It is the responsibility of the caller to ensure that  <pos>  is
**  positive.
**
**  'UnbPlist' is the function in 'UnbListFuncs' for plain lists.
*/
void UnbPlist (
    Obj                 list,
    Int                 pos )
{
    /* if <pos> is less than the length, convert to plain list and unbind  */
    if ( pos < LEN_PLIST( list ) ) {
        RESET_FILT_LIST( list, FN_IS_DENSE );
        SET_ELM_PLIST( list, pos, 0 );
    }

    /* if <pos> is equal to the length, unbind and compute new length      */
    else if ( pos == LEN_PLIST( list ) ) {
        CLEAR_FILTS_LIST(list);
        SET_ELM_PLIST( list, pos, 0 );
        while ( 1 <= pos && ELM_PLIST( list, pos ) == 0 ) { pos--; }
        SET_LEN_PLIST( list, pos );
	if (LEN_PLIST( list) == 0)
	  SET_FILT_LIST(list, FN_IS_EMPTY);
    }
}

void            UnbPlistImm (
    Obj                 list,
    Int                 pos )
{
    ErrorReturnVoid(
        "List Unbind: <list> must be a mutable list",
        0L, 0L,
        "you can 'return;' and ignore the unbind" );
}


/****************************************************************************
**
*F  AssPlist(<list>,<pos>,<val>)  . . . . . . . . . .  assign to a plain list
**
**  'AssPlist'  assigns  the value  <val>  to  the plain  list  <list> at the
**  position <pos>.  It  is the responsibility of the  caller to ensure  that
**  <pos> is positive, and that <val> is not 'Void'.
**
**  If the position is larger then the length of the list <list>, the list is
**  automatically  extended.  To avoid  making this too often, the bag of the
**  list is extended by at least '<length>/8 + 4' entries.  Thus in the loop
**
**      l := [];  for i in [1..1024]  do l[i] := i^2;  od;
**
**  the list 'l' is extended only 32 times not 1024 times.
**
**  'AssPlist' is the function in 'AssListFuncs' for plain lists.
*/
void            AssPlist (
    Obj                 list,
    Int                 pos,
    Obj                 val )
{
    /* resize the list if necessary                                        */
    if ( LEN_PLIST( list ) < pos ) {
        GROW_PLIST( list, pos );
        SET_LEN_PLIST( list, pos );
    }

    /* now perform the assignment                                          */
    SET_ELM_PLIST( list, pos, val );
    CHANGED_BAG( list );
}

void            AssPlistXXX (
    Obj                 list,
    Int                 pos,
    Obj                 val )
{
  Int len;
  
    /* the list will probably loose its flags/properties                   */
    CLEAR_FILTS_LIST(list);

    /* resize the list if necessary                                        */
    len = LEN_PLIST( list );
    if ( len < pos ) {
        GROW_PLIST( list, pos );
        SET_LEN_PLIST( list, pos );
    }

    /* now perform the assignment                                          */
    SET_ELM_PLIST( list, pos, val );
    CHANGED_BAG( list );

    /* We may be able cheaply to tell that the list is non-dense          */
    if (len +1 < pos)
      SET_FILT_LIST(list, FN_IS_NDENSE);
}

void AssPlistCyc   (
    Obj                 list,
    Int                 pos,
    Obj                 val )
{
  Int len;
  
  
  /* resize the list if necessary                                        */
  len = LEN_PLIST( list );
  if ( len < pos ) {
    GROW_PLIST( list, pos );
    SET_LEN_PLIST( list, pos );
  }

    /* now perform the assignment                                          */
    SET_ELM_PLIST( list, pos, val );
    CHANGED_BAG( list );

    /* try and maintain maximum information about the list                */
    if (pos > len + 1) {
	CLEAR_FILTS_LIST(list);
	SET_FILT_LIST( list, FN_IS_NDENSE );
    } else {
      if (!CheckReadAccess(val)) {
	CLEAR_FILTS_LIST(list);
	SET_FILT_LIST( list, FN_IS_DENSE );
      } else {
	if (TNUM_OBJ(val) > T_CYC) {
	  CLEAR_FILTS_LIST(list);
	  SET_FILT_LIST( list, FN_IS_DENSE );
	} else {
	  RESET_FILT_LIST( list, FN_IS_NSORT );
	  RESET_FILT_LIST( list, FN_IS_SSORT );
	}
      }
    }
	
}

void AssPlistFfe   (
    Obj                 list,
    Int                 pos,
    Obj                 val )
{
    Int len;
  
    /* resize the list if necessary                                        */
    len = LEN_PLIST( list );
    if ( len < pos ) {
        GROW_PLIST( list, pos );
        SET_LEN_PLIST( list, pos );
    }

    /* now perform the assignment                                          */
    SET_ELM_PLIST( list, pos, val );
    CHANGED_BAG( list );

    /* try and maintain maximum information about the list                 */
    if( pos > len + 1 ) {
	CLEAR_FILTS_LIST(list);
	SET_FILT_LIST( list, FN_IS_NDENSE );
    }
    else if( TNUM_OBJ(val) != T_FFE ) {
	CLEAR_FILTS_LIST(list);
	SET_FILT_LIST( list, FN_IS_DENSE );
    }
    else 
      { 
	FF ffval;
	Obj elm1;
	FF ffelm1;
	UInt otherpos;

	/* Here we select an other element to compare the field and
	   possibly characteristic of the assigned value to. This
	   code will never select pos, where the assignment has
	   already been done, unless we are replacing the only entry
	   of a length 1 list, in which case the result will always
	   still be a vecffe, so we are happy */
	
	if (pos == 1)
	  otherpos = len;
	else
	  otherpos = 1;
	elm1 = ELM_PLIST( list, otherpos);
	ffval = FLD_FFE(val);
	ffelm1 = FLD_FFE(elm1);
	if( ffval != ffelm1 ) {
	  CLEAR_FILTS_LIST(list);
	  SET_FILT_LIST( list, FN_IS_DENSE );
	  if (CHAR_FF(ffval) == CHAR_FF(ffelm1))
	    SET_FILT_LIST( list, FN_IS_HOMOG );
	}
	else 
	  {
	    RESET_FILT_LIST( list, FN_IS_NSORT );
	    RESET_FILT_LIST( list, FN_IS_SSORT );
	  }
      }
}

void AssPlistDense (
    Obj                 list,
    Int                 pos,
    Obj                 val )
{
  Int len;
  
  /* the list will probably loose its flags/properties                   */
  CLEAR_FILTS_LIST(list);
  
  /* resize the list if necessary                                        */
  len = LEN_PLIST( list );
  if ( len < pos ) {
    GROW_PLIST( list, pos );
    SET_LEN_PLIST( list, pos );
  }

    /* now perform the assignment                                          */
    SET_ELM_PLIST( list, pos, val );
    CHANGED_BAG( list );

    /* restore denseness if we can */
    if (pos <= len+1)
      SET_FILT_LIST( list, FN_IS_DENSE );
    else
	SET_FILT_LIST( list, FN_IS_NDENSE );
}

void AssPlistHomog (
    Obj                 list,
    Int                 pos,
    Obj                 val )
{
  Int len;
  Obj fam;
  
  /* the list may loose its flags/properties                   */
  CLEAR_FILTS_LIST(list);
  
  /* resize the list if necessary                                        */
  len = LEN_PLIST( list );
  if ( len < pos ) {
    GROW_PLIST( list, pos );
    SET_LEN_PLIST( list, pos );
  }

    /* now perform the assignment                                          */
    SET_ELM_PLIST( list, pos, val );
    CHANGED_BAG( list );

    /* restore denseness if we can */
    if (pos <= len+1)
      {
	SET_FILT_LIST( list, FN_IS_DENSE );

	/* In this case, we may be able to restore homogeneity */
	if (len == 1 && pos == 1)
	  {

	    /* case of replacing the only list element */
	    if (TNUM_OBJ( val ) <= T_CYC)
	      {
		RetypeBag( list, T_PLIST_CYC_SSORT );
	      }
	    else
	      {
		SET_FILT_LIST( list, FN_IS_HOMOG );
		SET_FILT_LIST( list, FN_IS_SSORT );
	      }
	  }
	else if (!CheckReadAccess(val)) {
	  SET_FILT_LIST(list, FN_IS_NHOMOG);
	}
	else if (!SyInitializing && !IS_MUTABLE_OBJ(val))
	  {
	    /* find the family of an original list element */
	    if (pos != 1)
	      fam = FAMILY_OBJ(ELM_PLIST(list, 1));
	    else
	      fam = FAMILY_OBJ(ELM_PLIST(list, 2));

	    /* restore homogeneity if we can */
	    if (fam == FAMILY_OBJ( val ))
	      SET_FILT_LIST(list, FN_IS_HOMOG);
	    else
	      SET_FILT_LIST(list, FN_IS_NHOMOG);
	  }
      }
    else
      SET_FILT_LIST( list, FN_IS_NDENSE );

}


void            AssPlistImm (
    Obj                 list,
    Int                 pos,
    Obj                 val )
{
    ErrorReturnVoid(
        "Lists Assignment: <list> must be a mutable list",
        0L, 0L,
        "you can 'return;' and ignore the assignment" );
}


/****************************************************************************
**
*F  AssPlistEmpty( <list>, <pos>, <val> ) . . . . .  assignment to empty list
*/
void AssPlistEmpty (
    Obj                 list,
    Int                 pos,
    Obj                 val )
{
    /* if <pos> is large than one use `AssPlistDense'                        */
    if ( 1 != pos ) {
        AssPlistDense( list, pos, val );
    }

    /* catch booleans                                                      */
    else if ( val == True || val == False ) {
        ConvBlist(list);
        AssBlist( list, pos, val );
    }

    /* catch FFE                                                           */
    else if ( IS_FFE(val) ) {

      /* early in initialization, the type of the empty list may not be
	 available, in which case we must NOT call method selection */
      if (TYPE_LIST_EMPTY_MUTABLE != 0)
        AssListObject( list, pos, val );
      else
	AssPlistXXX( list, pos, val );
    } else if (!CheckReadAccess(val)) {
        RetypeBag( list, T_PLIST );
        AssPlistXXX( list, pos, val );
    } else if ( TNUM_OBJ(val) < FIRST_EXTERNAL_TNUM ) {
    /* catch constants                                                     */
        AssPlistXXX( list, pos, val );
	/* fix up type */
	SET_FILT_LIST(list, FN_IS_DENSE);
	if ( !IS_MUTABLE_OBJ( val) )
	  {
	    SET_FILT_LIST(list, FN_IS_HOMOG);
	    if ( TNUM_OBJ(val) <= T_CYC ) 
	      RetypeBag( list, T_PLIST_CYC);
	  }
    }

    
    /* use method selection                                                */
    else {
      /* early in initialization, the type of the empty list may not be
	 available, in which case we must NOT call method selection */
      if (TYPE_LIST_EMPTY_MUTABLE != 0)
        AssListObject( list, pos, val );
      else
	AssPlistXXX( list, pos, val );
    }

}


/****************************************************************************
**
*F  AsssPlist(<list>,<poss>,<vals>) . . . . assign several elements to a list
**
**  'AsssPlist' assignes the   values from the list  <vals>  at the positions
**  given in the list <poss> to the list <list>.  It is the responsibility of
**  the caller  to  ensure that <poss> is   dense and contains  only positive
**  integers, that <poss> and <vals> have the same length, and that <vals> is
**  dense.
**
**  'AsssPlist' is the function in 'AsssListFuncs' for plain lists.
*/
void            AsssPlist (
    Obj                 list,
    Obj                 poss,
    Obj                 vals )
{
    Int                 lenPoss;        /* length of <positions>           */
    Int                 pos;            /* <position> as integer           */
    Int                 max;            /* larger position                 */
    Int                 inc;            /* increment in a range            */
    Obj                 val;            /* one element from <vals>         */
    Int                 i;              /* loop variable                   */

    /* general code                                                        */
    if ( ! IS_RANGE(poss) ) {

        /* get the length of <positions>                                   */
        lenPoss = LEN_LIST( poss );

        /* find the largest entry in <positions>                           */
        max = LEN_PLIST( list );
        for ( i = 1; i <= lenPoss; i++ ) {
            if ( max < INT_INTOBJ( ELMW_LIST( poss, i ) ) )
                max = INT_INTOBJ( ELMW_LIST( poss, i ) );
        }

        /* resize the list if necessary                                    */
        if ( LEN_PLIST(list) < max ) {
            GROW_PLIST( list, max );
            SET_LEN_PLIST( list, max );
        }

        /* loop over the entries of <positions> and select                 */
        for ( i = 1; i <= lenPoss; i++ ) {

            /* get <position>                                              */
            pos = INT_INTOBJ( ELMW_LIST( poss, i ) );

            /* select the element                                          */
            val = ELMW_LIST( vals, i );

            /* assign the element into <elms>                              */
            SET_ELM_PLIST( list, pos, val );

        }

        /* notify Gasman                                                   */
        CHANGED_BAG( list );

    }

    /* special code for ranges                                             */
    else {

        /* get the length of <positions>                                   */
        lenPoss = GET_LEN_RANGE( poss );
        pos = GET_LOW_RANGE( poss );
        inc = GET_INC_RANGE( poss );

        /* find the largest entry in <positions>                           */
        max = LEN_PLIST( list );
        if ( max < pos )
            max = pos;
        if ( max < pos + (lenPoss-1) * inc )
            max = pos + (lenPoss-1) * inc;

        /* resize the list if necessary                                    */
        if ( LEN_PLIST(list) < max ) {
            GROW_PLIST( list, max );
            SET_LEN_PLIST( list, max );
        }

        /* loop over the entries of <positions> and select                 */
        for ( i = 1; i <= lenPoss; i++, pos += inc ) {

            /* select the element                                          */
            val = ELMW_LIST( vals, i );

            /* assign the element to <elms>                                */
            SET_ELM_PLIST( list, pos, val );

        }

        /* notify Gasman                                                   */
        CHANGED_BAG( list );

    }
}

void            AsssPlistXXX (
    Obj                 list,
    Obj                 poss,
    Obj                 vals )
{
    /* the list will probably loose its flags/properties                   */
    CLEAR_FILTS_LIST(list);

    /* and delegate                                                        */
    AsssPlist( list, poss, vals );
}

void            AsssPlistImm (
    Obj                 list,
    Obj                 poss,
    Obj                 val )
{
    ErrorReturnVoid(
        "Lists Assignments: <list> must be a mutable list",
        0L, 0L,
        "you can 'return;' and ignore the assignment" );
}


/****************************************************************************
**
*F  IsDensePlist(<list>)  . . . . .  dense list test function for plain lists
**
**  'IsDensePlist' returns 1 if the plain list <list> is a dense list and 0
**  otherwise.
**
**  'IsDensePlist' is the function in 'IsDenseListFuncs' for plain lists.
*/
Int             IsDensePlist (
    Obj                 list )
{
    Int                 lenList;        /* length of <list>                */
    Int                 i;              /* loop variable                   */

    /* get the length of the list                                          */
    lenList = LEN_PLIST( list );

    /* special case for empty list                                         */
    if ( lenList == 0 ) {
        SET_FILT_LIST( list, FN_IS_EMPTY );
        return 1L;
    }

    /* loop over the entries of the list                                   */
    for ( i = 1; i <= lenList; i++ ) {
        if ( ELM_PLIST( list, i ) == 0 )
            return 0L;
    }

    /* set the dense flag (even if the elements are mutable)               */
    SET_FILT_LIST( list, FN_IS_DENSE );

    /* no hole found                                                       */
    return 1L;
}

Int             IsDensePlistNot (
    Obj                 list )
{
    return 0L;
}

Int             IsDensePlistYes (
    Obj                 list )
{
    return 1L;
}


/****************************************************************************
**
*F  IsHomogPlist(<list>)  . .  homogeneous list test function for plain lists
**
**  'IsHomogPlist' returns  1 if the plain  list <list> is a homogeneous list
**  and 0 otherwise.
**
**  'IsHomogPlist' is the function in 'IsHomogListFuncs' for plain lists.
*/
Int             IsHomogPlist (
    Obj                 list )
{
    Int                 tnum;
    tnum = KTNumPlist( list, (Obj *)0 );
    return (T_PLIST_HOM <= tnum);
}

Int             IsHomogPlistNot (
    Obj                 list )
{
    return 0L;
}

Int             IsHomogPlistYes (
    Obj                 list )
{
    return 1L;
}


/****************************************************************************
**
*F  IsTablePlist(<list>)  . . . . . . . . table test function for plain lists
**
**  'IsTablePlist' returns  1 if the plain list  <list> is a homogeneous list
**  of lists and 0 otherwise.
**
**  'IsTablePlist' is the function in 'IsTableListFuncs' for plain lists.
*/
Int             IsTablePlist (
    Obj                 list )
{
    Int                 tnum;
    tnum = KTNumPlist( list, (Obj *)0 );
    return (T_PLIST_TAB <= tnum && tnum <= T_PLIST_TAB_RECT_SSORT);
}

Int             IsTablePlistNot (
    Obj                 list )
{
    return 0L;
}

Int             IsTablePlistYes (
    Obj                 list )
{
    return 1L;
}


/****************************************************************************
**
*F  IsSSortPlist(<list>)  . . . . . sorted list test function for plain lists
**
**  'IsSSortPlist'  returns 2  if the  plain  list <list>  is strictly sorted
**  (each element is strictly smaller than the next one), and 0 otherwise.
**
**  'IsSSortPlist' is the function in 'IsSSortListFuncs' for plain lists.
*/

Int             IsSSortPlist (
    Obj                 list )
{
    Int                 lenList;
    Obj elm1;
    Obj elm2;
    Int                 areMut;
    Int                 i;
    Obj                 fam=0;    /* initialize to help compiler */
    Int                 isHom;
    
        
    /* get the length                                                      */
    lenList = LEN_PLIST( list );

    /* special case for the empty list                                     */
    if ( lenList == 0 ) {
        SET_FILT_LIST( list, FN_IS_EMPTY );
        return 2L;
    }

    /* get the first element                                               */
    elm1    = ELM_PLIST( list, 1 );
    if (elm1 == 0)
      goto notDense;
    if (!CheckReadAccess(elm1))
      return 0L;
    areMut   = IS_MUTABLE_OBJ( elm1 );
    if (!SyInitializing)
      {
	fam = FAMILY_OBJ(elm1);
	isHom = 1;
      }
    else
      isHom = 0;
    
    /* loop over the other elements                                        */
    for ( i = 2; i <= lenList; i++ ) {
      elm2 = ELM_PLIST( list, i );
      if (elm2 == 0)
	goto notDense;
      if (!CheckReadAccess(elm2))
	return 0L;
      if ( ! LT( elm1, elm2 ) )
	break;
      areMut = (areMut || IS_MUTABLE_OBJ( elm2 ));
      isHom = (isHom && fam == FAMILY_OBJ(elm2 ));
      elm1 = elm2;
      }
    /* set flags (unless the elements are mutable)                      */

    /* If we found inhomogeneity then it is real  */
    if (!areMut && !isHom) 
      {
	SET_FILT_LIST(list,FN_IS_NHOMOG); 
      } 
	
    if ( lenList < i ) { 
      /* we got to the end, so there were no holes */
      SET_FILT_LIST( list, FN_IS_DENSE);

      /* and we know about homoheneity */
      if ( ! areMut ) {
	if (isHom)
	  SET_FILT_LIST( list, FN_IS_HOMOG);
	else
	  SET_FILT_LIST( list, FN_IS_HOMOG);
	SET_FILT_LIST( list, FN_IS_SSORT );
      }
      return 2L;
    }
    else {
      if ( ! areMut ) {
	SET_FILT_LIST( list, FN_IS_NSORT );
      }
      return 0L;
      
    }

 notDense:
    SET_FILT_LIST( list, FN_IS_NDENSE );
    return 0L;
}

Int             IsSSortPlistDense (
    Obj                 list )
{
    Int                 lenList;
    Obj elm1;
    Obj elm2;
    Int                 areMut;
    Int                 i;
    Obj                 fam=0;     /* initialize to help compiler */
    Int                 isHom;
        
    /* get the length                                                      */
    lenList = LEN_PLIST( list );

    /* special case for the empty list                                     */
    if ( lenList == 0 ) {
        SET_FILT_LIST( list, FN_IS_EMPTY );
        return 2L;
    }

    /* get the first element                                               */
    elm1    = ELM_PLIST( list, 1 );
    if (!CheckReadAccess(elm1))
      return 0L;
    areMut   = IS_MUTABLE_OBJ( elm1 );
    if (!SyInitializing)
      {
	fam = FAMILY_OBJ(elm1);
	isHom = 1;
      }
    else
      isHom = 0;
    
    /* loop over the other elements                                        */
    for ( i = 2; i <= lenList; i++ ) {
      elm2 = ELM_PLIST( list, i );
      if (!CheckReadAccess(elm2))
        return 0L;
      if ( ! LT( elm1, elm2 ) )
	break;
      areMut = (areMut || IS_MUTABLE_OBJ( elm2 ));
      isHom = (isHom && fam == FAMILY_OBJ(elm2 ));
      elm1 = elm2;
      }
    /* set flags (unless the elements are mutable)                      */

    if (!areMut && !isHom)
      SET_FILT_LIST( list, FN_IS_NHOMOG);
    if ( lenList < i ) {
      if ( ! areMut ) {
	if (isHom)
	  SET_FILT_LIST( list, FN_IS_HOMOG);
	else
	  SET_FILT_LIST( list, FN_IS_NHOMOG);
	SET_FILT_LIST( list, FN_IS_SSORT );
      }
      return 2L;
    }
    else {
        if ( ! areMut ) {
	  SET_FILT_LIST( list, FN_IS_NSORT );
        }
        return 0L;
    }

}

Int             IsSSortPlistHom (
    Obj                 list )
{
    Int                 lenList;
    Obj elm1;
    Obj elm2;
    Int                 i;
        
    /* get the length                                                      */
    lenList = LEN_PLIST( list );

    /* special case for the empty list                                     */
    if ( lenList == 0 ) {
        SET_FILT_LIST( list, FN_IS_EMPTY );
        return 2L;
    }

    /* get the first element                                               */
    elm1    = ELM_PLIST( list, 1 );
    if (!CheckReadAccess(elm1))
      return 0L;
    
    /* loop over the other elements                                        */
    for ( i = 2; i <= lenList; i++ ) {
      elm2 = ELM_PLIST( list, i );
      if (!CheckReadAccess(elm2))
	return 0L;
      if ( ! LT( elm1, elm2 ) )
	break;
      elm1 = elm2;
      }
    /* set flags      */

    if ( lenList < i ) {
      SET_FILT_LIST( list, FN_IS_SSORT );
      return 2L;
    }
    else {
      SET_FILT_LIST( list, FN_IS_NSORT );
      return 0L;
    }

}


Int             IsSSortPlistNot (
    Obj                 list )
{
    return 0L;
}

Int             IsSSortPlistYes (
    Obj                 list )
{
    return 2L;
}

Obj FuncSetIsSSortedPlist (Obj self, Obj list)
{
  SET_FILT_LIST(list, FN_IS_SSORT);
  return (Obj)0;
}


/****************************************************************************
**
*F  IsPossPlist(<list>) . . . .  positions list test function for plain lists
**
**  'IsPossPlist'  returns   1 if the plain    list <list> is  a   dense list
**  containing only positive integers, and 0 otherwise.
**
**  'IsPossPlist' is the function in 'IsPossListFuncs' for plain lists.
*/
Int             IsPossPlist (
    Obj                 list )
{
    Int                 lenList;        /* length of <list>                */
    Obj                 elm;            /* one element of <list>           */
    Int                 i;              /* loop variable                   */

    /* get the length of the variable                                      */
    lenList = LEN_PLIST( list );

    /* loop over the entries of the list                                   */
    for ( i = 1; i <= lenList; i++ ) {
        elm = ELM_PLIST( list, i );
        if ( elm == 0 || !CheckReadAccess(elm) )
	  return 0L;
	if( IS_INTOBJ(elm))
	  {
	    if (INT_INTOBJ(elm) <= 0 )
	      return 0L;
	  }
	else
	  if (TNUM_OBJ(elm) != T_INTPOS)
	    return 0L;
    }

    /* no problems found                                                   */
    return 1L;
}


/****************************************************************************
**
*F  PosPlist(<list>,<val>,<start>)  . . . .  position of an element in a list
**
**  'PosPlist'  returns the  position  of the value  <val>  in the plain list
**  <list> after the first position <start> as a C integer.  0 is returned if
**  <val> is not in the list.
**
**  'PosPlist' is the function in 'PosListFuncs' for plain lists.
*/
Obj             PosPlist (
    Obj                 list,
    Obj                 val,
    Obj                 start )
{
    Int                 lenList;        /* length of <list>                */
    Obj                 elm;            /* one element of <list>           */
    Int                 i;              /* loop variable                   */
    UInt istart;

    /* if the starting position is too big to be a small int
       then there can't be anything to find */
    if (!IS_INTOBJ(start))
      return Fail;

    istart = INT_INTOBJ(start);
    
    /* get the length of <list>                                            */
    lenList = LEN_PLIST( list );

    /* loop over all entries in <list>                                     */
    for ( i = istart+1; i <= lenList; i++ ) {

        /* select one element from <list>                                  */
        elm = ELM_PLIST( list, i );

        /* compare with <val>                                              */
        if ( elm != 0 && EQ( elm, val ) )
            break;

    }

    /* return the position (0 if <val> was not found)                      */
    return (lenList < i ? Fail : INTOBJ_INT(i));
}

Obj             PosPlistDense (
    Obj                 list,
    Obj                 val,
    Obj                 start )
{
    Int                 lenList;        /* length of <list>                */
    Obj                 elm;            /* one element of <list>           */
    Int                 i;              /* loop variable                   */
    UInt istart;

    /* if the starting position is too big to be a small int
       then there can't be anything to find */
    if (!IS_INTOBJ(start))
      return Fail;

    istart = INT_INTOBJ(start);
    
    /* get the length of <list>                                            */
    lenList = LEN_PLIST( list );

    /* loop over all entries in <list>                                     */
    for ( i = istart+1; i <= lenList; i++ ) {

        /* select one element from <list>                                  */
        elm = ELM_PLIST( list, i );
        assert(elm);

        /* compare with <val>                                              */
        if ( EQ( elm, val ) )
            break;

    }

    /* return the position (0 if <val> was not found)                      */
    return (lenList < i ? Fail : INTOBJ_INT(i));
}

Obj             PosPlistSort (
    Obj                 list,
    Obj                 val,
    Obj                 start )
{
    UInt                lenList;        /* logical length of the set       */
    UInt                i, j, k;        /* loop variables                  */
    UInt                istart;

    /* if the starting position is too big to be a small int
       then there can't be anything to find */
    if (!IS_INTOBJ(start))
      return Fail;

    istart = INT_INTOBJ(start);

    /* get a pointer to the set and the logical length of the set          */
    lenList = LEN_PLIST(list);

    /* perform the binary search to find the position                      */
    i = istart;  k = lenList + 1;
    while ( i+1 < k ) {                 /* set[i] < elm && elm <= set[k]   */
        j = (i + k) / 2;                /* i < j < k                       */
        if ( LT( ELM_PLIST(list,j), val ) )  i = j;
        else                                 k = j;
    }

    /* test if the element was found at position k                         */
    if ( lenList < k || ! EQ( ELM_PLIST(list,k), val ) )
        k = 0;

    /* return the position                                                 */
    return k == 0 ? Fail : INTOBJ_INT(k);
}


Obj             PosPlistHomSort (
    Obj                 list,
    Obj                 val,
    Obj                 start )
{
    /* deal with the case which can be decided by the family relationship  */
    if (FAMILY_OBJ(val) != FAMILY_OBJ(ELM_PLIST(list,1)))
      return Fail;
    
    return PosPlistSort(list, val, start);
}


/****************************************************************************
**
*F  PlainPlist(<list>)  . . . . . . . .  convert a plain list to a plain list
**
**  'PlainPlist' converts the plain  list <list> to a  plain list.  Not  much
**  work.
**
**  'PlainPlist' is the function in 'PlainListFuncs' for plain lists.
*/
void            PlainPlist (
    Obj                 list )
{
    return;
}

/****************************************************************************
**
*F  SavePlist( <list> )
**
*/

void SavePlist( Obj list )
{
  UInt i;
  SaveUInt(LEN_PLIST(list));
  for (i = 1; i <= LEN_PLIST(list); i++)
    SaveSubObj(ELM_PLIST(list,i));
  return;
}

/****************************************************************************
**
*F  LoadPlist( <list> )
**
*/

void LoadPlist( Obj list )
{
  UInt i;
  SET_LEN_PLIST(list, LoadUInt());
  for (i = 1; i <= LEN_PLIST(list); i++)
    SET_ELM_PLIST(list,i, LoadSubObj());
  return;
}


/****************************************************************************
**
*F  FuncASS_PLIST_DEFAULT( <self>, <plist>, <pos>, <val> )  . . `AssPlistXXX'
*/
Obj FuncASS_PLIST_DEFAULT (
    Obj                 self,
    Obj                 plist,
    Obj                 pos,
    Obj                 val )
{
    Int                 p;

    /* check the arguments                                                 */
    while ( ! IS_INTOBJ(pos) ) {
        pos = ErrorReturnObj(
            "<pos> must be an integer (not a %s)",
            (Int)TNAM_OBJ(pos), 0,
            "you can replace <pos> via 'return <pos>;'" );
    }
    p = INT_INTOBJ(pos);
    if ( p < 0 ) {
        pos = ErrorReturnObj(
            "<pos> must be a positive integer (not a %s)",
            (Int)TNAM_OBJ(pos), 0,
            "you can replace <pos> via 'return <pos>;'" );
        return FuncASS_PLIST_DEFAULT( self, plist, pos, val );
    }
    while ( ! IS_PLIST(plist) || ! IS_MUTABLE_PLIST(plist) ) {
        plist = ErrorReturnObj(
            "<list> must be a mutable plain list (not a %s)",
            (Int)TNAM_OBJ(plist), 0,
            "you can replace <list> via 'return <list>;'" );
    }

    /* call `AssPlistXXX'                                                  */
    AssPlistXXX( plist, p, val );
    return 0;
}

/****************************************************************************
**
*F  MakeImmutablePlistInHom( <plist> )
**
**  This is the function for Plists that might have mutable subobjects
**  which is currently exactly those that are not known to be homogenous
**  (or immutable, but MakeImmutable will have caught that case before we get h**  ere)
*/

void MakeImmutablePlistInHom( Obj list )
{
  UInt i;
  Obj elm;
  RetypeBag( list, IMMUTABLE_TNUM(TNUM_OBJ(list)));
  for (i = 1; i <= LEN_PLIST(list); i++)
    {
      elm = ELM_PLIST( list, i);
      if (elm != 0)
	{
	  MakeImmutable( elm );
	  CHANGED_BAG(list);
	}
    }
}

/****************************************************************************
**
*F  MakeImmutablePlistNoMutElms( <plist> )
**
**  This is the function for Plists that cannot have mutable subobjects
**  which is currently  those that are  known to be homogenous or known to
**  be non-homogenous
**  (or immutable, but MakeImmutable will have caught that case before we get here)
*/

void MakeImmutablePlistNoMutElms( Obj list )
{
  RetypeBag( list, IMMUTABLE_TNUM(TNUM_OBJ(list)));
}

/****************************************************************************
**
*F  FuncIsRectangularTablePlist( <plist> )
**
**  Determine whether a PLIST is a rectangulat table, set the TNUM 
**  appropriately. This is a mathod for IsRectangularTable, so the
**  method selection has alrewady checked that the list is a table
**  and should not bother to call us, unless we do not already know whether it
**  is rectangular
*/

Obj FuncIsRectangularTablePlist( Obj self, Obj plist)
{
  Obj len;
  UInt lenlist;
  UInt i;
  UInt hasMut = 0;
  Obj elm;
  
  assert(!HAS_FILT_LIST(plist, FN_IS_RECT));
  lenlist = LEN_PLIST(plist);
  assert(lenlist);
  if (lenlist == 1)
    {
      if (!IS_MUTABLE_OBJ(ELM_PLIST(plist,1)))
	SET_FILT_LIST(plist, FN_IS_RECT);
      return True;
    }
  elm = ELM_PLIST(plist,1);
  len = LENGTH(elm);
  hasMut = IS_MUTABLE_OBJ(elm);
  for (i = 2; i <= lenlist; i++)
    {
      elm = ELM_PLIST(plist,i);
      if (!EQ(len, LENGTH(elm)))
	return False;
      hasMut = hasMut || IS_MUTABLE_OBJ(elm);
    }
  if (!hasMut)
    SET_FILT_LIST(plist, FN_IS_RECT);
  return True;
  
}

/****************************************************************************
**
*F * * * * * * * * * * * * * initialize package * * * * * * * * * * * * * * *
*/


/****************************************************************************
**

*V  BagNames  . . . . . . . . . . . . . . . . . . . . . . . list of bag names
*/
static StructBagNames BagNames[] = {
  { T_PLIST,                                "list (plain)" },
  { T_PLIST            +IMMUTABLE,          "list (plain,imm)" },
  { T_PLIST                       +COPYING, "list (plain,copied)" },
  { T_PLIST            +IMMUTABLE +COPYING, "list (plain,imm,copied)" },

  { T_PLIST_NDENSE,                         "list (plain,ndense)" },
  { T_PLIST_NDENSE     +IMMUTABLE,          "list (plain,ndense,imm)" },
  { T_PLIST_NDENSE                +COPYING, "list (plain,ndense,copied)" },
  { T_PLIST_NDENSE     +IMMUTABLE +COPYING, "list (plain,ndense,imm,copied)" },

  { T_PLIST_DENSE,                          "list (plain,dense)" },
  { T_PLIST_DENSE      +IMMUTABLE,          "list (plain,dense,imm)" },
  { T_PLIST_DENSE                 +COPYING, "list (plain,dense,copied)" },
  { T_PLIST_DENSE      +IMMUTABLE +COPYING, "list (plain,dense,imm,copied)" },

  { T_PLIST_DENSE_NHOM,                     "list (plain,dense,nhom)" },
  { T_PLIST_DENSE_NHOM +IMMUTABLE,          "list (plain,dense,nhom,imm)" },
  { T_PLIST_DENSE_NHOM            +COPYING, "list (plain,dense,nhom,copied)" },
  { T_PLIST_DENSE_NHOM +IMMUTABLE +COPYING, "list (plain,dense,nhom,imm,copied)" },

  { T_PLIST_DENSE_NHOM_SSORT,                     "list (plain,dense,nhom,ssort)" },
  { T_PLIST_DENSE_NHOM_SSORT +IMMUTABLE,          "list (plain,dense,nhom,ssort,imm)" },
  { T_PLIST_DENSE_NHOM_SSORT            +COPYING, "list (plain,dense,nhom,ssort,copied)" },
  { T_PLIST_DENSE_NHOM_SSORT +IMMUTABLE +COPYING, "list (plain,dense,nhom,ssort,imm,copied)" },

  { T_PLIST_DENSE_NHOM_NSORT,                     "list (plain,dense,nhom,nsort)" },
  { T_PLIST_DENSE_NHOM_NSORT +IMMUTABLE,          "list (plain,dense,nhom,nsort,imm)" },
  { T_PLIST_DENSE_NHOM_NSORT            +COPYING, "list (plain,dense,nhom,nsort,copied)" },
  { T_PLIST_DENSE_NHOM_NSORT +IMMUTABLE +COPYING, "list (plain,dense,nhom,nsort,imm,copied)" },

  { T_PLIST_EMPTY,                          "list (plain,empty)" },
  { T_PLIST_EMPTY      +IMMUTABLE,          "list (plain,empty,imm)" },
  { T_PLIST_EMPTY                 +COPYING, "list (plain,empty,copied)" },
  { T_PLIST_EMPTY      +IMMUTABLE +COPYING, "list (plain,empty,imm,copied)" },

  { T_PLIST_HOM,                            "list (plain,hom)" },
  { T_PLIST_HOM        +IMMUTABLE,          "list (plain,hom,imm)" },
  { T_PLIST_HOM                   +COPYING, "list (plain,hom,copied)" },
  { T_PLIST_HOM        +IMMUTABLE +COPYING, "list (plain,hom,imm,copied)" },

  { T_PLIST_HOM_NSORT,                      "list (plain,hom,nsort)" },
  { T_PLIST_HOM_NSORT  +IMMUTABLE,          "list (plain,hom,nsort,imm)" },
  { T_PLIST_HOM_NSORT             +COPYING, "list (plain,hom,nsort,copied)" },
  { T_PLIST_HOM_NSORT  +IMMUTABLE +COPYING, "list (plain,hom,nsort,imm,copied)" },

  { T_PLIST_HOM_SSORT,                      "list (plain,hom,ssort)" },
  { T_PLIST_HOM_SSORT +IMMUTABLE,           "list (plain,hom,ssort,imm)" },
  { T_PLIST_HOM_SSORT            +COPYING,  "list (plain,hom,ssort,copied)" },
  { T_PLIST_HOM_SSORT +IMMUTABLE +COPYING,  "list (plain,hom,ssort,imm,copied)" },

  { T_PLIST_TAB,                            "list (plain,table)" },
  { T_PLIST_TAB       +IMMUTABLE,           "list (plain,table,imm)" },
  { T_PLIST_TAB                  +COPYING,  "list (plain,table,copied)" },
  { T_PLIST_TAB       +IMMUTABLE +COPYING,  "list (plain,table,imm,copied)" },

  { T_PLIST_TAB_NSORT,                      "list (plain,table,nsort)" },
  { T_PLIST_TAB_NSORT +IMMUTABLE,           "list (plain,table,nsort,imm)" },
  { T_PLIST_TAB_NSORT            +COPYING,  "list (plain,table,nsort,copied)" },
  { T_PLIST_TAB_NSORT +IMMUTABLE +COPYING,  "list (plain,table,nsort,imm,copied)" },

  { T_PLIST_TAB_SSORT,                      "list (plain,table,ssort)" },
  { T_PLIST_TAB_SSORT +IMMUTABLE,           "list (plain,table,ssort,imm)" },
  { T_PLIST_TAB_SSORT            +COPYING,  "list (plain,table,ssort,copied)" },
  { T_PLIST_TAB_SSORT +IMMUTABLE +COPYING,  "list (plain,table,ssort,imm,copied)" },

  { T_PLIST_TAB_RECT,                            "list (plain,rect table)" },
  { T_PLIST_TAB_RECT       +IMMUTABLE,           "list (plain,rect table,imm)" },
  { T_PLIST_TAB_RECT                  +COPYING,  "list (plain,rect table,copied)" },
  { T_PLIST_TAB_RECT       +IMMUTABLE +COPYING,  "list (plain,rect table,imm,copied)" },

  { T_PLIST_TAB_RECT_NSORT,                      "list (plain,rect table,nsort)" },
  { T_PLIST_TAB_RECT_NSORT +IMMUTABLE,           "list (plain,rect table,nsort,imm)" },
  { T_PLIST_TAB_RECT_NSORT            +COPYING,  "list (plain,rect table,nsort,copied)" },
  { T_PLIST_TAB_RECT_NSORT +IMMUTABLE +COPYING,  "list (plain,rect table,nsort,imm,copied)" },

  { T_PLIST_TAB_RECT_SSORT,                      "list (plain,rect table,ssort)" },
  { T_PLIST_TAB_RECT_SSORT +IMMUTABLE,           "list (plain,rect table,ssort,imm)" },
  { T_PLIST_TAB_RECT_SSORT            +COPYING,  "list (plain,rect table,ssort,copied)" },
  { T_PLIST_TAB_RECT_SSORT +IMMUTABLE +COPYING,  "list (plain,rect table,ssort,imm,copied)" },

  { T_PLIST_CYC,                            "list (plain,cyc)" },
  { T_PLIST_CYC       +IMMUTABLE,           "list (plain,cyc,imm)" },
  { T_PLIST_CYC                  +COPYING,  "list (plain,cyc,copied)" },
  { T_PLIST_CYC       +IMMUTABLE +COPYING,  "list (plain,cyc,imm,copied)" },

  { T_PLIST_CYC_NSORT,                      "list (plain,cyc,nsort)" },
  { T_PLIST_CYC_NSORT +IMMUTABLE,           "list (plain,cyc,nsort,imm)" },
  { T_PLIST_CYC_NSORT            +COPYING,  "list (plain,cyc,nsort,copied)" },
  { T_PLIST_CYC_NSORT +IMMUTABLE +COPYING,  "list (plain,cyc,nsort,imm,copied)" },

  { T_PLIST_CYC_SSORT,                      "list (plain,cyc,ssort)" },
  { T_PLIST_CYC_SSORT +IMMUTABLE,           "list (plain,cyc,ssort,imm)" },
  { T_PLIST_CYC_SSORT            +COPYING,  "list (plain,cyc,ssort,copied)" },
  { T_PLIST_CYC_SSORT +IMMUTABLE +COPYING,  "list (plain,cyc,ssort,imm,copied)" },

  { T_PLIST_FFE,                     "list (sml fin fld elms)" },
  { T_PLIST_FFE +IMMUTABLE,          "list (sml fin fld elms,imm)" },
  { T_PLIST_FFE            +COPYING, "list (sml fin fld elms,copied)" },
  { T_PLIST_FFE +IMMUTABLE +COPYING, "list (sml fin fld elms,imm,copied)" },

  { -1,                                     "" }
};


/****************************************************************************
**
*V  ClearFiltsTab . . . . . . . . . . . . . . . . . . . .  clear filter tnums
*/
static Int ClearFiltsTab [] = {
    T_PLIST,                          T_PLIST,
    T_PLIST           +IMMUTABLE,     T_PLIST +IMMUTABLE,
    T_PLIST_NDENSE,                   T_PLIST,
    T_PLIST_NDENSE    +IMMUTABLE,     T_PLIST +IMMUTABLE,
    T_PLIST_DENSE,                    T_PLIST,
    T_PLIST_DENSE     +IMMUTABLE,     T_PLIST +IMMUTABLE,
    T_PLIST_DENSE_NHOM,               T_PLIST,
    T_PLIST_DENSE_NHOM+IMMUTABLE,     T_PLIST +IMMUTABLE,
    T_PLIST_DENSE_NHOM_SSORT,         T_PLIST,
    T_PLIST_DENSE_NHOM_SSORT+IMMUTABLE, T_PLIST +IMMUTABLE,
    T_PLIST_DENSE_NHOM_NSORT,         T_PLIST,
    T_PLIST_DENSE_NHOM_NSORT+IMMUTABLE, T_PLIST +IMMUTABLE,
    T_PLIST_EMPTY,                    T_PLIST,
    T_PLIST_EMPTY     +IMMUTABLE,     T_PLIST +IMMUTABLE,
    T_PLIST_HOM,                      T_PLIST,
    T_PLIST_HOM       +IMMUTABLE,     T_PLIST +IMMUTABLE,
    T_PLIST_HOM_NSORT,                T_PLIST,
    T_PLIST_HOM_NSORT +IMMUTABLE,     T_PLIST +IMMUTABLE,
    T_PLIST_HOM_SSORT,                T_PLIST,
    T_PLIST_HOM_SSORT +IMMUTABLE,     T_PLIST +IMMUTABLE,
    T_PLIST_TAB,                      T_PLIST,
    T_PLIST_TAB       +IMMUTABLE,     T_PLIST +IMMUTABLE,
    T_PLIST_TAB_NSORT,                T_PLIST,
    T_PLIST_TAB_NSORT +IMMUTABLE,     T_PLIST +IMMUTABLE,
    T_PLIST_TAB_SSORT,                T_PLIST,
    T_PLIST_TAB_SSORT +IMMUTABLE,     T_PLIST +IMMUTABLE,
    T_PLIST_TAB_RECT,                      T_PLIST,
    T_PLIST_TAB_RECT       +IMMUTABLE,     T_PLIST +IMMUTABLE,
    T_PLIST_TAB_RECT_NSORT,                T_PLIST,
    T_PLIST_TAB_RECT_NSORT +IMMUTABLE,     T_PLIST +IMMUTABLE,
    T_PLIST_TAB_RECT_SSORT,                T_PLIST,
    T_PLIST_TAB_RECT_SSORT +IMMUTABLE,     T_PLIST +IMMUTABLE,
    T_PLIST_CYC,                      T_PLIST,
    T_PLIST_CYC       +IMMUTABLE,     T_PLIST +IMMUTABLE,
    T_PLIST_CYC_NSORT,                T_PLIST,
    T_PLIST_CYC_NSORT +IMMUTABLE,     T_PLIST +IMMUTABLE,
    T_PLIST_CYC_SSORT,                T_PLIST,
    T_PLIST_CYC_SSORT +IMMUTABLE,     T_PLIST +IMMUTABLE,
    T_PLIST_FFE,                      T_PLIST,
    T_PLIST_FFE       +IMMUTABLE,     T_PLIST +IMMUTABLE,

    -1,                               -1
};


/****************************************************************************
**
*V  HasFiltTab  . . . . . . . . . . . . . . . . . . . . .  tester filter tnum
*/
static Int HasFiltTab [] = {

    /* mutable plain lists                                                 */
    T_PLIST,                      FN_IS_MUTABLE,  1,
    T_PLIST,                      FN_IS_EMPTY,    0,
    T_PLIST,                      FN_IS_DENSE,    0,
    T_PLIST,                      FN_IS_NDENSE,   0,
    T_PLIST,                      FN_IS_HOMOG,    0,
    T_PLIST,                      FN_IS_NHOMOG,   0,
    T_PLIST,                      FN_IS_TABLE,    0,
    T_PLIST,                      FN_IS_RECT,     0,
    T_PLIST,                      FN_IS_SSORT,    0,
    T_PLIST,                      FN_IS_NSORT,    0,

    /* immutable plain lists                                               */
    T_PLIST           +IMMUTABLE, FN_IS_MUTABLE,  0,
    T_PLIST           +IMMUTABLE, FN_IS_EMPTY,    0,
    T_PLIST           +IMMUTABLE, FN_IS_DENSE,    0,
    T_PLIST           +IMMUTABLE, FN_IS_NDENSE,   0,
    T_PLIST           +IMMUTABLE, FN_IS_HOMOG,    0,
    T_PLIST           +IMMUTABLE, FN_IS_NHOMOG,   0,
    T_PLIST           +IMMUTABLE, FN_IS_TABLE,    0,
    T_PLIST           +IMMUTABLE, FN_IS_RECT,     0,
    T_PLIST           +IMMUTABLE, FN_IS_SSORT,    0,
    T_PLIST           +IMMUTABLE, FN_IS_NSORT,    0,

    /* mutable empty list                                                  */
    T_PLIST_EMPTY,                FN_IS_MUTABLE,  1,
    T_PLIST_EMPTY,                FN_IS_EMPTY,    1,
    T_PLIST_EMPTY,                FN_IS_DENSE,    1,
    T_PLIST_EMPTY,                FN_IS_NDENSE,   0,
    T_PLIST_EMPTY,                FN_IS_HOMOG,    1,
    T_PLIST_EMPTY,                FN_IS_NHOMOG,   0,
    T_PLIST_EMPTY,                FN_IS_TABLE,    0,
    T_PLIST_EMPTY,                FN_IS_RECT,     0,
    T_PLIST_EMPTY,                FN_IS_SSORT,    1,
    T_PLIST_EMPTY,                FN_IS_NSORT,    0,

    /* immutable empty list                                                */
    T_PLIST_EMPTY     +IMMUTABLE, FN_IS_MUTABLE,  0,
    T_PLIST_EMPTY     +IMMUTABLE, FN_IS_EMPTY,    1,
    T_PLIST_EMPTY     +IMMUTABLE, FN_IS_DENSE,    1,
    T_PLIST_EMPTY     +IMMUTABLE, FN_IS_NDENSE,   0,
    T_PLIST_EMPTY     +IMMUTABLE, FN_IS_HOMOG,    1,
    T_PLIST_EMPTY     +IMMUTABLE, FN_IS_NHOMOG,   0,
    T_PLIST_EMPTY     +IMMUTABLE, FN_IS_TABLE,    0,
    T_PLIST_EMPTY     +IMMUTABLE, FN_IS_RECT,     0,
    T_PLIST_EMPTY     +IMMUTABLE, FN_IS_SSORT,    1,
    T_PLIST_EMPTY     +IMMUTABLE, FN_IS_NSORT,    0,

    /* mutable dense list                                                  */
    T_PLIST_DENSE,                FN_IS_MUTABLE,  1,
    T_PLIST_DENSE,                FN_IS_EMPTY,    0,
    T_PLIST_DENSE,                FN_IS_DENSE,    1,
    T_PLIST_DENSE,                FN_IS_NDENSE,   0,
    T_PLIST_DENSE,                FN_IS_HOMOG,    0,
    T_PLIST_DENSE,                FN_IS_NHOMOG,   0,
    T_PLIST_DENSE,                FN_IS_TABLE,    0,
    T_PLIST_DENSE,                FN_IS_RECT,     0,
    T_PLIST_DENSE,                FN_IS_SSORT,    0,
    T_PLIST_DENSE,                FN_IS_NSORT,    0,

    /* immutable dense list                                                */
    T_PLIST_DENSE     +IMMUTABLE, FN_IS_MUTABLE,  0,
    T_PLIST_DENSE     +IMMUTABLE, FN_IS_EMPTY,    0,
    T_PLIST_DENSE     +IMMUTABLE, FN_IS_DENSE,    1,
    T_PLIST_DENSE     +IMMUTABLE, FN_IS_NDENSE,   0,
    T_PLIST_DENSE     +IMMUTABLE, FN_IS_HOMOG,    0,
    T_PLIST_DENSE     +IMMUTABLE, FN_IS_NHOMOG,   0,
    T_PLIST_DENSE     +IMMUTABLE, FN_IS_TABLE,    0,
    T_PLIST_DENSE     +IMMUTABLE, FN_IS_RECT,     0,
    T_PLIST_DENSE     +IMMUTABLE, FN_IS_SSORT,    0,
    T_PLIST_DENSE     +IMMUTABLE, FN_IS_NSORT,    0,

    /* mutable dense list, which contains immutables and is not homog      */
    T_PLIST_DENSE_NHOM,           FN_IS_MUTABLE,  1,
    T_PLIST_DENSE_NHOM,           FN_IS_EMPTY,    0,
    T_PLIST_DENSE_NHOM,           FN_IS_DENSE,    1,
    T_PLIST_DENSE_NHOM,           FN_IS_NDENSE,   0,
    T_PLIST_DENSE_NHOM,           FN_IS_HOMOG,    0,
    T_PLIST_DENSE_NHOM,           FN_IS_NHOMOG,   1,
    T_PLIST_DENSE_NHOM,           FN_IS_TABLE,    0,
    T_PLIST_DENSE_NHOM,           FN_IS_RECT,     0,
    T_PLIST_DENSE_NHOM,           FN_IS_SSORT,    0,
    T_PLIST_DENSE_NHOM,           FN_IS_NSORT,    0,

    /* immutable dense list, which is immutable and not homogeneous        */
    T_PLIST_DENSE_NHOM+IMMUTABLE, FN_IS_MUTABLE,  0,
    T_PLIST_DENSE_NHOM+IMMUTABLE, FN_IS_EMPTY,    0,
    T_PLIST_DENSE_NHOM+IMMUTABLE, FN_IS_DENSE,    1,
    T_PLIST_DENSE_NHOM+IMMUTABLE, FN_IS_NDENSE,   0,
    T_PLIST_DENSE_NHOM+IMMUTABLE, FN_IS_HOMOG,    0,
    T_PLIST_DENSE_NHOM+IMMUTABLE, FN_IS_NHOMOG,   1,
    T_PLIST_DENSE_NHOM+IMMUTABLE, FN_IS_TABLE,    0,
    T_PLIST_DENSE_NHOM+IMMUTABLE, FN_IS_RECT,     0,
    T_PLIST_DENSE_NHOM+IMMUTABLE, FN_IS_SSORT,    0,
    T_PLIST_DENSE_NHOM+IMMUTABLE, FN_IS_NSORT,    0,

    /* mutable dense ssorted list, which contains immutables and is not homog      */
    T_PLIST_DENSE_NHOM_SSORT,      FN_IS_MUTABLE,  1,
    T_PLIST_DENSE_NHOM_SSORT,      FN_IS_EMPTY,    0,
    T_PLIST_DENSE_NHOM_SSORT,      FN_IS_DENSE,    1,
    T_PLIST_DENSE_NHOM_SSORT,      FN_IS_NDENSE,   0,
    T_PLIST_DENSE_NHOM_SSORT,      FN_IS_HOMOG,    0,
    T_PLIST_DENSE_NHOM_SSORT,      FN_IS_NHOMOG,   1,
    T_PLIST_DENSE_NHOM_SSORT,      FN_IS_TABLE,    0,
    T_PLIST_DENSE_NHOM_SSORT,      FN_IS_RECT,     0,
    T_PLIST_DENSE_NHOM_SSORT,      FN_IS_SSORT,    1,
    T_PLIST_DENSE_NHOM_SSORT,      FN_IS_NSORT,    0,

    /* immutable dense ssorted list, which is immutable and not homogeneous        */
    T_PLIST_DENSE_NHOM_SSORT+IMMUTABLE, FN_IS_MUTABLE,  0,
    T_PLIST_DENSE_NHOM_SSORT+IMMUTABLE, FN_IS_EMPTY,    0,
    T_PLIST_DENSE_NHOM_SSORT+IMMUTABLE, FN_IS_DENSE,    1,
    T_PLIST_DENSE_NHOM_SSORT+IMMUTABLE, FN_IS_NDENSE,   0,
    T_PLIST_DENSE_NHOM_SSORT+IMMUTABLE, FN_IS_HOMOG,    0,
    T_PLIST_DENSE_NHOM_SSORT+IMMUTABLE, FN_IS_NHOMOG,   1,
    T_PLIST_DENSE_NHOM_SSORT+IMMUTABLE, FN_IS_TABLE,    0,
    T_PLIST_DENSE_NHOM_SSORT+IMMUTABLE, FN_IS_RECT,     0,
    T_PLIST_DENSE_NHOM_SSORT+IMMUTABLE, FN_IS_SSORT,    1,
    T_PLIST_DENSE_NHOM_SSORT+IMMUTABLE, FN_IS_NSORT,    0,

    /* mutable dense nsorted list, which contains immutables and is not homog      */
    T_PLIST_DENSE_NHOM_NSORT,           FN_IS_MUTABLE,  1,
    T_PLIST_DENSE_NHOM_NSORT,           FN_IS_EMPTY,    0,
    T_PLIST_DENSE_NHOM_NSORT,           FN_IS_DENSE,    1,
    T_PLIST_DENSE_NHOM_NSORT,           FN_IS_NDENSE,   0,
    T_PLIST_DENSE_NHOM_NSORT,           FN_IS_HOMOG,    0,
    T_PLIST_DENSE_NHOM_NSORT,           FN_IS_NHOMOG,   1,
    T_PLIST_DENSE_NHOM_NSORT,           FN_IS_TABLE,    0,
    T_PLIST_DENSE_NHOM_NSORT,           FN_IS_RECT,     0,
    T_PLIST_DENSE_NHOM_NSORT,           FN_IS_SSORT,    0,
    T_PLIST_DENSE_NHOM_NSORT,           FN_IS_NSORT,    1,

    /* immutable dense nsorted list, which is immutable and not homogeneous        */
    T_PLIST_DENSE_NHOM_NSORT+IMMUTABLE, FN_IS_MUTABLE,  0,
    T_PLIST_DENSE_NHOM_NSORT+IMMUTABLE, FN_IS_EMPTY,    0,
    T_PLIST_DENSE_NHOM_NSORT+IMMUTABLE, FN_IS_DENSE,    1,
    T_PLIST_DENSE_NHOM_NSORT+IMMUTABLE, FN_IS_NDENSE,   0,
    T_PLIST_DENSE_NHOM_NSORT+IMMUTABLE, FN_IS_HOMOG,    0,
    T_PLIST_DENSE_NHOM_NSORT+IMMUTABLE, FN_IS_NHOMOG,   1,
    T_PLIST_DENSE_NHOM_NSORT+IMMUTABLE, FN_IS_TABLE,    0,
    T_PLIST_DENSE_NHOM_NSORT+IMMUTABLE, FN_IS_RECT,    0,
    T_PLIST_DENSE_NHOM_NSORT+IMMUTABLE, FN_IS_SSORT,    0,
    T_PLIST_DENSE_NHOM_NSORT+IMMUTABLE, FN_IS_NSORT,    1,

    /* a mutable list with holes                                           */
    T_PLIST_NDENSE,               FN_IS_MUTABLE,  1,
    T_PLIST_NDENSE,               FN_IS_EMPTY,    0,
    T_PLIST_NDENSE,               FN_IS_DENSE,    0,
    T_PLIST_NDENSE,               FN_IS_NDENSE,   1,
    T_PLIST_NDENSE,               FN_IS_HOMOG,    0,
    T_PLIST_NDENSE,               FN_IS_NHOMOG,   0,
    T_PLIST_NDENSE,               FN_IS_TABLE,    0,
    T_PLIST_NDENSE,               FN_IS_RECT,     0,
    T_PLIST_NDENSE,               FN_IS_SSORT,    0,
    T_PLIST_NDENSE,               FN_IS_NSORT,    0,

    /* an immutable list with holes                                        */
    T_PLIST_NDENSE    +IMMUTABLE, FN_IS_MUTABLE,  0,
    T_PLIST_NDENSE    +IMMUTABLE, FN_IS_EMPTY,    0,
    T_PLIST_NDENSE    +IMMUTABLE, FN_IS_DENSE,    0,
    T_PLIST_NDENSE    +IMMUTABLE, FN_IS_NDENSE,   1,
    T_PLIST_NDENSE    +IMMUTABLE, FN_IS_HOMOG,    0,
    T_PLIST_NDENSE    +IMMUTABLE, FN_IS_NHOMOG,   0,
    T_PLIST_NDENSE    +IMMUTABLE, FN_IS_TABLE,    0,
    T_PLIST_NDENSE    +IMMUTABLE, FN_IS_RECT,    0,
    T_PLIST_NDENSE    +IMMUTABLE, FN_IS_SSORT,    0,
    T_PLIST_NDENSE    +IMMUTABLE, FN_IS_NSORT,    0,

    /* mutable dense list, which conts imms, is homogeneous, not a table   */
    T_PLIST_HOM,                  FN_IS_MUTABLE,  1,
    T_PLIST_HOM,                  FN_IS_EMPTY,    0,
    T_PLIST_HOM,                  FN_IS_DENSE,    1,
    T_PLIST_HOM,                  FN_IS_NDENSE,   0,
    T_PLIST_HOM,                  FN_IS_HOMOG,    1,
    T_PLIST_HOM,                  FN_IS_NHOMOG,   0,
    T_PLIST_HOM,                  FN_IS_TABLE,    0,
    T_PLIST_HOM,                  FN_IS_RECT,    0,
    T_PLIST_HOM,                  FN_IS_SSORT,    0,
    T_PLIST_HOM,                  FN_IS_NSORT,    0,

    /* immutable dense list, which is immutable, homogeneous, not a table  */
    T_PLIST_HOM       +IMMUTABLE, FN_IS_MUTABLE,  0,
    T_PLIST_HOM       +IMMUTABLE, FN_IS_EMPTY,    0,
    T_PLIST_HOM       +IMMUTABLE, FN_IS_DENSE,    1,
    T_PLIST_HOM       +IMMUTABLE, FN_IS_NDENSE,   0,
    T_PLIST_HOM       +IMMUTABLE, FN_IS_HOMOG,    1,
    T_PLIST_HOM       +IMMUTABLE, FN_IS_NHOMOG,   0,
    T_PLIST_HOM       +IMMUTABLE, FN_IS_TABLE,    0,
    T_PLIST_HOM       +IMMUTABLE, FN_IS_RECT,    0,
    T_PLIST_HOM       +IMMUTABLE, FN_IS_SSORT,    0,
    T_PLIST_HOM       +IMMUTABLE, FN_IS_NSORT,    0,

    /* ssort mutable dense list, which conts imms, is homog, not a table   */
    T_PLIST_HOM_SSORT,            FN_IS_MUTABLE,  1,
    T_PLIST_HOM_SSORT,            FN_IS_EMPTY,    0,
    T_PLIST_HOM_SSORT,            FN_IS_DENSE,    1,
    T_PLIST_HOM_SSORT,            FN_IS_NDENSE,   0,
    T_PLIST_HOM_SSORT,            FN_IS_HOMOG,    1,
    T_PLIST_HOM_SSORT,            FN_IS_NHOMOG,   0,
    T_PLIST_HOM_SSORT,            FN_IS_TABLE,    0,
    T_PLIST_HOM_SSORT,            FN_IS_RECT,    0,
    T_PLIST_HOM_SSORT,            FN_IS_SSORT,    1,
    T_PLIST_HOM_SSORT,            FN_IS_NSORT,    0,

    /* ssort immutable dense list, which is immutable, homog, not a table  */
    T_PLIST_HOM_SSORT +IMMUTABLE, FN_IS_MUTABLE,  0,
    T_PLIST_HOM_SSORT +IMMUTABLE, FN_IS_EMPTY,    0,
    T_PLIST_HOM_SSORT +IMMUTABLE, FN_IS_DENSE,    1,
    T_PLIST_HOM_SSORT +IMMUTABLE, FN_IS_NDENSE,   0,
    T_PLIST_HOM_SSORT +IMMUTABLE, FN_IS_HOMOG,    1,
    T_PLIST_HOM_SSORT +IMMUTABLE, FN_IS_NHOMOG,   0,
    T_PLIST_HOM_SSORT +IMMUTABLE, FN_IS_TABLE,    0,
    T_PLIST_HOM_SSORT +IMMUTABLE, FN_IS_RECT,    0,
    T_PLIST_HOM_SSORT +IMMUTABLE, FN_IS_SSORT,    1,
    T_PLIST_HOM_SSORT +IMMUTABLE, FN_IS_NSORT,    0,

    /* nsort mutable dense list, which conts imms, is homog, not a table   */
    T_PLIST_HOM_NSORT,            FN_IS_MUTABLE,  1,
    T_PLIST_HOM_NSORT,            FN_IS_EMPTY,    0,
    T_PLIST_HOM_NSORT,            FN_IS_DENSE,    1,
    T_PLIST_HOM_NSORT,            FN_IS_NDENSE,   0,
    T_PLIST_HOM_NSORT,            FN_IS_HOMOG,    1,
    T_PLIST_HOM_NSORT,            FN_IS_NHOMOG,   0,
    T_PLIST_HOM_NSORT,            FN_IS_TABLE,    0,
    T_PLIST_HOM_NSORT,            FN_IS_RECT,    0,
    T_PLIST_HOM_NSORT,            FN_IS_SSORT,    0,
    T_PLIST_HOM_NSORT,            FN_IS_NSORT,    1,

    /* nsort immutable dense list, which is immutable, homog, not a table  */
    T_PLIST_HOM_NSORT +IMMUTABLE, FN_IS_MUTABLE,  0,
    T_PLIST_HOM_NSORT +IMMUTABLE, FN_IS_EMPTY,    0,
    T_PLIST_HOM_NSORT +IMMUTABLE, FN_IS_DENSE,    1,
    T_PLIST_HOM_NSORT +IMMUTABLE, FN_IS_NDENSE,   0,
    T_PLIST_HOM_NSORT +IMMUTABLE, FN_IS_HOMOG,    1,
    T_PLIST_HOM_NSORT +IMMUTABLE, FN_IS_NHOMOG,   0,
    T_PLIST_HOM_NSORT +IMMUTABLE, FN_IS_TABLE,    0,
    T_PLIST_HOM_NSORT +IMMUTABLE, FN_IS_RECT,     0,
    T_PLIST_HOM_NSORT +IMMUTABLE, FN_IS_SSORT,    0,
    T_PLIST_HOM_NSORT +IMMUTABLE, FN_IS_NSORT,    1,

    /* mutable dense list, which is immutable, homog, non-empty, table     */
    T_PLIST_TAB,                  FN_IS_MUTABLE,  1,
    T_PLIST_TAB,                  FN_IS_EMPTY,    0,
    T_PLIST_TAB,                  FN_IS_DENSE,    1,
    T_PLIST_TAB,                  FN_IS_NDENSE,   0,
    T_PLIST_TAB,                  FN_IS_HOMOG,    1,
    T_PLIST_TAB,                  FN_IS_NHOMOG,   0,
    T_PLIST_TAB,                  FN_IS_TABLE,    1,
    T_PLIST_TAB,                  FN_IS_RECT,     0,
    T_PLIST_TAB,                  FN_IS_SSORT,    0,
    T_PLIST_TAB,                  FN_IS_NSORT,    0,

    /* immutable dense list, which is immutable, homog, non-empty, table   */
    T_PLIST_TAB       +IMMUTABLE, FN_IS_MUTABLE,  0,
    T_PLIST_TAB       +IMMUTABLE, FN_IS_EMPTY,    0,
    T_PLIST_TAB       +IMMUTABLE, FN_IS_DENSE,    1,
    T_PLIST_TAB       +IMMUTABLE, FN_IS_NDENSE,   0,
    T_PLIST_TAB       +IMMUTABLE, FN_IS_HOMOG,    1,
    T_PLIST_TAB       +IMMUTABLE, FN_IS_NHOMOG,   0,
    T_PLIST_TAB       +IMMUTABLE, FN_IS_TABLE,    1,
    T_PLIST_TAB       +IMMUTABLE, FN_IS_RECT,     0,
    T_PLIST_TAB       +IMMUTABLE, FN_IS_SSORT,    0,
    T_PLIST_TAB       +IMMUTABLE, FN_IS_NSORT,    0,

    /* ssort, mutable dense list, which is imm, homog, non-empty, table    */
    T_PLIST_TAB_SSORT,            FN_IS_MUTABLE,  1,
    T_PLIST_TAB_SSORT,            FN_IS_EMPTY,    0,
    T_PLIST_TAB_SSORT,            FN_IS_DENSE,    1,
    T_PLIST_TAB_SSORT,            FN_IS_NDENSE,   0,
    T_PLIST_TAB_SSORT,            FN_IS_HOMOG,    1,
    T_PLIST_TAB_SSORT,            FN_IS_NHOMOG,   0,
    T_PLIST_TAB_SSORT,            FN_IS_TABLE,    1,
    T_PLIST_TAB_SSORT,            FN_IS_RECT,     0,
    T_PLIST_TAB_SSORT,            FN_IS_SSORT,    1,
    T_PLIST_TAB_SSORT,            FN_IS_NSORT,    0,

    /* ssort, immutable dense list, which is imm, homog, non-empty, table  */
    T_PLIST_TAB_SSORT +IMMUTABLE, FN_IS_MUTABLE,  0,
    T_PLIST_TAB_SSORT +IMMUTABLE, FN_IS_EMPTY,    0,
    T_PLIST_TAB_SSORT +IMMUTABLE, FN_IS_DENSE,    1,
    T_PLIST_TAB_SSORT +IMMUTABLE, FN_IS_NDENSE,   0,
    T_PLIST_TAB_SSORT +IMMUTABLE, FN_IS_HOMOG,    1,
    T_PLIST_TAB_SSORT +IMMUTABLE, FN_IS_NHOMOG,   0,
    T_PLIST_TAB_SSORT +IMMUTABLE, FN_IS_TABLE,    1,
    T_PLIST_TAB_SSORT +IMMUTABLE, FN_IS_RECT,     0,
    T_PLIST_TAB_SSORT +IMMUTABLE, FN_IS_SSORT,    1,
    T_PLIST_TAB_SSORT +IMMUTABLE, FN_IS_NSORT,    0,

    /* nsort, mutable dense list, which is imm, homog, non-empty, table    */
    T_PLIST_TAB_NSORT,            FN_IS_MUTABLE,  1,
    T_PLIST_TAB_NSORT,            FN_IS_EMPTY,    0,
    T_PLIST_TAB_NSORT,            FN_IS_DENSE,    1,
    T_PLIST_TAB_NSORT,            FN_IS_NDENSE,   0,
    T_PLIST_TAB_NSORT,            FN_IS_HOMOG,    1,
    T_PLIST_TAB_NSORT,            FN_IS_NHOMOG,   0,
    T_PLIST_TAB_NSORT,            FN_IS_TABLE,    1,
    T_PLIST_TAB_NSORT,            FN_IS_RECT,     0,
    T_PLIST_TAB_NSORT,            FN_IS_SSORT,    0,
    T_PLIST_TAB_NSORT,            FN_IS_NSORT,    1,

    /* nsort, immutable dense list, which is imm, homog, non-empty, table  */
    T_PLIST_TAB_NSORT +IMMUTABLE, FN_IS_MUTABLE,  0,
    T_PLIST_TAB_NSORT +IMMUTABLE, FN_IS_EMPTY,    0,
    T_PLIST_TAB_NSORT +IMMUTABLE, FN_IS_DENSE,    1,
    T_PLIST_TAB_NSORT +IMMUTABLE, FN_IS_NDENSE,   0,
    T_PLIST_TAB_NSORT +IMMUTABLE, FN_IS_HOMOG,    1,
    T_PLIST_TAB_NSORT +IMMUTABLE, FN_IS_NHOMOG,   0,
    T_PLIST_TAB_NSORT +IMMUTABLE, FN_IS_TABLE,    1,
    T_PLIST_TAB_NSORT +IMMUTABLE, FN_IS_RECT,     0,
    T_PLIST_TAB_NSORT +IMMUTABLE, FN_IS_SSORT,    0,
    T_PLIST_TAB_NSORT +IMMUTABLE, FN_IS_NSORT,    1,

    /* mutable dense list, which is immutable, homog, non-empty, rect table     */
    T_PLIST_TAB_RECT,                  FN_IS_MUTABLE,  1,
    T_PLIST_TAB_RECT,                  FN_IS_EMPTY,    0,
    T_PLIST_TAB_RECT,                  FN_IS_DENSE,    1,
    T_PLIST_TAB_RECT,                  FN_IS_NDENSE,   0,
    T_PLIST_TAB_RECT,                  FN_IS_HOMOG,    1,
    T_PLIST_TAB_RECT,                  FN_IS_NHOMOG,   0,
    T_PLIST_TAB_RECT,                  FN_IS_TABLE,    1,
    T_PLIST_TAB_RECT,                  FN_IS_RECT,     1,
    T_PLIST_TAB_RECT,                  FN_IS_SSORT,    0,
    T_PLIST_TAB_RECT,                  FN_IS_NSORT,    0,

    /* immutable dense list, which is immutable, homog, non-empty, rect table   */
    T_PLIST_TAB_RECT       +IMMUTABLE, FN_IS_MUTABLE,  0,
    T_PLIST_TAB_RECT       +IMMUTABLE, FN_IS_EMPTY,    0,
    T_PLIST_TAB_RECT       +IMMUTABLE, FN_IS_DENSE,    1,
    T_PLIST_TAB_RECT       +IMMUTABLE, FN_IS_NDENSE,   0,
    T_PLIST_TAB_RECT       +IMMUTABLE, FN_IS_HOMOG,    1,
    T_PLIST_TAB_RECT       +IMMUTABLE, FN_IS_NHOMOG,   0,
    T_PLIST_TAB_RECT       +IMMUTABLE, FN_IS_TABLE,    1,
    T_PLIST_TAB_RECT       +IMMUTABLE, FN_IS_RECT,     1,
    T_PLIST_TAB_RECT       +IMMUTABLE, FN_IS_SSORT,    0,
    T_PLIST_TAB_RECT       +IMMUTABLE, FN_IS_NSORT,    0,

    /* ssort, mutable dense list, which is imm, homog, non-empty, rect table    */
    T_PLIST_TAB_RECT_SSORT,            FN_IS_MUTABLE,  1,
    T_PLIST_TAB_RECT_SSORT,            FN_IS_EMPTY,    0,
    T_PLIST_TAB_RECT_SSORT,            FN_IS_DENSE,    1,
    T_PLIST_TAB_RECT_SSORT,            FN_IS_NDENSE,   0,
    T_PLIST_TAB_RECT_SSORT,            FN_IS_HOMOG,    1,
    T_PLIST_TAB_RECT_SSORT,            FN_IS_NHOMOG,   0,
    T_PLIST_TAB_RECT_SSORT,            FN_IS_TABLE,    1,
    T_PLIST_TAB_RECT_SSORT,            FN_IS_RECT,     1,
    T_PLIST_TAB_RECT_SSORT,            FN_IS_SSORT,    1,
    T_PLIST_TAB_RECT_SSORT,            FN_IS_NSORT,    0,

    /* ssort, immutable dense list, which is imm, homog, non-empty, rect table  */
    T_PLIST_TAB_RECT_SSORT +IMMUTABLE, FN_IS_MUTABLE,  0,
    T_PLIST_TAB_RECT_SSORT +IMMUTABLE, FN_IS_EMPTY,    0,
    T_PLIST_TAB_RECT_SSORT +IMMUTABLE, FN_IS_DENSE,    1,
    T_PLIST_TAB_RECT_SSORT +IMMUTABLE, FN_IS_NDENSE,   0,
    T_PLIST_TAB_RECT_SSORT +IMMUTABLE, FN_IS_HOMOG,    1,
    T_PLIST_TAB_RECT_SSORT +IMMUTABLE, FN_IS_NHOMOG,   0,
    T_PLIST_TAB_RECT_SSORT +IMMUTABLE, FN_IS_TABLE,    1,
    T_PLIST_TAB_RECT_SSORT +IMMUTABLE, FN_IS_RECT,     1,
    T_PLIST_TAB_RECT_SSORT +IMMUTABLE, FN_IS_SSORT,    1,
    T_PLIST_TAB_RECT_SSORT +IMMUTABLE, FN_IS_NSORT,    0,

    /* nsort, mutable dense list, which is imm, homog, non-empty, rect table    */
    T_PLIST_TAB_RECT_NSORT,            FN_IS_MUTABLE,  1,
    T_PLIST_TAB_RECT_NSORT,            FN_IS_EMPTY,    0,
    T_PLIST_TAB_RECT_NSORT,            FN_IS_DENSE,    1,
    T_PLIST_TAB_RECT_NSORT,            FN_IS_NDENSE,   0,
    T_PLIST_TAB_RECT_NSORT,            FN_IS_HOMOG,    1,
    T_PLIST_TAB_RECT_NSORT,            FN_IS_NHOMOG,   0,
    T_PLIST_TAB_RECT_NSORT,            FN_IS_TABLE,    1,
    T_PLIST_TAB_RECT_NSORT,            FN_IS_RECT,     1,
    T_PLIST_TAB_RECT_NSORT,            FN_IS_SSORT,    0,
    T_PLIST_TAB_RECT_NSORT,            FN_IS_NSORT,    1,

    /* nsort, immutable dense list, which is imm, homog, non-empty, rect table  */
    T_PLIST_TAB_RECT_NSORT +IMMUTABLE, FN_IS_MUTABLE,  0,
    T_PLIST_TAB_RECT_NSORT +IMMUTABLE, FN_IS_EMPTY,    0,
    T_PLIST_TAB_RECT_NSORT +IMMUTABLE, FN_IS_DENSE,    1,
    T_PLIST_TAB_RECT_NSORT +IMMUTABLE, FN_IS_NDENSE,   0,
    T_PLIST_TAB_RECT_NSORT +IMMUTABLE, FN_IS_HOMOG,    1,
    T_PLIST_TAB_RECT_NSORT +IMMUTABLE, FN_IS_NHOMOG,   0,
    T_PLIST_TAB_RECT_NSORT +IMMUTABLE, FN_IS_TABLE,    1,
    T_PLIST_TAB_RECT_NSORT +IMMUTABLE, FN_IS_RECT,     1,
    T_PLIST_TAB_RECT_NSORT +IMMUTABLE, FN_IS_SSORT,    0,
    T_PLIST_TAB_RECT_NSORT +IMMUTABLE, FN_IS_NSORT,    1,

    /* mutable dense list, which only contains objects of type <= T_CYC    */
    T_PLIST_CYC,                  FN_IS_MUTABLE,  1,
    T_PLIST_CYC,                  FN_IS_EMPTY,    0,
    T_PLIST_CYC,                  FN_IS_DENSE,    1,
    T_PLIST_CYC,                  FN_IS_NDENSE,   0,
    T_PLIST_CYC,                  FN_IS_HOMOG,    1,
    T_PLIST_CYC,                  FN_IS_NHOMOG,   0,
    T_PLIST_CYC,                  FN_IS_TABLE,    0,
    T_PLIST_CYC,                  FN_IS_RECT,     0,
    T_PLIST_CYC,                  FN_IS_SSORT,    0,
    T_PLIST_CYC,                  FN_IS_NSORT,    0,

    /* immutable dense list, which only contains objects of type <= T_CYC  */
    T_PLIST_CYC       +IMMUTABLE, FN_IS_MUTABLE,  0,
    T_PLIST_CYC       +IMMUTABLE, FN_IS_EMPTY,    0,
    T_PLIST_CYC       +IMMUTABLE, FN_IS_DENSE,    1,
    T_PLIST_CYC       +IMMUTABLE, FN_IS_NDENSE,   0,
    T_PLIST_CYC       +IMMUTABLE, FN_IS_HOMOG,    1,
    T_PLIST_CYC       +IMMUTABLE, FN_IS_NHOMOG,   0,
    T_PLIST_CYC       +IMMUTABLE, FN_IS_TABLE,    0,
    T_PLIST_CYC       +IMMUTABLE, FN_IS_RECT,     0,
    T_PLIST_CYC       +IMMUTABLE, FN_IS_SSORT,    0,
    T_PLIST_CYC       +IMMUTABLE, FN_IS_NSORT,    0,

    /* ssort mutable dense list, which only contains objs of type <= T_CYC */
    T_PLIST_CYC_SSORT,            FN_IS_MUTABLE,  1,
    T_PLIST_CYC_SSORT,            FN_IS_EMPTY,    0,
    T_PLIST_CYC_SSORT,            FN_IS_DENSE,    1,
    T_PLIST_CYC_SSORT,            FN_IS_NDENSE,   0,
    T_PLIST_CYC_SSORT,            FN_IS_HOMOG,    1,
    T_PLIST_CYC_SSORT,            FN_IS_NHOMOG,   0,
    T_PLIST_CYC_SSORT,            FN_IS_TABLE,    0,
    T_PLIST_CYC_SSORT,            FN_IS_RECT,     0,
    T_PLIST_CYC_SSORT,            FN_IS_SSORT,    1,
    T_PLIST_CYC_SSORT,            FN_IS_NSORT,    0,

    /* ssort immutable dense list, which contains objs of type <= T_CYC    */
    T_PLIST_CYC_SSORT +IMMUTABLE, FN_IS_MUTABLE,  0,
    T_PLIST_CYC_SSORT +IMMUTABLE, FN_IS_EMPTY,    0,
    T_PLIST_CYC_SSORT +IMMUTABLE, FN_IS_DENSE,    1,
    T_PLIST_CYC_SSORT +IMMUTABLE, FN_IS_NDENSE,   0,
    T_PLIST_CYC_SSORT +IMMUTABLE, FN_IS_HOMOG,    1,
    T_PLIST_CYC_SSORT +IMMUTABLE, FN_IS_NHOMOG,   0,
    T_PLIST_CYC_SSORT +IMMUTABLE, FN_IS_TABLE,    0,
    T_PLIST_CYC_SSORT +IMMUTABLE, FN_IS_RECT,     0,
    T_PLIST_CYC_SSORT +IMMUTABLE, FN_IS_SSORT,    1,
    T_PLIST_CYC_SSORT +IMMUTABLE, FN_IS_NSORT,    0,

    /* nsort mutable dense list, which only contains objs of type <= T_CYC */
    T_PLIST_CYC_NSORT,            FN_IS_MUTABLE,  1,
    T_PLIST_CYC_NSORT,            FN_IS_EMPTY,    0,
    T_PLIST_CYC_NSORT,            FN_IS_DENSE,    1,
    T_PLIST_CYC_NSORT,            FN_IS_NDENSE,   0,
    T_PLIST_CYC_NSORT,            FN_IS_HOMOG,    1,
    T_PLIST_CYC_NSORT,            FN_IS_NHOMOG,   0,
    T_PLIST_CYC_NSORT,            FN_IS_TABLE,    0,
    T_PLIST_CYC_NSORT,            FN_IS_RECT,     0,
    T_PLIST_CYC_NSORT,            FN_IS_SSORT,    0,
    T_PLIST_CYC_NSORT,            FN_IS_NSORT,    1,

    /* nsort immutable dense list, which contains objs of type <= T_CYC    */
    T_PLIST_CYC_NSORT +IMMUTABLE, FN_IS_MUTABLE,  0,
    T_PLIST_CYC_NSORT +IMMUTABLE, FN_IS_EMPTY,    0,
    T_PLIST_CYC_NSORT +IMMUTABLE, FN_IS_DENSE,    1,
    T_PLIST_CYC_NSORT +IMMUTABLE, FN_IS_NDENSE,   0,
    T_PLIST_CYC_NSORT +IMMUTABLE, FN_IS_HOMOG,    1,
    T_PLIST_CYC_NSORT +IMMUTABLE, FN_IS_NHOMOG,   0,
    T_PLIST_CYC_NSORT +IMMUTABLE, FN_IS_TABLE,    0,
    T_PLIST_CYC_NSORT,            FN_IS_RECT,     0,
    T_PLIST_CYC_NSORT +IMMUTABLE, FN_IS_SSORT,    0,
    T_PLIST_CYC_NSORT +IMMUTABLE, FN_IS_NSORT,    1,

    /* mutable dense list, which only contains objects of type T_FFE
       all written over the same field*/
    T_PLIST_FFE,            FN_IS_MUTABLE,  1,
    T_PLIST_FFE,            FN_IS_EMPTY,    0,
    T_PLIST_FFE,            FN_IS_DENSE,    1,
    T_PLIST_FFE,            FN_IS_NDENSE,   0,
    T_PLIST_FFE,            FN_IS_HOMOG,    1,
    T_PLIST_FFE,            FN_IS_NHOMOG,   0,
    T_PLIST_FFE,            FN_IS_TABLE,    0,
    T_PLIST_FFE,            FN_IS_RECT,     0,
    T_PLIST_FFE,            FN_IS_SSORT,    0,
    T_PLIST_FFE,            FN_IS_NSORT,    0,

    /* immutable dense list, which only contains objects of type T_FFE
       all written over the same field */
    T_PLIST_FFE +IMMUTABLE, FN_IS_MUTABLE,  0,
    T_PLIST_FFE +IMMUTABLE, FN_IS_EMPTY,    0,
    T_PLIST_FFE +IMMUTABLE, FN_IS_DENSE,    1,
    T_PLIST_FFE +IMMUTABLE, FN_IS_NDENSE,   0,
    T_PLIST_FFE +IMMUTABLE, FN_IS_HOMOG,    1,
    T_PLIST_FFE +IMMUTABLE, FN_IS_NHOMOG,   0,
    T_PLIST_FFE +IMMUTABLE, FN_IS_TABLE,    0,
    T_PLIST_FFE +IMMUTABLE, FN_IS_RECT,     0,
    T_PLIST_FFE +IMMUTABLE, FN_IS_SSORT,    0,
    T_PLIST_FFE +IMMUTABLE, FN_IS_NSORT,    0,

    -1,                         -1,             -1
};


/****************************************************************************
**
*V  SetFiltTab  . . . . . . . . . . . . . . . . . . . . .  setter filter tnum
*/
static Int SetFiltTab [] = {

    /* mutable plain lists                                                 */
    T_PLIST,                      FN_IS_MUTABLE, T_PLIST,
    T_PLIST,                      FN_IS_EMPTY,   T_PLIST_EMPTY,
    T_PLIST,                      FN_IS_DENSE,   T_PLIST_DENSE,
    T_PLIST,                      FN_IS_NDENSE,  T_PLIST_NDENSE,
    T_PLIST,                      FN_IS_HOMOG,   T_PLIST_HOM,
    T_PLIST,                      FN_IS_NHOMOG,  T_PLIST,
    T_PLIST,                      FN_IS_TABLE,   T_PLIST_TAB,
    T_PLIST,                      FN_IS_RECT,   T_PLIST_TAB_RECT,
    T_PLIST,                      FN_IS_SSORT,   T_PLIST,
    T_PLIST,                      FN_IS_NSORT,   T_PLIST,

    /* immutable plain lists                                               */
    T_PLIST           +IMMUTABLE, FN_IS_MUTABLE, T_PLIST,
    T_PLIST           +IMMUTABLE, FN_IS_EMPTY,   T_PLIST_EMPTY     +IMMUTABLE,
    T_PLIST           +IMMUTABLE, FN_IS_DENSE,   T_PLIST_DENSE     +IMMUTABLE,
    T_PLIST           +IMMUTABLE, FN_IS_NDENSE,  T_PLIST_NDENSE    +IMMUTABLE,
    T_PLIST           +IMMUTABLE, FN_IS_HOMOG,   T_PLIST_HOM       +IMMUTABLE,
    T_PLIST           +IMMUTABLE, FN_IS_NHOMOG,  T_PLIST           +IMMUTABLE,
    T_PLIST           +IMMUTABLE, FN_IS_TABLE,   T_PLIST_TAB       +IMMUTABLE,
    T_PLIST           +IMMUTABLE, FN_IS_RECT,   T_PLIST_TAB_RECT   +IMMUTABLE,
    T_PLIST           +IMMUTABLE, FN_IS_SSORT,   T_PLIST           +IMMUTABLE,
    T_PLIST           +IMMUTABLE, FN_IS_NSORT,   T_PLIST           +IMMUTABLE,

    /* mutable empty list                                                  */
    T_PLIST_EMPTY,                FN_IS_MUTABLE, T_PLIST_EMPTY,
    T_PLIST_EMPTY,                FN_IS_EMPTY,   T_PLIST_EMPTY,
    T_PLIST_EMPTY,                FN_IS_DENSE,   T_PLIST_EMPTY,
    T_PLIST_EMPTY,                FN_IS_NDENSE,  -1,
    T_PLIST_EMPTY,                FN_IS_HOMOG,   T_PLIST_EMPTY,
    T_PLIST_EMPTY,                FN_IS_NHOMOG,  -1,
    T_PLIST_EMPTY,                FN_IS_TABLE,   -1,
    T_PLIST_EMPTY,                FN_IS_RECT,    -1,
    T_PLIST_EMPTY,                FN_IS_SSORT,   T_PLIST_EMPTY,
    T_PLIST_EMPTY,                FN_IS_NSORT,   -1,


    /* immutable empty list                                                */
    T_PLIST_EMPTY     +IMMUTABLE, FN_IS_MUTABLE, T_PLIST_EMPTY,
    T_PLIST_EMPTY     +IMMUTABLE, FN_IS_EMPTY,   T_PLIST_EMPTY     +IMMUTABLE,
    T_PLIST_EMPTY     +IMMUTABLE, FN_IS_DENSE,   T_PLIST_EMPTY     +IMMUTABLE,
    T_PLIST_EMPTY     +IMMUTABLE, FN_IS_NDENSE,  -1,
    T_PLIST_EMPTY     +IMMUTABLE, FN_IS_HOMOG,   T_PLIST_EMPTY     +IMMUTABLE,
    T_PLIST_EMPTY     +IMMUTABLE, FN_IS_NHOMOG,  -1,
    T_PLIST_EMPTY     +IMMUTABLE, FN_IS_TABLE,   -1,
    T_PLIST_EMPTY     +IMMUTABLE, FN_IS_RECT,   -1,
    T_PLIST_EMPTY     +IMMUTABLE, FN_IS_SSORT,   T_PLIST_EMPTY     +IMMUTABLE,
    T_PLIST_EMPTY     +IMMUTABLE, FN_IS_NSORT,   -1,

    /* mutable dense list                                                  */
    T_PLIST_DENSE,                FN_IS_MUTABLE, T_PLIST_DENSE,
    T_PLIST_DENSE,                FN_IS_EMPTY,   T_PLIST_EMPTY,
    T_PLIST_DENSE,                FN_IS_DENSE,   T_PLIST_DENSE,
    T_PLIST_DENSE,                FN_IS_NDENSE,  -1,
    T_PLIST_DENSE,                FN_IS_HOMOG,   T_PLIST_HOM,
    T_PLIST_DENSE,                FN_IS_NHOMOG,  T_PLIST_DENSE_NHOM,
    T_PLIST_DENSE,                FN_IS_TABLE,   T_PLIST_TAB,
    T_PLIST_DENSE,                FN_IS_RECT,   T_PLIST_TAB_RECT,
    T_PLIST_DENSE,                FN_IS_SSORT,   T_PLIST_DENSE,
    T_PLIST_DENSE,                FN_IS_NSORT,   T_PLIST_DENSE,

    /* immutable dense list                                                */
    T_PLIST_DENSE     +IMMUTABLE, FN_IS_MUTABLE, T_PLIST_DENSE,
    T_PLIST_DENSE     +IMMUTABLE, FN_IS_EMPTY,   T_PLIST_EMPTY     +IMMUTABLE,
    T_PLIST_DENSE     +IMMUTABLE, FN_IS_DENSE,   T_PLIST_DENSE     +IMMUTABLE,
    T_PLIST_DENSE     +IMMUTABLE, FN_IS_NDENSE,  -1,
    T_PLIST_DENSE     +IMMUTABLE, FN_IS_HOMOG,   T_PLIST_HOM       +IMMUTABLE,
    T_PLIST_DENSE     +IMMUTABLE, FN_IS_NHOMOG,  T_PLIST_DENSE_NHOM+IMMUTABLE,
    T_PLIST_DENSE     +IMMUTABLE, FN_IS_TABLE,   T_PLIST_TAB       +IMMUTABLE,
    T_PLIST_DENSE     +IMMUTABLE, FN_IS_RECT,    T_PLIST_TAB_RECT  +IMMUTABLE,
    T_PLIST_DENSE     +IMMUTABLE, FN_IS_SSORT,   T_PLIST_DENSE     +IMMUTABLE,
    T_PLIST_DENSE     +IMMUTABLE, FN_IS_NSORT,   T_PLIST_DENSE     +IMMUTABLE,

    /* mutable dense list, which contains immutables and is not homog      */
    T_PLIST_DENSE_NHOM,           FN_IS_MUTABLE, T_PLIST_DENSE_NHOM,
    T_PLIST_DENSE_NHOM,           FN_IS_EMPTY,   -1,
    T_PLIST_DENSE_NHOM,           FN_IS_DENSE,   T_PLIST_DENSE_NHOM,
    T_PLIST_DENSE_NHOM,           FN_IS_NDENSE,  -1,
    T_PLIST_DENSE_NHOM,           FN_IS_HOMOG,   -1,
    T_PLIST_DENSE_NHOM,           FN_IS_NHOMOG,  T_PLIST_DENSE_NHOM,
    T_PLIST_DENSE_NHOM,           FN_IS_TABLE,   -1,
    T_PLIST_DENSE_NHOM,           FN_IS_RECT,   -1,
    T_PLIST_DENSE_NHOM,           FN_IS_SSORT,   T_PLIST_DENSE_NHOM_SSORT,
    T_PLIST_DENSE_NHOM,           FN_IS_NSORT,   T_PLIST_DENSE_NHOM_NSORT,

    /* immutable dense list, which is immutable and not homogeneous        */
    T_PLIST_DENSE_NHOM+IMMUTABLE, FN_IS_MUTABLE, T_PLIST_DENSE_NHOM,
    T_PLIST_DENSE_NHOM+IMMUTABLE, FN_IS_EMPTY,   -1,
    T_PLIST_DENSE_NHOM+IMMUTABLE, FN_IS_DENSE,   T_PLIST_DENSE_NHOM+IMMUTABLE,
    T_PLIST_DENSE_NHOM+IMMUTABLE, FN_IS_NDENSE,  -1,
    T_PLIST_DENSE_NHOM+IMMUTABLE, FN_IS_HOMOG,   -1,
    T_PLIST_DENSE_NHOM+IMMUTABLE, FN_IS_NHOMOG,  T_PLIST_DENSE_NHOM+IMMUTABLE,
    T_PLIST_DENSE_NHOM+IMMUTABLE, FN_IS_TABLE,   -1,
    T_PLIST_DENSE_NHOM+IMMUTABLE, FN_IS_RECT,   -1,
    T_PLIST_DENSE_NHOM+IMMUTABLE, FN_IS_SSORT,   T_PLIST_DENSE_NHOM_SSORT+IMMUTABLE,
    T_PLIST_DENSE_NHOM+IMMUTABLE, FN_IS_NSORT,   T_PLIST_DENSE_NHOM_NSORT+IMMUTABLE,

    /* mutable dense ssorted list, which contains immutables and is not homog      */
    T_PLIST_DENSE_NHOM_SSORT,     FN_IS_MUTABLE, T_PLIST_DENSE_NHOM_SSORT,
    T_PLIST_DENSE_NHOM_SSORT,     FN_IS_EMPTY,   -1,
    T_PLIST_DENSE_NHOM_SSORT,     FN_IS_DENSE,   T_PLIST_DENSE_NHOM_SSORT,
    T_PLIST_DENSE_NHOM_SSORT,     FN_IS_NDENSE,  -1,
    T_PLIST_DENSE_NHOM_SSORT,     FN_IS_HOMOG,   -1,
    T_PLIST_DENSE_NHOM_SSORT,     FN_IS_NHOMOG,  T_PLIST_DENSE_NHOM_SSORT,
    T_PLIST_DENSE_NHOM_SSORT,     FN_IS_TABLE,   -1,
    T_PLIST_DENSE_NHOM_SSORT,     FN_IS_RECT,   -1,
    T_PLIST_DENSE_NHOM_SSORT,     FN_IS_SSORT,   T_PLIST_DENSE_NHOM_SSORT,
    T_PLIST_DENSE_NHOM_SSORT,     FN_IS_NSORT,   -1,

    /* immutable dense ssorted list, which is immutable and not homogeneous        */
    T_PLIST_DENSE_NHOM_SSORT+IMMUTABLE, FN_IS_MUTABLE, T_PLIST_DENSE_NHOM_SSORT,
    T_PLIST_DENSE_NHOM_SSORT+IMMUTABLE, FN_IS_EMPTY,   -1,
    T_PLIST_DENSE_NHOM_SSORT+IMMUTABLE, FN_IS_DENSE,   T_PLIST_DENSE_NHOM_SSORT+IMMUTABLE,
    T_PLIST_DENSE_NHOM_SSORT+IMMUTABLE, FN_IS_NDENSE,  -1,
    T_PLIST_DENSE_NHOM_SSORT+IMMUTABLE, FN_IS_HOMOG,   -1,
    T_PLIST_DENSE_NHOM_SSORT+IMMUTABLE, FN_IS_NHOMOG,  T_PLIST_DENSE_NHOM_SSORT+IMMUTABLE,
    T_PLIST_DENSE_NHOM_SSORT+IMMUTABLE, FN_IS_TABLE,   -1,
    T_PLIST_DENSE_NHOM_SSORT+IMMUTABLE, FN_IS_RECT,   -1,
    T_PLIST_DENSE_NHOM_SSORT+IMMUTABLE, FN_IS_SSORT,   T_PLIST_DENSE_NHOM_SSORT+IMMUTABLE,
    T_PLIST_DENSE_NHOM_SSORT+IMMUTABLE, FN_IS_NSORT,   -1,

    /* mutable dense nsorted list, which contains immutables and is not homog      */
    T_PLIST_DENSE_NHOM_NSORT,     FN_IS_MUTABLE, T_PLIST_DENSE_NHOM_NSORT,
    T_PLIST_DENSE_NHOM_NSORT,     FN_IS_EMPTY,   -1,
    T_PLIST_DENSE_NHOM_NSORT,     FN_IS_DENSE,   T_PLIST_DENSE_NHOM_NSORT,
    T_PLIST_DENSE_NHOM_NSORT,     FN_IS_NDENSE,  -1,
    T_PLIST_DENSE_NHOM_NSORT,     FN_IS_HOMOG,   -1,
    T_PLIST_DENSE_NHOM_NSORT,     FN_IS_NHOMOG,  T_PLIST_DENSE_NHOM_NSORT,
    T_PLIST_DENSE_NHOM_NSORT,     FN_IS_TABLE,   -1,
    T_PLIST_DENSE_NHOM_NSORT,     FN_IS_RECT,   -1,
    T_PLIST_DENSE_NHOM_NSORT,     FN_IS_SSORT,   -1,
    T_PLIST_DENSE_NHOM_NSORT,     FN_IS_NSORT,   T_PLIST_DENSE_NHOM_NSORT,

    /* immutable dense nsorted list, which is immutable and not homogeneous        */
    T_PLIST_DENSE_NHOM_NSORT+IMMUTABLE, FN_IS_MUTABLE, T_PLIST_DENSE_NHOM_NSORT,
    T_PLIST_DENSE_NHOM_NSORT+IMMUTABLE, FN_IS_EMPTY,   -1,
    T_PLIST_DENSE_NHOM_NSORT+IMMUTABLE, FN_IS_DENSE,   T_PLIST_DENSE_NHOM_NSORT+IMMUTABLE,
    T_PLIST_DENSE_NHOM_NSORT+IMMUTABLE, FN_IS_NDENSE,  -1,
    T_PLIST_DENSE_NHOM_NSORT+IMMUTABLE, FN_IS_HOMOG,   -1,
    T_PLIST_DENSE_NHOM_NSORT+IMMUTABLE, FN_IS_NHOMOG,  T_PLIST_DENSE_NHOM_NSORT+IMMUTABLE,
    T_PLIST_DENSE_NHOM_NSORT+IMMUTABLE, FN_IS_TABLE,   -1,
    T_PLIST_DENSE_NHOM_NSORT+IMMUTABLE, FN_IS_RECT,   -1,
    T_PLIST_DENSE_NHOM_NSORT+IMMUTABLE, FN_IS_SSORT,   -1,
    T_PLIST_DENSE_NHOM_NSORT+IMMUTABLE, FN_IS_NSORT,   T_PLIST_DENSE_NHOM_NSORT+IMMUTABLE,

    /* a mutable list with holes                                           */
    T_PLIST_NDENSE,               FN_IS_MUTABLE, T_PLIST_NDENSE,
    T_PLIST_NDENSE,               FN_IS_EMPTY,   -1,
    T_PLIST_NDENSE,               FN_IS_DENSE,   -1,
    T_PLIST_NDENSE,               FN_IS_NDENSE,  T_PLIST_NDENSE,
    T_PLIST_NDENSE,               FN_IS_HOMOG,   -1,
    T_PLIST_NDENSE,               FN_IS_NHOMOG,  T_PLIST_NDENSE,
    T_PLIST_NDENSE,               FN_IS_TABLE,   -1,
    T_PLIST_NDENSE,               FN_IS_RECT,   -1,
    T_PLIST_NDENSE,               FN_IS_SSORT,   T_PLIST_NDENSE,
    T_PLIST_NDENSE,               FN_IS_NSORT,   T_PLIST_NDENSE,

    /* an immutable list with holes                                        */
    T_PLIST_NDENSE    +IMMUTABLE, FN_IS_MUTABLE, T_PLIST_NDENSE,
    T_PLIST_NDENSE    +IMMUTABLE, FN_IS_EMPTY,   -1,
    T_PLIST_NDENSE    +IMMUTABLE, FN_IS_DENSE,   -1,
    T_PLIST_NDENSE    +IMMUTABLE, FN_IS_NDENSE,  T_PLIST_NDENSE    +IMMUTABLE,
    T_PLIST_NDENSE    +IMMUTABLE, FN_IS_HOMOG,   -1,
    T_PLIST_NDENSE    +IMMUTABLE, FN_IS_NHOMOG,  T_PLIST_NDENSE    +IMMUTABLE,
    T_PLIST_NDENSE    +IMMUTABLE, FN_IS_TABLE,   -1,
    T_PLIST_NDENSE    +IMMUTABLE, FN_IS_RECT,   -1,
    T_PLIST_NDENSE    +IMMUTABLE, FN_IS_SSORT,   T_PLIST_NDENSE    +IMMUTABLE,
    T_PLIST_NDENSE    +IMMUTABLE, FN_IS_NSORT,   T_PLIST_NDENSE    +IMMUTABLE,

    /* mutable dense list, which conts imms, is homogeneous, not a table   */
    T_PLIST_HOM,                  FN_IS_MUTABLE, T_PLIST_HOM,
    T_PLIST_HOM,                  FN_IS_EMPTY,   T_PLIST_EMPTY,
    T_PLIST_HOM,                  FN_IS_DENSE,   T_PLIST_HOM,
    T_PLIST_HOM,                  FN_IS_NDENSE,  -1,
    T_PLIST_HOM,                  FN_IS_HOMOG,   T_PLIST_HOM,
    T_PLIST_HOM,                  FN_IS_NHOMOG,  -1,
    T_PLIST_HOM,                  FN_IS_TABLE,   T_PLIST_TAB,
    T_PLIST_HOM,                  FN_IS_RECT,   T_PLIST_TAB_RECT,
    T_PLIST_HOM,                  FN_IS_SSORT,   T_PLIST_HOM_SSORT,
    T_PLIST_HOM,                  FN_IS_NSORT,   T_PLIST_HOM_NSORT,

    /* immutable dense list, which is immutable, homogeneous, not a table  */
    T_PLIST_HOM       +IMMUTABLE, FN_IS_MUTABLE, T_PLIST_HOM,
    T_PLIST_HOM       +IMMUTABLE, FN_IS_EMPTY,   T_PLIST_EMPTY     +IMMUTABLE,
    T_PLIST_HOM       +IMMUTABLE, FN_IS_DENSE,   T_PLIST_HOM       +IMMUTABLE,
    T_PLIST_HOM       +IMMUTABLE, FN_IS_NDENSE,  -1,
    T_PLIST_HOM       +IMMUTABLE, FN_IS_HOMOG,   T_PLIST_HOM       +IMMUTABLE,
    T_PLIST_HOM       +IMMUTABLE, FN_IS_NHOMOG,  -1,
    T_PLIST_HOM       +IMMUTABLE, FN_IS_TABLE,   T_PLIST_TAB       +IMMUTABLE,
    T_PLIST_HOM       +IMMUTABLE, FN_IS_RECT,   T_PLIST_TAB_RECT       +IMMUTABLE,
    T_PLIST_HOM       +IMMUTABLE, FN_IS_SSORT,   T_PLIST_HOM_SSORT +IMMUTABLE,
    T_PLIST_HOM       +IMMUTABLE, FN_IS_NSORT,   T_PLIST_HOM_NSORT +IMMUTABLE,

    /* ssort mutable dense list, which conts imms, is homog, not a table   */
    T_PLIST_HOM_SSORT,            FN_IS_MUTABLE, T_PLIST_HOM_SSORT,
    T_PLIST_HOM_SSORT,            FN_IS_EMPTY,   T_PLIST_EMPTY,
    T_PLIST_HOM_SSORT,            FN_IS_DENSE,   T_PLIST_HOM_SSORT,
    T_PLIST_HOM_SSORT,            FN_IS_NDENSE,  -1,
    T_PLIST_HOM_SSORT,            FN_IS_HOMOG,   T_PLIST_HOM_SSORT,
    T_PLIST_HOM_SSORT,            FN_IS_NHOMOG,  -1,
    T_PLIST_HOM_SSORT,            FN_IS_TABLE,   T_PLIST_TAB_SSORT,
    T_PLIST_HOM_SSORT,            FN_IS_RECT,   T_PLIST_TAB_RECT_SSORT,
    T_PLIST_HOM_SSORT,            FN_IS_SSORT,   T_PLIST_HOM_SSORT,
    T_PLIST_HOM_SSORT,            FN_IS_NSORT,   -1,

    /* ssort immutable dense list, which is immutable, homog, not a table  */
    T_PLIST_HOM_SSORT +IMMUTABLE, FN_IS_MUTABLE, T_PLIST_HOM_SSORT,
    T_PLIST_HOM_SSORT +IMMUTABLE, FN_IS_EMPTY,   T_PLIST_EMPTY     +IMMUTABLE,
    T_PLIST_HOM_SSORT +IMMUTABLE, FN_IS_DENSE,   T_PLIST_HOM_SSORT +IMMUTABLE,
    T_PLIST_HOM_SSORT +IMMUTABLE, FN_IS_NDENSE,  -1,
    T_PLIST_HOM_SSORT +IMMUTABLE, FN_IS_HOMOG,   T_PLIST_HOM_SSORT +IMMUTABLE,
    T_PLIST_HOM_SSORT +IMMUTABLE, FN_IS_NHOMOG,  -1,
    T_PLIST_HOM_SSORT +IMMUTABLE, FN_IS_TABLE,   T_PLIST_TAB_SSORT +IMMUTABLE,
    T_PLIST_HOM_SSORT +IMMUTABLE, FN_IS_RECT,   T_PLIST_TAB_RECT_SSORT +IMMUTABLE,
    T_PLIST_HOM_SSORT +IMMUTABLE, FN_IS_SSORT,   T_PLIST_HOM_SSORT +IMMUTABLE,
    T_PLIST_HOM_SSORT +IMMUTABLE, FN_IS_NSORT,   -1,

    /* nsort mutable dense list, which conts imms, is homog, not a table   */
    T_PLIST_HOM_NSORT,            FN_IS_MUTABLE, T_PLIST_HOM_NSORT,
    T_PLIST_HOM_NSORT,            FN_IS_EMPTY,   -1,
    T_PLIST_HOM_NSORT,            FN_IS_DENSE,   T_PLIST_HOM_NSORT,
    T_PLIST_HOM_NSORT,            FN_IS_NDENSE,  -1,
    T_PLIST_HOM_NSORT,            FN_IS_HOMOG,   T_PLIST_HOM_NSORT,
    T_PLIST_HOM_NSORT,            FN_IS_NHOMOG,  -1,
    T_PLIST_HOM_NSORT,            FN_IS_TABLE,   T_PLIST_TAB_NSORT,
    T_PLIST_HOM_NSORT,            FN_IS_RECT,   T_PLIST_TAB_RECT_NSORT,
    T_PLIST_HOM_NSORT,            FN_IS_SSORT,   -1,
    T_PLIST_HOM_NSORT,            FN_IS_NSORT,   T_PLIST_HOM_NSORT,

    /* nsort immutable dense list, which is immutable, homog, not a table  */
    T_PLIST_HOM_NSORT +IMMUTABLE, FN_IS_MUTABLE, T_PLIST_HOM_NSORT,
    T_PLIST_HOM_NSORT +IMMUTABLE, FN_IS_EMPTY,   -1,
    T_PLIST_HOM_NSORT +IMMUTABLE, FN_IS_DENSE,   T_PLIST_HOM_NSORT +IMMUTABLE,
    T_PLIST_HOM_NSORT +IMMUTABLE, FN_IS_NDENSE,  -1,
    T_PLIST_HOM_NSORT +IMMUTABLE, FN_IS_HOMOG,   T_PLIST_HOM_NSORT +IMMUTABLE,
    T_PLIST_HOM_NSORT +IMMUTABLE, FN_IS_NHOMOG,  -1,
    T_PLIST_HOM_NSORT +IMMUTABLE, FN_IS_TABLE,   T_PLIST_TAB_NSORT +IMMUTABLE,
    T_PLIST_HOM_NSORT +IMMUTABLE, FN_IS_RECT,   T_PLIST_TAB_RECT_NSORT +IMMUTABLE,
    T_PLIST_HOM_NSORT +IMMUTABLE, FN_IS_SSORT,   -1,
    T_PLIST_HOM_NSORT +IMMUTABLE, FN_IS_NSORT,   T_PLIST_HOM_NSORT +IMMUTABLE,

    /* mutable dense list, which is immutable, homog, non-empty, table     */
    T_PLIST_TAB,                  FN_IS_MUTABLE, T_PLIST_TAB,
    T_PLIST_TAB,                  FN_IS_EMPTY,   -1,
    T_PLIST_TAB,                  FN_IS_DENSE,   T_PLIST_TAB,
    T_PLIST_TAB,                  FN_IS_NDENSE,  -1,
    T_PLIST_TAB,                  FN_IS_HOMOG,   T_PLIST_TAB,
    T_PLIST_TAB,                  FN_IS_NHOMOG,  -1,
    T_PLIST_TAB,                  FN_IS_TABLE,   T_PLIST_TAB,
    T_PLIST_TAB,                  FN_IS_RECT,   T_PLIST_TAB_RECT,
    T_PLIST_TAB,                  FN_IS_SSORT,   T_PLIST_TAB_SSORT,
    T_PLIST_TAB,                  FN_IS_NSORT,   T_PLIST_TAB_NSORT,

    /* immutable dense list, which is immutable, homog, non-empty, table   */
    T_PLIST_TAB       +IMMUTABLE, FN_IS_MUTABLE, T_PLIST_TAB,
    T_PLIST_TAB       +IMMUTABLE, FN_IS_EMPTY,   -1,
    T_PLIST_TAB       +IMMUTABLE, FN_IS_DENSE,   T_PLIST_TAB       +IMMUTABLE,
    T_PLIST_TAB       +IMMUTABLE, FN_IS_NDENSE,  -1,
    T_PLIST_TAB       +IMMUTABLE, FN_IS_HOMOG,   T_PLIST_TAB       +IMMUTABLE,
    T_PLIST_TAB       +IMMUTABLE, FN_IS_NHOMOG,  -1,
    T_PLIST_TAB       +IMMUTABLE, FN_IS_TABLE,   T_PLIST_TAB       +IMMUTABLE,
    T_PLIST_TAB       +IMMUTABLE, FN_IS_RECT,   T_PLIST_TAB_RECT       +IMMUTABLE,
    T_PLIST_TAB       +IMMUTABLE, FN_IS_SSORT,   T_PLIST_TAB_SSORT +IMMUTABLE,
    T_PLIST_TAB       +IMMUTABLE, FN_IS_NSORT,   T_PLIST_TAB_NSORT +IMMUTABLE,

    /* ssort, mutable dense list, which is imm, homog, non-empty, table    */
    T_PLIST_TAB_SSORT,            FN_IS_MUTABLE, T_PLIST_TAB_SSORT,
    T_PLIST_TAB_SSORT,            FN_IS_EMPTY,   -1,
    T_PLIST_TAB_SSORT,            FN_IS_DENSE,   T_PLIST_TAB_SSORT,
    T_PLIST_TAB_SSORT,            FN_IS_NDENSE,  -1,
    T_PLIST_TAB_SSORT,            FN_IS_HOMOG,   T_PLIST_TAB_SSORT,
    T_PLIST_TAB_SSORT,            FN_IS_NHOMOG,  -1,
    T_PLIST_TAB_SSORT,            FN_IS_TABLE,   T_PLIST_TAB_SSORT,
    T_PLIST_TAB_SSORT,            FN_IS_RECT,   T_PLIST_TAB_RECT_SSORT,
    T_PLIST_TAB_SSORT,            FN_IS_SSORT,   T_PLIST_TAB_SSORT,
    T_PLIST_TAB_SSORT,            FN_IS_NSORT,   -1,

    /* ssort, immutable dense list, which is imm, homog, non-empty, table  */
    T_PLIST_TAB_SSORT +IMMUTABLE, FN_IS_MUTABLE, T_PLIST_TAB_SSORT,
    T_PLIST_TAB_SSORT +IMMUTABLE, FN_IS_EMPTY,   -1,
    T_PLIST_TAB_SSORT +IMMUTABLE, FN_IS_DENSE,   T_PLIST_TAB_SSORT +IMMUTABLE,
    T_PLIST_TAB_SSORT +IMMUTABLE, FN_IS_NDENSE,  -1,
    T_PLIST_TAB_SSORT +IMMUTABLE, FN_IS_HOMOG,   T_PLIST_TAB_SSORT +IMMUTABLE,
    T_PLIST_TAB_SSORT +IMMUTABLE, FN_IS_NHOMOG,  -1,
    T_PLIST_TAB_SSORT +IMMUTABLE, FN_IS_TABLE,   T_PLIST_TAB_SSORT +IMMUTABLE,
    T_PLIST_TAB_SSORT +IMMUTABLE, FN_IS_RECT,   T_PLIST_TAB_RECT_SSORT +IMMUTABLE,
    T_PLIST_TAB_SSORT +IMMUTABLE, FN_IS_SSORT,   T_PLIST_TAB_SSORT +IMMUTABLE,
    T_PLIST_TAB_SSORT +IMMUTABLE, FN_IS_NSORT,   -1,

    /* nsort, mutable dense list, which is imm, homog, non-empty, table    */
    T_PLIST_TAB_NSORT,            FN_IS_MUTABLE, T_PLIST_TAB_NSORT,
    T_PLIST_TAB_NSORT,            FN_IS_EMPTY,   -1,
    T_PLIST_TAB_NSORT,            FN_IS_DENSE,   T_PLIST_TAB_NSORT,
    T_PLIST_TAB_NSORT,            FN_IS_NDENSE,  -1,
    T_PLIST_TAB_NSORT,            FN_IS_HOMOG,   T_PLIST_TAB_NSORT,
    T_PLIST_TAB_NSORT,            FN_IS_NHOMOG,  -1,
    T_PLIST_TAB_NSORT,            FN_IS_TABLE,   T_PLIST_TAB_NSORT,
    T_PLIST_TAB_NSORT,            FN_IS_RECT,   T_PLIST_TAB_RECT_NSORT,
    T_PLIST_TAB_NSORT,            FN_IS_SSORT,   -1,
    T_PLIST_TAB_NSORT,            FN_IS_NSORT,   T_PLIST_TAB_NSORT,

    /* nsort, immutable dense list, which is imm, homog, non-empty, table  */
    T_PLIST_TAB_NSORT +IMMUTABLE, FN_IS_MUTABLE, T_PLIST_TAB_NSORT,
    T_PLIST_TAB_NSORT +IMMUTABLE, FN_IS_EMPTY,   -1,
    T_PLIST_TAB_NSORT +IMMUTABLE, FN_IS_DENSE,   T_PLIST_TAB_NSORT +IMMUTABLE,
    T_PLIST_TAB_NSORT +IMMUTABLE, FN_IS_NDENSE,  -1,
    T_PLIST_TAB_NSORT +IMMUTABLE, FN_IS_HOMOG,   T_PLIST_TAB_NSORT +IMMUTABLE,
    T_PLIST_TAB_NSORT +IMMUTABLE, FN_IS_NHOMOG,  -1,
    T_PLIST_TAB_NSORT +IMMUTABLE, FN_IS_TABLE,   T_PLIST_TAB_NSORT +IMMUTABLE,
    T_PLIST_TAB_NSORT +IMMUTABLE, FN_IS_RECT,   T_PLIST_TAB_RECT_NSORT +IMMUTABLE,
    T_PLIST_TAB_NSORT +IMMUTABLE, FN_IS_SSORT,   -1,
    T_PLIST_TAB_NSORT +IMMUTABLE, FN_IS_NSORT,   T_PLIST_TAB_NSORT +IMMUTABLE,


    /* mutable dense list, which is immutable, homog, non-empty, rect table     */
    T_PLIST_TAB_RECT,                  FN_IS_MUTABLE, T_PLIST_TAB_RECT,
    T_PLIST_TAB_RECT,                  FN_IS_EMPTY,   -1,
    T_PLIST_TAB_RECT,                  FN_IS_DENSE,   T_PLIST_TAB_RECT,
    T_PLIST_TAB_RECT,                  FN_IS_NDENSE,  -1,
    T_PLIST_TAB_RECT,                  FN_IS_HOMOG,   T_PLIST_TAB_RECT,
    T_PLIST_TAB_RECT,                  FN_IS_NHOMOG,  -1,
    T_PLIST_TAB_RECT,                  FN_IS_TABLE,   T_PLIST_TAB_RECT,
    T_PLIST_TAB_RECT,                  FN_IS_RECT,   T_PLIST_TAB_RECT,
    T_PLIST_TAB_RECT,                  FN_IS_SSORT,   T_PLIST_TAB_RECT_SSORT,
    T_PLIST_TAB_RECT,                  FN_IS_NSORT,   T_PLIST_TAB_RECT_NSORT,

    /* immutable dense list, which is immutable, homog, non-empty, rect table   */
    T_PLIST_TAB_RECT       +IMMUTABLE, FN_IS_MUTABLE, T_PLIST_TAB_RECT,
    T_PLIST_TAB_RECT       +IMMUTABLE, FN_IS_EMPTY,   -1,
    T_PLIST_TAB_RECT       +IMMUTABLE, FN_IS_DENSE,   T_PLIST_TAB_RECT       +IMMUTABLE,
    T_PLIST_TAB_RECT       +IMMUTABLE, FN_IS_NDENSE,  -1,
    T_PLIST_TAB_RECT       +IMMUTABLE, FN_IS_HOMOG,   T_PLIST_TAB_RECT       +IMMUTABLE,
    T_PLIST_TAB_RECT       +IMMUTABLE, FN_IS_NHOMOG,  -1,
    T_PLIST_TAB_RECT       +IMMUTABLE, FN_IS_TABLE,   T_PLIST_TAB_RECT       +IMMUTABLE,
    T_PLIST_TAB_RECT       +IMMUTABLE, FN_IS_RECT,   T_PLIST_TAB_RECT       +IMMUTABLE,
    T_PLIST_TAB_RECT       +IMMUTABLE, FN_IS_SSORT,   T_PLIST_TAB_RECT_SSORT +IMMUTABLE,
    T_PLIST_TAB_RECT       +IMMUTABLE, FN_IS_NSORT,   T_PLIST_TAB_RECT_NSORT +IMMUTABLE,

    /* ssort, mutable dense list, which is imm, homog, non-empty, rect table    */
    T_PLIST_TAB_RECT_SSORT,            FN_IS_MUTABLE, T_PLIST_TAB_RECT_SSORT,
    T_PLIST_TAB_RECT_SSORT,            FN_IS_EMPTY,   -1,
    T_PLIST_TAB_RECT_SSORT,            FN_IS_DENSE,   T_PLIST_TAB_RECT_SSORT,
    T_PLIST_TAB_RECT_SSORT,            FN_IS_NDENSE,  -1,
    T_PLIST_TAB_RECT_SSORT,            FN_IS_HOMOG,   T_PLIST_TAB_RECT_SSORT,
    T_PLIST_TAB_RECT_SSORT,            FN_IS_NHOMOG,  -1,
    T_PLIST_TAB_RECT_SSORT,            FN_IS_TABLE,   T_PLIST_TAB_RECT_SSORT,
    T_PLIST_TAB_RECT_SSORT,            FN_IS_RECT,   T_PLIST_TAB_RECT_SSORT,
    T_PLIST_TAB_RECT_SSORT,            FN_IS_SSORT,   T_PLIST_TAB_RECT_SSORT,
    T_PLIST_TAB_RECT_SSORT,            FN_IS_NSORT,   -1,

    /* ssort, immutable dense list, which is imm, homog, non-empty, rect table  */
    T_PLIST_TAB_RECT_SSORT +IMMUTABLE, FN_IS_MUTABLE, T_PLIST_TAB_RECT_SSORT,
    T_PLIST_TAB_RECT_SSORT +IMMUTABLE, FN_IS_EMPTY,   -1,
    T_PLIST_TAB_RECT_SSORT +IMMUTABLE, FN_IS_DENSE,   T_PLIST_TAB_RECT_SSORT +IMMUTABLE,
    T_PLIST_TAB_RECT_SSORT +IMMUTABLE, FN_IS_NDENSE,  -1,
    T_PLIST_TAB_RECT_SSORT +IMMUTABLE, FN_IS_HOMOG,   T_PLIST_TAB_RECT_SSORT +IMMUTABLE,
    T_PLIST_TAB_RECT_SSORT +IMMUTABLE, FN_IS_NHOMOG,  -1,
    T_PLIST_TAB_RECT_SSORT +IMMUTABLE, FN_IS_TABLE,   T_PLIST_TAB_RECT_SSORT +IMMUTABLE,
    T_PLIST_TAB_RECT_SSORT +IMMUTABLE, FN_IS_RECT,   T_PLIST_TAB_RECT_SSORT +IMMUTABLE,
    T_PLIST_TAB_RECT_SSORT +IMMUTABLE, FN_IS_SSORT,   T_PLIST_TAB_RECT_SSORT +IMMUTABLE,
    T_PLIST_TAB_RECT_SSORT +IMMUTABLE, FN_IS_NSORT,   -1,

    /* nsort, mutable dense list, which is imm, homog, non-empty, rect table    */
    T_PLIST_TAB_RECT_NSORT,            FN_IS_MUTABLE, T_PLIST_TAB_RECT_NSORT,
    T_PLIST_TAB_RECT_NSORT,            FN_IS_EMPTY,   -1,
    T_PLIST_TAB_RECT_NSORT,            FN_IS_DENSE,   T_PLIST_TAB_RECT_NSORT,
    T_PLIST_TAB_RECT_NSORT,            FN_IS_NDENSE,  -1,
    T_PLIST_TAB_RECT_NSORT,            FN_IS_HOMOG,   T_PLIST_TAB_RECT_NSORT,
    T_PLIST_TAB_RECT_NSORT,            FN_IS_NHOMOG,  -1,
    T_PLIST_TAB_RECT_NSORT,            FN_IS_TABLE,   T_PLIST_TAB_RECT_NSORT,
    T_PLIST_TAB_RECT_NSORT,            FN_IS_RECT,   T_PLIST_TAB_RECT_NSORT,
    T_PLIST_TAB_RECT_NSORT,            FN_IS_SSORT,   -1,
    T_PLIST_TAB_RECT_NSORT,            FN_IS_NSORT,   T_PLIST_TAB_RECT_NSORT,

    /* nsort, immutable dense list, which is imm, homog, non-empty, rect table  */
    T_PLIST_TAB_RECT_NSORT +IMMUTABLE, FN_IS_MUTABLE, T_PLIST_TAB_RECT_NSORT,
    T_PLIST_TAB_RECT_NSORT +IMMUTABLE, FN_IS_EMPTY,   -1,
    T_PLIST_TAB_RECT_NSORT +IMMUTABLE, FN_IS_DENSE,   T_PLIST_TAB_RECT_NSORT +IMMUTABLE,
    T_PLIST_TAB_RECT_NSORT +IMMUTABLE, FN_IS_NDENSE,  -1,
    T_PLIST_TAB_RECT_NSORT +IMMUTABLE, FN_IS_HOMOG,   T_PLIST_TAB_RECT_NSORT +IMMUTABLE,
    T_PLIST_TAB_RECT_NSORT +IMMUTABLE, FN_IS_NHOMOG,  -1,
    T_PLIST_TAB_RECT_NSORT +IMMUTABLE, FN_IS_TABLE,   T_PLIST_TAB_RECT_NSORT +IMMUTABLE,
    T_PLIST_TAB_RECT_NSORT +IMMUTABLE, FN_IS_RECT,   T_PLIST_TAB_RECT_NSORT +IMMUTABLE,
    T_PLIST_TAB_RECT_NSORT +IMMUTABLE, FN_IS_SSORT,   -1,
    T_PLIST_TAB_RECT_NSORT +IMMUTABLE, FN_IS_NSORT,   T_PLIST_TAB_RECT_NSORT +IMMUTABLE,

    /* mutable dense list, which only contains objects of type <= T_CYC    */
    T_PLIST_CYC,                  FN_IS_MUTABLE, T_PLIST_CYC,
    T_PLIST_CYC,                  FN_IS_EMPTY,   -1,
    T_PLIST_CYC,                  FN_IS_DENSE,   T_PLIST_CYC,
    T_PLIST_CYC,                  FN_IS_NDENSE,  -1,
    T_PLIST_CYC,                  FN_IS_HOMOG,   T_PLIST_CYC,
    T_PLIST_CYC,                  FN_IS_NHOMOG,  -1,
    T_PLIST_CYC,                  FN_IS_TABLE,   -1,
    T_PLIST_CYC,                  FN_IS_RECT,   -1,
    T_PLIST_CYC,                  FN_IS_SSORT,   T_PLIST_CYC_SSORT,
    T_PLIST_CYC,                  FN_IS_NSORT,   T_PLIST_CYC_NSORT,

    /* immutable dense list, which only contains objects of type <= T_CYC  */
    T_PLIST_CYC       +IMMUTABLE, FN_IS_MUTABLE, T_PLIST_CYC,
    T_PLIST_CYC       +IMMUTABLE, FN_IS_EMPTY,  -1,
    T_PLIST_CYC       +IMMUTABLE, FN_IS_DENSE,   T_PLIST_CYC       +IMMUTABLE,
    T_PLIST_CYC       +IMMUTABLE, FN_IS_NDENSE,  -1,
    T_PLIST_CYC       +IMMUTABLE, FN_IS_HOMOG,   T_PLIST_CYC       +IMMUTABLE,
    T_PLIST_CYC       +IMMUTABLE, FN_IS_NHOMOG,  -1,
    T_PLIST_CYC       +IMMUTABLE, FN_IS_TABLE,   -1,
    T_PLIST_CYC       +IMMUTABLE, FN_IS_RECT,   -1,
    T_PLIST_CYC       +IMMUTABLE, FN_IS_SSORT,   T_PLIST_CYC_SSORT +IMMUTABLE,
    T_PLIST_CYC       +IMMUTABLE, FN_IS_NSORT,   T_PLIST_CYC_NSORT +IMMUTABLE,

    /* ssort mutable dense list, which only contains objs of type <= T_CYC */
    T_PLIST_CYC_SSORT,            FN_IS_MUTABLE, T_PLIST_CYC_SSORT,
    T_PLIST_CYC_SSORT,            FN_IS_EMPTY,   -1,
    T_PLIST_CYC_SSORT,            FN_IS_DENSE,   T_PLIST_CYC_SSORT,
    T_PLIST_CYC_SSORT,            FN_IS_NDENSE,  -1,
    T_PLIST_CYC_SSORT,            FN_IS_HOMOG,   T_PLIST_CYC_SSORT,
    T_PLIST_CYC_SSORT,            FN_IS_NHOMOG,  -1,
    T_PLIST_CYC_SSORT,            FN_IS_TABLE,   -1,
    T_PLIST_CYC_SSORT,            FN_IS_RECT,   -1,
    T_PLIST_CYC_SSORT,            FN_IS_SSORT,   T_PLIST_CYC_SSORT,
    T_PLIST_CYC_SSORT,            FN_IS_NSORT,   -1,

    /* ssort immutable dense list, which contains objs of type <= T_CYC    */
    T_PLIST_CYC_SSORT +IMMUTABLE, FN_IS_MUTABLE, T_PLIST_CYC_SSORT,
    T_PLIST_CYC_SSORT +IMMUTABLE, FN_IS_EMPTY,   -1,
    T_PLIST_CYC_SSORT +IMMUTABLE, FN_IS_DENSE,   T_PLIST_CYC_SSORT +IMMUTABLE,
    T_PLIST_CYC_SSORT +IMMUTABLE, FN_IS_NDENSE,  -1,
    T_PLIST_CYC_SSORT +IMMUTABLE, FN_IS_HOMOG,   T_PLIST_CYC_SSORT +IMMUTABLE,
    T_PLIST_CYC_SSORT +IMMUTABLE, FN_IS_NHOMOG,  -1,
    T_PLIST_CYC_SSORT +IMMUTABLE, FN_IS_TABLE,   -1,
    T_PLIST_CYC_SSORT +IMMUTABLE, FN_IS_RECT,   -1,
    T_PLIST_CYC_SSORT +IMMUTABLE, FN_IS_SSORT,   T_PLIST_CYC_SSORT +IMMUTABLE,
    T_PLIST_CYC_SSORT +IMMUTABLE, FN_IS_NSORT,   -1,

    /* nsort mutable dense list, which only contains objs of type <= T_CYC */
    T_PLIST_CYC_NSORT,            FN_IS_MUTABLE, T_PLIST_CYC_NSORT,
    T_PLIST_CYC_NSORT,            FN_IS_EMPTY,   -1,
    T_PLIST_CYC_NSORT,            FN_IS_DENSE,   T_PLIST_CYC_NSORT,
    T_PLIST_CYC_NSORT,            FN_IS_NDENSE,  -1,
    T_PLIST_CYC_NSORT,            FN_IS_HOMOG,   T_PLIST_CYC_NSORT,
    T_PLIST_CYC_NSORT,            FN_IS_NHOMOG,  -1,
    T_PLIST_CYC_NSORT,            FN_IS_TABLE,   -1,
    T_PLIST_CYC_NSORT,            FN_IS_RECT,   -1,
    T_PLIST_CYC_NSORT,            FN_IS_SSORT,   -1,
    T_PLIST_CYC_NSORT,            FN_IS_NSORT,   T_PLIST_CYC_NSORT,

    /* nsort immutable dense list, which contains objs of type <= T_CYC    */
    T_PLIST_CYC_NSORT +IMMUTABLE, FN_IS_MUTABLE, T_PLIST_CYC_NSORT,
    T_PLIST_CYC_NSORT +IMMUTABLE, FN_IS_EMPTY,   -1,
    T_PLIST_CYC_NSORT +IMMUTABLE, FN_IS_DENSE,   T_PLIST_CYC_NSORT +IMMUTABLE,
    T_PLIST_CYC_NSORT +IMMUTABLE, FN_IS_NDENSE,  -1,
    T_PLIST_CYC_NSORT +IMMUTABLE, FN_IS_HOMOG,   T_PLIST_CYC_NSORT +IMMUTABLE,
    T_PLIST_CYC_NSORT +IMMUTABLE, FN_IS_NHOMOG,  -1,
    T_PLIST_CYC_NSORT +IMMUTABLE, FN_IS_TABLE,   -1,
    T_PLIST_CYC_NSORT +IMMUTABLE, FN_IS_RECT,   -1,
    T_PLIST_CYC_NSORT +IMMUTABLE, FN_IS_SSORT,   -1,
    T_PLIST_CYC_NSORT +IMMUTABLE, FN_IS_NSORT,   T_PLIST_CYC_NSORT +IMMUTABLE,

    /* mutable dense list, which only contains objects of type T_FFE       */
    T_PLIST_FFE,            FN_IS_MUTABLE, T_PLIST_FFE,
    T_PLIST_FFE,            FN_IS_EMPTY,   -1,
    T_PLIST_FFE,            FN_IS_DENSE,   T_PLIST_FFE,
    T_PLIST_FFE,            FN_IS_NDENSE,  -1,
    T_PLIST_FFE,            FN_IS_HOMOG,   T_PLIST_FFE,
    T_PLIST_FFE,            FN_IS_NHOMOG,  -1,
    T_PLIST_FFE,            FN_IS_TABLE,   -1,
    T_PLIST_FFE,            FN_IS_RECT,   -1,
    T_PLIST_FFE,            FN_IS_SSORT,   T_PLIST_FFE,
    T_PLIST_FFE,            FN_IS_NSORT,   T_PLIST_FFE,

    /* immutable dense list, which only contains objects of type T_FFE     */
    T_PLIST_FFE +IMMUTABLE, FN_IS_MUTABLE, T_PLIST_FFE,
    T_PLIST_FFE +IMMUTABLE, FN_IS_EMPTY,   -1,
    T_PLIST_FFE +IMMUTABLE, FN_IS_DENSE,   T_PLIST_FFE +IMMUTABLE,
    T_PLIST_FFE +IMMUTABLE, FN_IS_NDENSE,  -1,
    T_PLIST_FFE +IMMUTABLE, FN_IS_HOMOG,   T_PLIST_FFE +IMMUTABLE,
    T_PLIST_FFE +IMMUTABLE, FN_IS_NHOMOG,  -1,
    T_PLIST_FFE +IMMUTABLE, FN_IS_TABLE,   -1,
    T_PLIST_FFE +IMMUTABLE, FN_IS_RECT,   -1,
    T_PLIST_FFE +IMMUTABLE, FN_IS_SSORT,   T_PLIST_FFE +IMMUTABLE,
    T_PLIST_FFE +IMMUTABLE, FN_IS_NSORT,   T_PLIST_FFE +IMMUTABLE,

    -1,                           -1,            -1

};


/****************************************************************************
**
*V  ResetFiltTab  . . . . . . . . . . . . . . . . . . .  unsetter filter tnum
*/
static Int ResetFiltTab [] = {

    /* mutable plain lists                                                 */
    T_PLIST,                      FN_IS_MUTABLE, T_PLIST           +IMMUTABLE,
    T_PLIST,                      FN_IS_EMPTY,   T_PLIST,
    T_PLIST,                      FN_IS_DENSE,   T_PLIST,
    T_PLIST,                      FN_IS_NDENSE,  T_PLIST,
    T_PLIST,                      FN_IS_HOMOG,   T_PLIST,
    T_PLIST,                      FN_IS_NHOMOG,  T_PLIST,
    T_PLIST,                      FN_IS_TABLE,   T_PLIST,
    T_PLIST,                      FN_IS_RECT,   T_PLIST,
    T_PLIST,                      FN_IS_SSORT,   T_PLIST,
    T_PLIST,                      FN_IS_NSORT,   T_PLIST,

    /* immutable plain lists                                               */
    T_PLIST           +IMMUTABLE, FN_IS_MUTABLE, T_PLIST           +IMMUTABLE,
    T_PLIST           +IMMUTABLE, FN_IS_EMPTY,   T_PLIST           +IMMUTABLE,
    T_PLIST           +IMMUTABLE, FN_IS_DENSE,   T_PLIST           +IMMUTABLE,
    T_PLIST           +IMMUTABLE, FN_IS_NDENSE,  T_PLIST           +IMMUTABLE,
    T_PLIST           +IMMUTABLE, FN_IS_HOMOG,   T_PLIST           +IMMUTABLE,
    T_PLIST           +IMMUTABLE, FN_IS_NHOMOG,  T_PLIST           +IMMUTABLE,
    T_PLIST           +IMMUTABLE, FN_IS_TABLE,   T_PLIST           +IMMUTABLE,
    T_PLIST           +IMMUTABLE, FN_IS_RECT,   T_PLIST           +IMMUTABLE,
    T_PLIST           +IMMUTABLE, FN_IS_SSORT,   T_PLIST           +IMMUTABLE,
    T_PLIST           +IMMUTABLE, FN_IS_NSORT,   T_PLIST           +IMMUTABLE,

    /* mutable empty list                                                  */
    T_PLIST_EMPTY,                FN_IS_MUTABLE, T_PLIST_EMPTY     +IMMUTABLE,
    T_PLIST_EMPTY,                FN_IS_EMPTY,   T_PLIST,
    T_PLIST_EMPTY,                FN_IS_DENSE,   T_PLIST,
    T_PLIST_EMPTY,                FN_IS_NDENSE,  T_PLIST_EMPTY,
    T_PLIST_EMPTY,                FN_IS_HOMOG,   T_PLIST,
    T_PLIST_EMPTY,                FN_IS_NHOMOG,  T_PLIST_EMPTY,
    T_PLIST_EMPTY,                FN_IS_TABLE,   T_PLIST_EMPTY,
    T_PLIST_EMPTY,                FN_IS_RECT,   T_PLIST_EMPTY,
    T_PLIST_EMPTY,                FN_IS_SSORT,   T_PLIST,
    T_PLIST_EMPTY,                FN_IS_NSORT,   T_PLIST_EMPTY,

    /* mutable empty list                                                  */
    T_PLIST_EMPTY,                FN_IS_MUTABLE, T_PLIST_EMPTY     +IMMUTABLE,
    T_PLIST_EMPTY,                FN_IS_EMPTY,   T_PLIST,
    T_PLIST_EMPTY,                FN_IS_DENSE,   T_PLIST,
    T_PLIST_EMPTY,                FN_IS_NDENSE,  T_PLIST_EMPTY,
    T_PLIST_EMPTY,                FN_IS_HOMOG,   T_PLIST,
    T_PLIST_EMPTY,                FN_IS_NHOMOG,  T_PLIST_EMPTY,
    T_PLIST_EMPTY,                FN_IS_TABLE,   T_PLIST_EMPTY,
    T_PLIST_EMPTY,                FN_IS_RECT,   T_PLIST_EMPTY,
    T_PLIST_EMPTY,                FN_IS_SSORT,   T_PLIST,
    T_PLIST_EMPTY,                FN_IS_NSORT,   T_PLIST_EMPTY,

    /* immutable empty list                                                */
    T_PLIST_EMPTY     +IMMUTABLE, FN_IS_MUTABLE, T_PLIST_EMPTY     +IMMUTABLE,
    T_PLIST_EMPTY     +IMMUTABLE, FN_IS_EMPTY,   T_PLIST           +IMMUTABLE,
    T_PLIST_EMPTY     +IMMUTABLE, FN_IS_DENSE,   T_PLIST           +IMMUTABLE,
    T_PLIST_EMPTY     +IMMUTABLE, FN_IS_NDENSE,  T_PLIST_EMPTY     +IMMUTABLE,
    T_PLIST_EMPTY     +IMMUTABLE, FN_IS_HOMOG,   T_PLIST           +IMMUTABLE,
    T_PLIST_EMPTY     +IMMUTABLE, FN_IS_NHOMOG,  T_PLIST_EMPTY     +IMMUTABLE,
    T_PLIST_EMPTY     +IMMUTABLE, FN_IS_RECT,   T_PLIST_EMPTY     +IMMUTABLE,
    T_PLIST_EMPTY     +IMMUTABLE, FN_IS_TABLE,   T_PLIST_EMPTY     +IMMUTABLE,
    T_PLIST_EMPTY     +IMMUTABLE, FN_IS_SSORT,   T_PLIST,
    T_PLIST_EMPTY     +IMMUTABLE, FN_IS_NSORT,   T_PLIST_EMPTY     +IMMUTABLE,

    /* mutable dense list                                                  */
    T_PLIST_DENSE,                FN_IS_MUTABLE, T_PLIST_DENSE     +IMMUTABLE,
    T_PLIST_DENSE,                FN_IS_EMPTY,   T_PLIST_DENSE,
    T_PLIST_DENSE,                FN_IS_DENSE,   T_PLIST,
    T_PLIST_DENSE,                FN_IS_NDENSE,  T_PLIST_DENSE,
    T_PLIST_DENSE,                FN_IS_HOMOG,   T_PLIST_DENSE,
    T_PLIST_DENSE,                FN_IS_NHOMOG,  T_PLIST_DENSE,
    T_PLIST_DENSE,                FN_IS_TABLE,   T_PLIST_DENSE,
    T_PLIST_DENSE,                FN_IS_RECT,   T_PLIST_DENSE,
    T_PLIST_DENSE,                FN_IS_SSORT,   T_PLIST_DENSE,
    T_PLIST_DENSE,                FN_IS_NSORT,   T_PLIST_DENSE,

    /* immutable dense list                                                */
    T_PLIST_DENSE     +IMMUTABLE, FN_IS_MUTABLE, T_PLIST_DENSE     +IMMUTABLE,
    T_PLIST_DENSE     +IMMUTABLE, FN_IS_EMPTY,   T_PLIST_DENSE     +IMMUTABLE,
    T_PLIST_DENSE     +IMMUTABLE, FN_IS_DENSE,   T_PLIST           +IMMUTABLE,
    T_PLIST_DENSE     +IMMUTABLE, FN_IS_NDENSE,  T_PLIST_DENSE     +IMMUTABLE,
    T_PLIST_DENSE     +IMMUTABLE, FN_IS_HOMOG,   T_PLIST_DENSE     +IMMUTABLE,
    T_PLIST_DENSE     +IMMUTABLE, FN_IS_NHOMOG,  T_PLIST_DENSE     +IMMUTABLE,
    T_PLIST_DENSE     +IMMUTABLE, FN_IS_TABLE,   T_PLIST_DENSE     +IMMUTABLE,
    T_PLIST_DENSE     +IMMUTABLE, FN_IS_RECT,   T_PLIST_DENSE     +IMMUTABLE,
    T_PLIST_DENSE     +IMMUTABLE, FN_IS_SSORT,   T_PLIST_DENSE     +IMMUTABLE,
    T_PLIST_DENSE     +IMMUTABLE, FN_IS_NSORT,   T_PLIST_DENSE     +IMMUTABLE,

    /* mutable dense list, which contains immutables and is not homog      */
    T_PLIST_DENSE_NHOM,           FN_IS_MUTABLE, T_PLIST_DENSE_NHOM+IMMUTABLE,
    T_PLIST_DENSE_NHOM,           FN_IS_EMPTY,   T_PLIST_DENSE_NHOM,
    T_PLIST_DENSE_NHOM,           FN_IS_DENSE,   T_PLIST,
    T_PLIST_DENSE_NHOM,           FN_IS_NDENSE,  T_PLIST_DENSE_NHOM,
    T_PLIST_DENSE_NHOM,           FN_IS_HOMOG,   T_PLIST_DENSE_NHOM,
    T_PLIST_DENSE_NHOM,           FN_IS_NHOMOG,  T_PLIST_DENSE,
    T_PLIST_DENSE_NHOM,           FN_IS_TABLE,   T_PLIST_DENSE_NHOM,
    T_PLIST_DENSE_NHOM,           FN_IS_RECT,   T_PLIST_DENSE_NHOM,
    T_PLIST_DENSE_NHOM,           FN_IS_SSORT,   T_PLIST_DENSE_NHOM,
    T_PLIST_DENSE_NHOM,           FN_IS_NSORT,   T_PLIST_DENSE_NHOM,

    /* immutable dense list, which is immutable and not homogeneous        */
    T_PLIST_DENSE_NHOM+IMMUTABLE, FN_IS_MUTABLE, T_PLIST_DENSE_NHOM+IMMUTABLE,
    T_PLIST_DENSE_NHOM+IMMUTABLE, FN_IS_EMPTY,   T_PLIST_DENSE_NHOM+IMMUTABLE,
    T_PLIST_DENSE_NHOM+IMMUTABLE, FN_IS_DENSE,   T_PLIST           +IMMUTABLE,
    T_PLIST_DENSE_NHOM+IMMUTABLE, FN_IS_NDENSE,  T_PLIST_DENSE_NHOM+IMMUTABLE,
    T_PLIST_DENSE_NHOM+IMMUTABLE, FN_IS_HOMOG,   T_PLIST_DENSE_NHOM+IMMUTABLE,
    T_PLIST_DENSE_NHOM+IMMUTABLE, FN_IS_NHOMOG,  T_PLIST_DENSE     +IMMUTABLE,
    T_PLIST_DENSE_NHOM+IMMUTABLE, FN_IS_TABLE,   T_PLIST_DENSE_NHOM+IMMUTABLE,
    T_PLIST_DENSE_NHOM+IMMUTABLE, FN_IS_RECT,   T_PLIST_DENSE_NHOM+IMMUTABLE,
    T_PLIST_DENSE_NHOM+IMMUTABLE, FN_IS_SSORT,   T_PLIST_DENSE_NHOM+IMMUTABLE,
    T_PLIST_DENSE_NHOM+IMMUTABLE, FN_IS_NSORT,   T_PLIST_DENSE_NHOM+IMMUTABLE,

    /* mutable dense ssorted list, which contains immutables and is not homog      */
    T_PLIST_DENSE_NHOM_SSORT,     FN_IS_MUTABLE, T_PLIST_DENSE_NHOM_SSORT+IMMUTABLE,
    T_PLIST_DENSE_NHOM_SSORT,     FN_IS_EMPTY,   T_PLIST_DENSE_NHOM_SSORT,
    T_PLIST_DENSE_NHOM_SSORT,     FN_IS_DENSE,   T_PLIST,
    T_PLIST_DENSE_NHOM_SSORT,     FN_IS_NDENSE,  T_PLIST_DENSE_NHOM_SSORT,
    T_PLIST_DENSE_NHOM_SSORT,     FN_IS_HOMOG,   T_PLIST_DENSE_NHOM_SSORT,
    T_PLIST_DENSE_NHOM_SSORT,     FN_IS_NHOMOG,  T_PLIST_DENSE,
    T_PLIST_DENSE_NHOM_SSORT,     FN_IS_TABLE,   T_PLIST_DENSE_NHOM_SSORT,
    T_PLIST_DENSE_NHOM_SSORT,     FN_IS_RECT,   T_PLIST_DENSE_NHOM_SSORT,
    T_PLIST_DENSE_NHOM_SSORT,     FN_IS_SSORT,   T_PLIST_DENSE_NHOM,
    T_PLIST_DENSE_NHOM_SSORT,     FN_IS_NSORT,   T_PLIST_DENSE_NHOM_SSORT,

    /* immutable dense ssorted list, which is immutable and not homogeneous        */
    T_PLIST_DENSE_NHOM_SSORT+IMMUTABLE, FN_IS_MUTABLE, T_PLIST_DENSE_NHOM_SSORT+IMMUTABLE,
    T_PLIST_DENSE_NHOM_SSORT+IMMUTABLE, FN_IS_EMPTY,   T_PLIST_DENSE_NHOM_SSORT+IMMUTABLE,
    T_PLIST_DENSE_NHOM_SSORT+IMMUTABLE, FN_IS_DENSE,   T_PLIST           +IMMUTABLE,
    T_PLIST_DENSE_NHOM_SSORT+IMMUTABLE, FN_IS_NDENSE,  T_PLIST_DENSE_NHOM_SSORT+IMMUTABLE,
    T_PLIST_DENSE_NHOM_SSORT+IMMUTABLE, FN_IS_HOMOG,   T_PLIST_DENSE_NHOM_SSORT+IMMUTABLE,
    T_PLIST_DENSE_NHOM_SSORT+IMMUTABLE, FN_IS_NHOMOG,  T_PLIST_DENSE     +IMMUTABLE,
    T_PLIST_DENSE_NHOM_SSORT+IMMUTABLE, FN_IS_TABLE,   T_PLIST_DENSE_NHOM_SSORT+IMMUTABLE,
    T_PLIST_DENSE_NHOM_SSORT+IMMUTABLE, FN_IS_RECT,   T_PLIST_DENSE_NHOM_SSORT+IMMUTABLE,
    T_PLIST_DENSE_NHOM_SSORT+IMMUTABLE, FN_IS_SSORT,   T_PLIST_DENSE_NHOM+IMMUTABLE,
    T_PLIST_DENSE_NHOM_SSORT+IMMUTABLE, FN_IS_NSORT,   T_PLIST_DENSE_NHOM_SSORT+IMMUTABLE,

    /* mutable dense nsorted list, which contains immutables and is not homog      */
    T_PLIST_DENSE_NHOM_NSORT,     FN_IS_MUTABLE, T_PLIST_DENSE_NHOM_NSORT+IMMUTABLE,
    T_PLIST_DENSE_NHOM_NSORT,     FN_IS_EMPTY,   T_PLIST_DENSE_NHOM_NSORT,
    T_PLIST_DENSE_NHOM_NSORT,     FN_IS_DENSE,   T_PLIST,
    T_PLIST_DENSE_NHOM_NSORT,     FN_IS_NDENSE,  T_PLIST_DENSE_NHOM_NSORT,
    T_PLIST_DENSE_NHOM_NSORT,     FN_IS_HOMOG,   T_PLIST_DENSE_NHOM_NSORT,
    T_PLIST_DENSE_NHOM_NSORT,     FN_IS_NHOMOG,  T_PLIST_DENSE,
    T_PLIST_DENSE_NHOM_NSORT,     FN_IS_TABLE,   T_PLIST_DENSE_NHOM_NSORT,
    T_PLIST_DENSE_NHOM_NSORT,     FN_IS_RECT,   T_PLIST_DENSE_NHOM_NSORT,
    T_PLIST_DENSE_NHOM_NSORT,     FN_IS_SSORT,   T_PLIST_DENSE_NHOM_NSORT,
    T_PLIST_DENSE_NHOM_NSORT,     FN_IS_NSORT,   T_PLIST_DENSE_NHOM,

    /* immutable dense nsorted list, which is immutable and not homogeneous        */
    T_PLIST_DENSE_NHOM_NSORT+IMMUTABLE, FN_IS_MUTABLE, T_PLIST_DENSE_NHOM_NSORT+IMMUTABLE,
    T_PLIST_DENSE_NHOM_NSORT+IMMUTABLE, FN_IS_EMPTY,   T_PLIST_DENSE_NHOM_NSORT+IMMUTABLE,
    T_PLIST_DENSE_NHOM_NSORT+IMMUTABLE, FN_IS_DENSE,   T_PLIST           +IMMUTABLE,
    T_PLIST_DENSE_NHOM_NSORT+IMMUTABLE, FN_IS_NDENSE,  T_PLIST_DENSE_NHOM_NSORT+IMMUTABLE,
    T_PLIST_DENSE_NHOM_NSORT+IMMUTABLE, FN_IS_HOMOG,   T_PLIST_DENSE_NHOM_NSORT+IMMUTABLE,
    T_PLIST_DENSE_NHOM_NSORT+IMMUTABLE, FN_IS_NHOMOG,  T_PLIST_DENSE     +IMMUTABLE,
    T_PLIST_DENSE_NHOM_NSORT+IMMUTABLE, FN_IS_TABLE,   T_PLIST_DENSE_NHOM_NSORT+IMMUTABLE,
    T_PLIST_DENSE_NHOM_NSORT+IMMUTABLE, FN_IS_RECT,   T_PLIST_DENSE_NHOM_NSORT+IMMUTABLE,
    T_PLIST_DENSE_NHOM_NSORT+IMMUTABLE, FN_IS_SSORT,   T_PLIST_DENSE_NHOM_NSORT+IMMUTABLE,
    T_PLIST_DENSE_NHOM_NSORT+IMMUTABLE, FN_IS_NSORT,   T_PLIST_DENSE_NHOM+IMMUTABLE,

    /* a mutable list with holes                                           */
    T_PLIST_NDENSE,               FN_IS_MUTABLE, T_PLIST_NDENSE    +IMMUTABLE,
    T_PLIST_NDENSE,               FN_IS_EMPTY,   T_PLIST_NDENSE,
    T_PLIST_NDENSE,               FN_IS_DENSE,   T_PLIST_NDENSE,
    T_PLIST_NDENSE,               FN_IS_NDENSE,  T_PLIST,
    T_PLIST_NDENSE,               FN_IS_HOMOG,   T_PLIST_NDENSE,
    T_PLIST_NDENSE,               FN_IS_NHOMOG,  T_PLIST_NDENSE,
    T_PLIST_NDENSE,               FN_IS_TABLE,   T_PLIST_NDENSE,
    T_PLIST_NDENSE,               FN_IS_RECT,   T_PLIST_NDENSE,
    T_PLIST_NDENSE,               FN_IS_SSORT,   T_PLIST_NDENSE,
    T_PLIST_NDENSE,               FN_IS_NSORT,   T_PLIST_NDENSE,

    /* an immutable list with holes                                        */
    T_PLIST_NDENSE    +IMMUTABLE, FN_IS_MUTABLE, T_PLIST_NDENSE    +IMMUTABLE,
    T_PLIST_NDENSE    +IMMUTABLE, FN_IS_EMPTY,   T_PLIST_NDENSE    +IMMUTABLE,
    T_PLIST_NDENSE    +IMMUTABLE, FN_IS_DENSE,   T_PLIST_NDENSE    +IMMUTABLE,
    T_PLIST_NDENSE    +IMMUTABLE, FN_IS_NDENSE,  T_PLIST           +IMMUTABLE,
    T_PLIST_NDENSE    +IMMUTABLE, FN_IS_HOMOG,   T_PLIST_NDENSE    +IMMUTABLE,
    T_PLIST_NDENSE    +IMMUTABLE, FN_IS_NHOMOG,  T_PLIST_NDENSE    +IMMUTABLE,
    T_PLIST_NDENSE    +IMMUTABLE, FN_IS_TABLE,   T_PLIST_NDENSE    +IMMUTABLE,
    T_PLIST_NDENSE    +IMMUTABLE, FN_IS_RECT,   T_PLIST_NDENSE    +IMMUTABLE,
    T_PLIST_NDENSE    +IMMUTABLE, FN_IS_SSORT,   T_PLIST_NDENSE    +IMMUTABLE,
    T_PLIST_NDENSE    +IMMUTABLE, FN_IS_NSORT,   T_PLIST_NDENSE    +IMMUTABLE,

    /* mutable dense list, which conts imms, is homogeneous, not a table   */
    T_PLIST_HOM,                  FN_IS_MUTABLE, T_PLIST_HOM      +IMMUTABLE,
    T_PLIST_HOM,                  FN_IS_EMPTY,   T_PLIST_HOM,
    T_PLIST_HOM,                  FN_IS_DENSE,   T_PLIST,
    T_PLIST_HOM,                  FN_IS_NDENSE,  T_PLIST_HOM,
    T_PLIST_HOM,                  FN_IS_HOMOG,   T_PLIST_DENSE,
    T_PLIST_HOM,                  FN_IS_NHOMOG,  T_PLIST_HOM,
    T_PLIST_HOM,                  FN_IS_TABLE,   T_PLIST_HOM,
    T_PLIST_HOM,                  FN_IS_RECT,   T_PLIST_HOM,
    T_PLIST_HOM,                  FN_IS_SSORT,   T_PLIST_HOM,
    T_PLIST_HOM,                  FN_IS_NSORT,   T_PLIST_HOM,

    /* immutable dense list, which is immutable, homogeneous, not a table  */
    T_PLIST_HOM       +IMMUTABLE, FN_IS_MUTABLE, T_PLIST_HOM       +IMMUTABLE,
    T_PLIST_HOM       +IMMUTABLE, FN_IS_EMPTY,   T_PLIST_HOM       +IMMUTABLE,
    T_PLIST_HOM       +IMMUTABLE, FN_IS_DENSE,   T_PLIST           +IMMUTABLE,
    T_PLIST_HOM       +IMMUTABLE, FN_IS_NDENSE,  T_PLIST_HOM       +IMMUTABLE,
    T_PLIST_HOM       +IMMUTABLE, FN_IS_HOMOG,   T_PLIST_DENSE     +IMMUTABLE,
    T_PLIST_HOM       +IMMUTABLE, FN_IS_NHOMOG,  T_PLIST_HOM       +IMMUTABLE,
    T_PLIST_HOM       +IMMUTABLE, FN_IS_TABLE,   T_PLIST_HOM       +IMMUTABLE,
    T_PLIST_HOM       +IMMUTABLE, FN_IS_RECT,   T_PLIST_HOM       +IMMUTABLE,
    T_PLIST_HOM       +IMMUTABLE, FN_IS_SSORT,   T_PLIST_HOM       +IMMUTABLE,
    T_PLIST_HOM       +IMMUTABLE, FN_IS_NSORT,   T_PLIST_HOM       +IMMUTABLE,

    /* ssort mutable dense list, which conts imms, is homog, not a table   */
    T_PLIST_HOM_SSORT,            FN_IS_MUTABLE, T_PLIST_HOM_SSORT+IMMUTABLE,
    T_PLIST_HOM_SSORT,            FN_IS_EMPTY,   T_PLIST_HOM_SSORT,
    T_PLIST_HOM_SSORT,            FN_IS_DENSE,   T_PLIST,
    T_PLIST_HOM_SSORT,            FN_IS_NDENSE,  T_PLIST_HOM_SSORT,
    T_PLIST_HOM_SSORT,            FN_IS_HOMOG,   T_PLIST_DENSE,
    T_PLIST_HOM_SSORT,            FN_IS_NHOMOG,  T_PLIST_HOM_SSORT,
    T_PLIST_HOM_SSORT,            FN_IS_TABLE,   T_PLIST_HOM_SSORT,
    T_PLIST_HOM_SSORT,            FN_IS_RECT,   T_PLIST_HOM_SSORT,
    T_PLIST_HOM_SSORT,            FN_IS_SSORT,   T_PLIST_HOM,
    T_PLIST_HOM_SSORT,            FN_IS_NSORT,   T_PLIST_HOM_SSORT,

    /* ssort immutable dense list, which is immutable, homog, not a table  */
    T_PLIST_HOM_SSORT +IMMUTABLE, FN_IS_MUTABLE, T_PLIST_HOM_SSORT +IMMUTABLE,
    T_PLIST_HOM_SSORT +IMMUTABLE, FN_IS_EMPTY,   T_PLIST_HOM_SSORT +IMMUTABLE,
    T_PLIST_HOM_SSORT +IMMUTABLE, FN_IS_DENSE,   T_PLIST           +IMMUTABLE,
    T_PLIST_HOM_SSORT +IMMUTABLE, FN_IS_NDENSE,  T_PLIST_HOM_SSORT +IMMUTABLE,
    T_PLIST_HOM_SSORT +IMMUTABLE, FN_IS_HOMOG,   T_PLIST_DENSE     +IMMUTABLE,
    T_PLIST_HOM_SSORT +IMMUTABLE, FN_IS_NHOMOG,  T_PLIST_HOM_SSORT +IMMUTABLE,
    T_PLIST_HOM_SSORT +IMMUTABLE, FN_IS_TABLE,   T_PLIST_HOM_SSORT +IMMUTABLE,
    T_PLIST_HOM_SSORT +IMMUTABLE, FN_IS_RECT,   T_PLIST_HOM_SSORT +IMMUTABLE,
    T_PLIST_HOM_SSORT +IMMUTABLE, FN_IS_SSORT,   T_PLIST_HOM       +IMMUTABLE,
    T_PLIST_HOM_SSORT +IMMUTABLE, FN_IS_NSORT,   T_PLIST_HOM_SSORT +IMMUTABLE,

    /* nsort mutable dense list, which conts imms, is homog, not a table   */
    T_PLIST_HOM_NSORT,            FN_IS_MUTABLE, T_PLIST_HOM_NSORT +IMMUTABLE,
    T_PLIST_HOM_NSORT,            FN_IS_EMPTY,   T_PLIST_HOM_NSORT,
    T_PLIST_HOM_NSORT,            FN_IS_DENSE,   T_PLIST,
    T_PLIST_HOM_NSORT,            FN_IS_NDENSE,  T_PLIST_HOM_NSORT,
    T_PLIST_HOM_NSORT,            FN_IS_HOMOG,   T_PLIST_DENSE,
    T_PLIST_HOM_NSORT,            FN_IS_NHOMOG,  T_PLIST_HOM_NSORT,
    T_PLIST_HOM_NSORT,            FN_IS_TABLE,   T_PLIST_HOM_NSORT,
    T_PLIST_HOM_NSORT,            FN_IS_RECT,   T_PLIST_HOM_NSORT,
    T_PLIST_HOM_NSORT,            FN_IS_SSORT,   T_PLIST_HOM_NSORT,
    T_PLIST_HOM_NSORT,            FN_IS_NSORT,   T_PLIST_HOM,

    /* nsort immutable dense list, which is immutable, homog, not a table  */
    T_PLIST_HOM_NSORT +IMMUTABLE, FN_IS_MUTABLE, T_PLIST_HOM_NSORT +IMMUTABLE,
    T_PLIST_HOM_NSORT +IMMUTABLE, FN_IS_EMPTY,   T_PLIST_HOM_NSORT +IMMUTABLE,
    T_PLIST_HOM_NSORT +IMMUTABLE, FN_IS_DENSE,   T_PLIST           +IMMUTABLE,
    T_PLIST_HOM_NSORT +IMMUTABLE, FN_IS_NDENSE,  T_PLIST_HOM_NSORT +IMMUTABLE,
    T_PLIST_HOM_NSORT +IMMUTABLE, FN_IS_HOMOG,   T_PLIST           +IMMUTABLE,
    T_PLIST_HOM_NSORT +IMMUTABLE, FN_IS_NHOMOG,  T_PLIST_HOM_NSORT +IMMUTABLE,
    T_PLIST_HOM_NSORT +IMMUTABLE, FN_IS_TABLE,   T_PLIST_HOM_NSORT +IMMUTABLE,
    T_PLIST_HOM_NSORT +IMMUTABLE, FN_IS_RECT,   T_PLIST_HOM_NSORT +IMMUTABLE,
    T_PLIST_HOM_NSORT +IMMUTABLE, FN_IS_SSORT,   T_PLIST_HOM_NSORT +IMMUTABLE,
    T_PLIST_HOM_NSORT +IMMUTABLE, FN_IS_NSORT,   T_PLIST_HOM       +IMMUTABLE,

    /* mutable dense list, which is immutable, homog, non-empty, table     */
    T_PLIST_TAB,                  FN_IS_MUTABLE, T_PLIST_TAB       +IMMUTABLE,
    T_PLIST_TAB,                  FN_IS_EMPTY,   T_PLIST_TAB,
    T_PLIST_TAB,                  FN_IS_DENSE,   T_PLIST,
    T_PLIST_TAB,                  FN_IS_NDENSE,  T_PLIST_TAB,
    T_PLIST_TAB,                  FN_IS_HOMOG,   T_PLIST_DENSE,
    T_PLIST_TAB,                  FN_IS_NHOMOG,  T_PLIST_TAB,
    T_PLIST_TAB,                  FN_IS_TABLE,   T_PLIST_HOM,
    T_PLIST_TAB,                  FN_IS_RECT,    T_PLIST_TAB,
    T_PLIST_TAB,                  FN_IS_SSORT,   T_PLIST_TAB,
    T_PLIST_TAB,                  FN_IS_NSORT,   T_PLIST_TAB,

    /* immutable dense list, which is immutable, homog, non-empty, table   */
    T_PLIST_TAB       +IMMUTABLE, FN_IS_MUTABLE, T_PLIST_TAB       +IMMUTABLE,
    T_PLIST_TAB       +IMMUTABLE, FN_IS_EMPTY,   T_PLIST_TAB       +IMMUTABLE,
    T_PLIST_TAB       +IMMUTABLE, FN_IS_DENSE,   T_PLIST           +IMMUTABLE,
    T_PLIST_TAB       +IMMUTABLE, FN_IS_NDENSE,  T_PLIST_TAB       +IMMUTABLE,
    T_PLIST_TAB       +IMMUTABLE, FN_IS_HOMOG,   T_PLIST_DENSE     +IMMUTABLE,
    T_PLIST_TAB       +IMMUTABLE, FN_IS_NHOMOG,  T_PLIST_TAB       +IMMUTABLE,
    T_PLIST_TAB       +IMMUTABLE, FN_IS_TABLE,   T_PLIST_HOM       +IMMUTABLE,
    T_PLIST_TAB       +IMMUTABLE, FN_IS_RECT,   T_PLIST_TAB       +IMMUTABLE,
    T_PLIST_TAB       +IMMUTABLE, FN_IS_SSORT,   T_PLIST_TAB       +IMMUTABLE,
    T_PLIST_TAB       +IMMUTABLE, FN_IS_NSORT,   T_PLIST_TAB       +IMMUTABLE,

    /* ssort, mutable dense list, which is imm, homog, non-empty, table    */
    T_PLIST_TAB_SSORT,            FN_IS_MUTABLE, T_PLIST_TAB_SSORT +IMMUTABLE,
    T_PLIST_TAB_SSORT,            FN_IS_EMPTY,   T_PLIST_TAB_SSORT,
    T_PLIST_TAB_SSORT,            FN_IS_DENSE,   T_PLIST,
    T_PLIST_TAB_SSORT,            FN_IS_NDENSE,  T_PLIST_TAB_SSORT,
    T_PLIST_TAB_SSORT,            FN_IS_HOMOG,   T_PLIST_DENSE,
    T_PLIST_TAB_SSORT,            FN_IS_NHOMOG,  T_PLIST_TAB_SSORT,
    T_PLIST_TAB_SSORT,            FN_IS_TABLE,   T_PLIST_HOM_SSORT,
    T_PLIST_TAB_SSORT,            FN_IS_RECT,   T_PLIST_TAB_SSORT,
    T_PLIST_TAB_SSORT,            FN_IS_SSORT,   T_PLIST_TAB,
    T_PLIST_TAB_SSORT,            FN_IS_NSORT,   T_PLIST_TAB_SSORT,

    /* ssort, immutable dense list, which is imm, homog, non-empty, table  */
    T_PLIST_TAB_SSORT +IMMUTABLE, FN_IS_MUTABLE, T_PLIST_TAB_SSORT +IMMUTABLE,
    T_PLIST_TAB_SSORT +IMMUTABLE, FN_IS_EMPTY,   T_PLIST_TAB_SSORT +IMMUTABLE,
    T_PLIST_TAB_SSORT +IMMUTABLE, FN_IS_DENSE,   T_PLIST           +IMMUTABLE,
    T_PLIST_TAB_SSORT +IMMUTABLE, FN_IS_NDENSE,  T_PLIST_TAB_SSORT +IMMUTABLE,
    T_PLIST_TAB_SSORT +IMMUTABLE, FN_IS_HOMOG,   T_PLIST_DENSE     +IMMUTABLE,
    T_PLIST_TAB_SSORT +IMMUTABLE, FN_IS_NHOMOG,  T_PLIST_TAB_SSORT +IMMUTABLE,
    T_PLIST_TAB_SSORT +IMMUTABLE, FN_IS_TABLE,   T_PLIST_HOM_SSORT +IMMUTABLE,
    T_PLIST_TAB_SSORT +IMMUTABLE, FN_IS_RECT,    T_PLIST_TAB_SSORT +IMMUTABLE,
    T_PLIST_TAB_SSORT +IMMUTABLE, FN_IS_SSORT,   T_PLIST_TAB       +IMMUTABLE,
    T_PLIST_TAB_SSORT +IMMUTABLE, FN_IS_NSORT,   T_PLIST_TAB_SSORT +IMMUTABLE,

    /* nsort, mutable dense list, which is imm, homog, non-empty, table    */
    T_PLIST_TAB_NSORT,            FN_IS_MUTABLE, T_PLIST_TAB_NSORT +IMMUTABLE,
    T_PLIST_TAB_NSORT,            FN_IS_EMPTY,   T_PLIST_TAB_NSORT,
    T_PLIST_TAB_NSORT,            FN_IS_DENSE,   T_PLIST,
    T_PLIST_TAB_NSORT,            FN_IS_NDENSE,  T_PLIST_TAB_NSORT,
    T_PLIST_TAB_NSORT,            FN_IS_HOMOG,   T_PLIST_DENSE,
    T_PLIST_TAB_NSORT,            FN_IS_NHOMOG,  T_PLIST_TAB_NSORT,
    T_PLIST_TAB_NSORT,            FN_IS_TABLE,   T_PLIST_HOM_NSORT,
    T_PLIST_TAB_NSORT,            FN_IS_RECT,    T_PLIST_TAB_NSORT,
    T_PLIST_TAB_NSORT,            FN_IS_SSORT,   T_PLIST_TAB_NSORT,
    T_PLIST_TAB_NSORT,            FN_IS_NSORT,   T_PLIST_TAB,

    /* nsort, immutable dense list, which is imm, homog, non-empty, table  */
    T_PLIST_TAB_NSORT +IMMUTABLE, FN_IS_MUTABLE, T_PLIST_TAB_NSORT +IMMUTABLE,
    T_PLIST_TAB_NSORT +IMMUTABLE, FN_IS_EMPTY,   T_PLIST_TAB_NSORT +IMMUTABLE,
    T_PLIST_TAB_NSORT +IMMUTABLE, FN_IS_DENSE,   T_PLIST           +IMMUTABLE,
    T_PLIST_TAB_NSORT +IMMUTABLE, FN_IS_NDENSE,  T_PLIST_TAB_NSORT +IMMUTABLE,
    T_PLIST_TAB_NSORT +IMMUTABLE, FN_IS_HOMOG,   T_PLIST_DENSE     +IMMUTABLE,
    T_PLIST_TAB_NSORT +IMMUTABLE, FN_IS_NHOMOG,  T_PLIST_TAB_NSORT +IMMUTABLE,
    T_PLIST_TAB_NSORT +IMMUTABLE, FN_IS_TABLE,   T_PLIST_HOM_NSORT +IMMUTABLE,
    T_PLIST_TAB_NSORT +IMMUTABLE, FN_IS_RECT,    T_PLIST_TAB_NSORT +IMMUTABLE,
    T_PLIST_TAB_NSORT +IMMUTABLE, FN_IS_SSORT,   T_PLIST_TAB_NSORT +IMMUTABLE,
    T_PLIST_TAB_NSORT +IMMUTABLE, FN_IS_NSORT,   T_PLIST_TAB       +IMMUTABLE,
    /* mutable dense list, which is immutable, homog, non-empty, rect table     */
    T_PLIST_TAB_RECT,                  FN_IS_MUTABLE, T_PLIST_TAB_RECT       +IMMUTABLE,
    T_PLIST_TAB_RECT,                  FN_IS_EMPTY,   T_PLIST_TAB_RECT,
    T_PLIST_TAB_RECT,                  FN_IS_DENSE,   T_PLIST,
    T_PLIST_TAB_RECT,                  FN_IS_NDENSE,  T_PLIST_TAB_RECT,
    T_PLIST_TAB_RECT,                  FN_IS_HOMOG,   T_PLIST_DENSE,
    T_PLIST_TAB_RECT,                  FN_IS_NHOMOG,  T_PLIST_TAB_RECT,
    T_PLIST_TAB_RECT,                  FN_IS_TABLE,   T_PLIST_HOM,
    T_PLIST_TAB_RECT,                  FN_IS_RECT,    T_PLIST_TAB,
    T_PLIST_TAB_RECT,                  FN_IS_SSORT,   T_PLIST_TAB_RECT,
    T_PLIST_TAB_RECT,                  FN_IS_NSORT,   T_PLIST_TAB_RECT,

    /* immutable dense list, which is immutable, homog, non-empty, rect table   */
    T_PLIST_TAB_RECT       +IMMUTABLE, FN_IS_MUTABLE, T_PLIST_TAB_RECT       +IMMUTABLE,
    T_PLIST_TAB_RECT       +IMMUTABLE, FN_IS_EMPTY,   T_PLIST_TAB_RECT       +IMMUTABLE,
    T_PLIST_TAB_RECT       +IMMUTABLE, FN_IS_DENSE,   T_PLIST           +IMMUTABLE,
    T_PLIST_TAB_RECT       +IMMUTABLE, FN_IS_NDENSE,  T_PLIST_TAB_RECT       +IMMUTABLE,
    T_PLIST_TAB_RECT       +IMMUTABLE, FN_IS_HOMOG,   T_PLIST_DENSE     +IMMUTABLE,
    T_PLIST_TAB_RECT       +IMMUTABLE, FN_IS_NHOMOG,  T_PLIST_TAB_RECT       +IMMUTABLE,
    T_PLIST_TAB_RECT       +IMMUTABLE, FN_IS_TABLE,   T_PLIST_HOM       +IMMUTABLE,
    T_PLIST_TAB_RECT       +IMMUTABLE, FN_IS_RECT,   T_PLIST_TAB       +IMMUTABLE,
    T_PLIST_TAB_RECT       +IMMUTABLE, FN_IS_SSORT,   T_PLIST_TAB_RECT       +IMMUTABLE,
    T_PLIST_TAB_RECT       +IMMUTABLE, FN_IS_NSORT,   T_PLIST_TAB_RECT       +IMMUTABLE,

    /* ssort, mutable dense list, which is imm, homog, non-empty, rect table    */
    T_PLIST_TAB_RECT_SSORT,            FN_IS_MUTABLE, T_PLIST_TAB_RECT_SSORT +IMMUTABLE,
    T_PLIST_TAB_RECT_SSORT,            FN_IS_EMPTY,   T_PLIST_TAB_RECT_SSORT,
    T_PLIST_TAB_RECT_SSORT,            FN_IS_DENSE,   T_PLIST,
    T_PLIST_TAB_RECT_SSORT,            FN_IS_NDENSE,  T_PLIST_TAB_RECT_SSORT,
    T_PLIST_TAB_RECT_SSORT,            FN_IS_HOMOG,   T_PLIST_DENSE,
    T_PLIST_TAB_RECT_SSORT,            FN_IS_NHOMOG,  T_PLIST_TAB_RECT_SSORT,
    T_PLIST_TAB_RECT_SSORT,            FN_IS_TABLE,   T_PLIST_HOM_SSORT,
    T_PLIST_TAB_RECT_SSORT,            FN_IS_RECT,   T_PLIST_TAB_SSORT,
    T_PLIST_TAB_RECT_SSORT,            FN_IS_SSORT,   T_PLIST_TAB_RECT,
    T_PLIST_TAB_RECT_SSORT,            FN_IS_NSORT,   T_PLIST_TAB_RECT_SSORT,

    /* ssort, immutable dense list, which is imm, homog, non-empty, rect table  */
    T_PLIST_TAB_RECT_SSORT +IMMUTABLE, FN_IS_MUTABLE, T_PLIST_TAB_RECT_SSORT +IMMUTABLE,
    T_PLIST_TAB_RECT_SSORT +IMMUTABLE, FN_IS_EMPTY,   T_PLIST_TAB_RECT_SSORT +IMMUTABLE,
    T_PLIST_TAB_RECT_SSORT +IMMUTABLE, FN_IS_DENSE,   T_PLIST           +IMMUTABLE,
    T_PLIST_TAB_RECT_SSORT +IMMUTABLE, FN_IS_NDENSE,  T_PLIST_TAB_RECT_SSORT +IMMUTABLE,
    T_PLIST_TAB_RECT_SSORT +IMMUTABLE, FN_IS_HOMOG,   T_PLIST_DENSE     +IMMUTABLE,
    T_PLIST_TAB_RECT_SSORT +IMMUTABLE, FN_IS_NHOMOG,  T_PLIST_TAB_RECT_SSORT +IMMUTABLE,
    T_PLIST_TAB_RECT_SSORT +IMMUTABLE, FN_IS_TABLE,   T_PLIST_HOM_SSORT +IMMUTABLE,
    T_PLIST_TAB_RECT_SSORT +IMMUTABLE, FN_IS_RECT,    T_PLIST_TAB_SSORT +IMMUTABLE,
    T_PLIST_TAB_RECT_SSORT +IMMUTABLE, FN_IS_SSORT,   T_PLIST_TAB_RECT       +IMMUTABLE,
    T_PLIST_TAB_RECT_SSORT +IMMUTABLE, FN_IS_NSORT,   T_PLIST_TAB_RECT_SSORT +IMMUTABLE,

    /* nsort, mutable dense list, which is imm, homog, non-empty, rect table    */
    T_PLIST_TAB_RECT_NSORT,            FN_IS_MUTABLE, T_PLIST_TAB_RECT_NSORT +IMMUTABLE,
    T_PLIST_TAB_RECT_NSORT,            FN_IS_EMPTY,   T_PLIST_TAB_RECT_NSORT,
    T_PLIST_TAB_RECT_NSORT,            FN_IS_DENSE,   T_PLIST,
    T_PLIST_TAB_RECT_NSORT,            FN_IS_NDENSE,  T_PLIST_TAB_RECT_NSORT,
    T_PLIST_TAB_RECT_NSORT,            FN_IS_HOMOG,   T_PLIST_DENSE,
    T_PLIST_TAB_RECT_NSORT,            FN_IS_NHOMOG,  T_PLIST_TAB_RECT_NSORT,
    T_PLIST_TAB_RECT_NSORT,            FN_IS_TABLE,   T_PLIST_HOM_NSORT,
    T_PLIST_TAB_RECT_NSORT,            FN_IS_RECT,    T_PLIST_TAB_NSORT,
    T_PLIST_TAB_RECT_NSORT,            FN_IS_SSORT,   T_PLIST_TAB_RECT_NSORT,
    T_PLIST_TAB_RECT_NSORT,            FN_IS_NSORT,   T_PLIST_TAB_RECT,

    /* nsort, immutable dense list, which is imm, homog, non-empty, rect table  */
    T_PLIST_TAB_RECT_NSORT +IMMUTABLE, FN_IS_MUTABLE, T_PLIST_TAB_RECT_NSORT +IMMUTABLE,
    T_PLIST_TAB_RECT_NSORT +IMMUTABLE, FN_IS_EMPTY,   T_PLIST_TAB_RECT_NSORT +IMMUTABLE,
    T_PLIST_TAB_RECT_NSORT +IMMUTABLE, FN_IS_DENSE,   T_PLIST           +IMMUTABLE,
    T_PLIST_TAB_RECT_NSORT +IMMUTABLE, FN_IS_NDENSE,  T_PLIST_TAB_RECT_NSORT +IMMUTABLE,
    T_PLIST_TAB_RECT_NSORT +IMMUTABLE, FN_IS_HOMOG,   T_PLIST_DENSE     +IMMUTABLE,
    T_PLIST_TAB_RECT_NSORT +IMMUTABLE, FN_IS_NHOMOG,  T_PLIST_TAB_RECT_NSORT +IMMUTABLE,
    T_PLIST_TAB_RECT_NSORT +IMMUTABLE, FN_IS_TABLE,   T_PLIST_HOM_NSORT +IMMUTABLE,
    T_PLIST_TAB_RECT_NSORT +IMMUTABLE, FN_IS_RECT,    T_PLIST_TAB_NSORT +IMMUTABLE,
    T_PLIST_TAB_RECT_NSORT +IMMUTABLE, FN_IS_SSORT,   T_PLIST_TAB_RECT_NSORT +IMMUTABLE,
    T_PLIST_TAB_RECT_NSORT +IMMUTABLE, FN_IS_NSORT,   T_PLIST_TAB_RECT       +IMMUTABLE,

    /* mutable dense list, which only contains objects of type <= T_CYC    */
    T_PLIST_CYC,                  FN_IS_MUTABLE, T_PLIST_CYC       +IMMUTABLE,
    T_PLIST_CYC,                  FN_IS_EMPTY,   T_PLIST_CYC,
    T_PLIST_CYC,                  FN_IS_DENSE,   T_PLIST,
    T_PLIST_CYC,                  FN_IS_NDENSE,  T_PLIST_CYC,
    T_PLIST_CYC,                  FN_IS_HOMOG,   T_PLIST_DENSE,
    T_PLIST_CYC,                  FN_IS_NHOMOG,  T_PLIST_CYC,
    T_PLIST_CYC,                  FN_IS_TABLE,   T_PLIST_CYC,
    T_PLIST_CYC,                  FN_IS_RECT,   T_PLIST_CYC,
    T_PLIST_CYC,                  FN_IS_SSORT,   T_PLIST_CYC,
    T_PLIST_CYC,                  FN_IS_NSORT,   T_PLIST_CYC,

    /* immutable dense list, which only contains objects of type <= T_CYC  */
    T_PLIST_CYC       +IMMUTABLE, FN_IS_MUTABLE, T_PLIST_CYC       +IMMUTABLE,
    T_PLIST_CYC       +IMMUTABLE, FN_IS_EMPTY,   T_PLIST_CYC       +IMMUTABLE,
    T_PLIST_CYC       +IMMUTABLE, FN_IS_DENSE,   T_PLIST           +IMMUTABLE,
    T_PLIST_CYC       +IMMUTABLE, FN_IS_NDENSE,  T_PLIST_CYC       +IMMUTABLE,
    T_PLIST_CYC       +IMMUTABLE, FN_IS_HOMOG,   T_PLIST_DENSE     +IMMUTABLE,
    T_PLIST_CYC       +IMMUTABLE, FN_IS_NHOMOG,  T_PLIST_CYC       +IMMUTABLE,
    T_PLIST_CYC       +IMMUTABLE, FN_IS_TABLE,   T_PLIST_CYC       +IMMUTABLE,
    T_PLIST_CYC       +IMMUTABLE, FN_IS_RECT,   T_PLIST_CYC       +IMMUTABLE,
    T_PLIST_CYC       +IMMUTABLE, FN_IS_SSORT,   T_PLIST_CYC       +IMMUTABLE,
    T_PLIST_CYC       +IMMUTABLE, FN_IS_NSORT,   T_PLIST_CYC       +IMMUTABLE,

    /* ssort mutable dense list, which only contains objs of type <= T_CYC */
    T_PLIST_CYC_SSORT,            FN_IS_MUTABLE, T_PLIST_CYC_SSORT +IMMUTABLE,
    T_PLIST_CYC_SSORT,            FN_IS_EMPTY,   T_PLIST_CYC_SSORT,
    T_PLIST_CYC_SSORT,            FN_IS_DENSE,   T_PLIST,
    T_PLIST_CYC_SSORT,            FN_IS_NDENSE,  T_PLIST_CYC_SSORT,
    T_PLIST_CYC_SSORT,            FN_IS_HOMOG,   T_PLIST,
    T_PLIST_CYC_SSORT,            FN_IS_NHOMOG,  T_PLIST_CYC_SSORT,
    T_PLIST_CYC_SSORT,            FN_IS_TABLE,   T_PLIST_CYC_SSORT,
    T_PLIST_CYC_SSORT,            FN_IS_RECT,   T_PLIST_CYC_SSORT,
    T_PLIST_CYC_SSORT,            FN_IS_SSORT,   T_PLIST_CYC,
    T_PLIST_CYC_SSORT,            FN_IS_NSORT,   T_PLIST_CYC_SSORT,

    /* ssort immutable dense list, which contains objs of type <= T_CYC    */
    T_PLIST_CYC_SSORT +IMMUTABLE, FN_IS_MUTABLE, T_PLIST_CYC_SSORT +IMMUTABLE,
    T_PLIST_CYC_SSORT +IMMUTABLE, FN_IS_EMPTY,   T_PLIST_CYC_SSORT +IMMUTABLE,
    T_PLIST_CYC_SSORT +IMMUTABLE, FN_IS_DENSE,   T_PLIST           +IMMUTABLE,
    T_PLIST_CYC_SSORT +IMMUTABLE, FN_IS_NDENSE,  T_PLIST_CYC_SSORT +IMMUTABLE,
    T_PLIST_CYC_SSORT +IMMUTABLE, FN_IS_HOMOG,   T_PLIST           +IMMUTABLE,
    T_PLIST_CYC_SSORT +IMMUTABLE, FN_IS_NHOMOG,  T_PLIST_CYC_SSORT +IMMUTABLE,
    T_PLIST_CYC_SSORT +IMMUTABLE, FN_IS_TABLE,   T_PLIST_CYC_SSORT +IMMUTABLE,
    T_PLIST_CYC_SSORT +IMMUTABLE, FN_IS_RECT,   T_PLIST_CYC_SSORT +IMMUTABLE,
    T_PLIST_CYC_SSORT +IMMUTABLE, FN_IS_SSORT,   T_PLIST_CYC       +IMMUTABLE,
    T_PLIST_CYC_SSORT +IMMUTABLE, FN_IS_NSORT,   T_PLIST_CYC_SSORT +IMMUTABLE,

    /* nsort mutable dense list, which only contains objs of type <= T_CYC */
    T_PLIST_CYC_NSORT,            FN_IS_MUTABLE, T_PLIST_CYC_NSORT +IMMUTABLE,
    T_PLIST_CYC_NSORT,            FN_IS_EMPTY,   T_PLIST_CYC_NSORT,
    T_PLIST_CYC_NSORT,            FN_IS_DENSE,   T_PLIST,
    T_PLIST_CYC_NSORT,            FN_IS_NDENSE,  T_PLIST_CYC_NSORT,
    T_PLIST_CYC_NSORT,            FN_IS_HOMOG,   T_PLIST,
    T_PLIST_CYC_NSORT,            FN_IS_NHOMOG,  T_PLIST_CYC_NSORT,
    T_PLIST_CYC_NSORT,            FN_IS_TABLE,   T_PLIST_CYC_NSORT,
    T_PLIST_CYC_NSORT,            FN_IS_RECT,   T_PLIST_CYC_NSORT,
    T_PLIST_CYC_NSORT,            FN_IS_SSORT,   T_PLIST_CYC_NSORT,
    T_PLIST_CYC_NSORT,            FN_IS_NSORT,   T_PLIST_CYC,

    /* nsort immutable dense list, which contains objs of type <= T_CYC    */
    T_PLIST_CYC_NSORT +IMMUTABLE, FN_IS_MUTABLE, T_PLIST_CYC_NSORT +IMMUTABLE,
    T_PLIST_CYC_NSORT +IMMUTABLE, FN_IS_EMPTY,   T_PLIST_CYC_NSORT +IMMUTABLE,
    T_PLIST_CYC_NSORT +IMMUTABLE, FN_IS_DENSE,   T_PLIST           +IMMUTABLE,
    T_PLIST_CYC_NSORT +IMMUTABLE, FN_IS_NDENSE,  T_PLIST_CYC_NSORT +IMMUTABLE,
    T_PLIST_CYC_NSORT +IMMUTABLE, FN_IS_HOMOG,   T_PLIST           +IMMUTABLE,
    T_PLIST_CYC_NSORT +IMMUTABLE, FN_IS_NHOMOG,  T_PLIST_CYC_NSORT +IMMUTABLE,
    T_PLIST_CYC_NSORT +IMMUTABLE, FN_IS_TABLE,   T_PLIST_CYC_NSORT +IMMUTABLE,
    T_PLIST_CYC_NSORT +IMMUTABLE, FN_IS_RECT,   T_PLIST_CYC_NSORT +IMMUTABLE,
    T_PLIST_CYC_NSORT +IMMUTABLE, FN_IS_SSORT,   T_PLIST_CYC_NSORT +IMMUTABLE,
    T_PLIST_CYC_NSORT +IMMUTABLE, FN_IS_NSORT,   T_PLIST_CYC       +IMMUTABLE,

    /* mutable dense list, which only contains objects of type T_FFE       */
    T_PLIST_FFE,            FN_IS_MUTABLE, T_PLIST_FFE +IMMUTABLE,
    T_PLIST_FFE,            FN_IS_EMPTY,   T_PLIST_FFE,
    T_PLIST_FFE,            FN_IS_DENSE,   T_PLIST,
    T_PLIST_FFE,            FN_IS_NDENSE,  T_PLIST_FFE,
    T_PLIST_FFE,            FN_IS_HOMOG,   T_PLIST,
    T_PLIST_FFE,            FN_IS_NHOMOG,  T_PLIST_FFE,
    T_PLIST_FFE,            FN_IS_TABLE,   T_PLIST_FFE,
    T_PLIST_FFE,            FN_IS_RECT,   T_PLIST_FFE,
    T_PLIST_FFE,            FN_IS_SSORT,   T_PLIST_FFE,
    T_PLIST_FFE,            FN_IS_NSORT,   T_PLIST_FFE,

    /* immutable dense list, which only contains objects of type T_FFE     */
    T_PLIST_FFE +IMMUTABLE, FN_IS_MUTABLE, T_PLIST_FFE +IMMUTABLE,
    T_PLIST_FFE +IMMUTABLE, FN_IS_EMPTY,   T_PLIST_FFE +IMMUTABLE,
    T_PLIST_FFE +IMMUTABLE, FN_IS_DENSE,   T_PLIST     +IMMUTABLE,
    T_PLIST_FFE +IMMUTABLE, FN_IS_NDENSE,  T_PLIST_FFE +IMMUTABLE,
    T_PLIST_FFE +IMMUTABLE, FN_IS_HOMOG,   T_PLIST     +IMMUTABLE,
    T_PLIST_FFE +IMMUTABLE, FN_IS_NHOMOG,  T_PLIST_FFE +IMMUTABLE,
    T_PLIST_FFE +IMMUTABLE, FN_IS_TABLE,   T_PLIST_FFE +IMMUTABLE,
    T_PLIST_FFE +IMMUTABLE, FN_IS_RECT,   T_PLIST_FFE +IMMUTABLE,
    T_PLIST_FFE +IMMUTABLE, FN_IS_SSORT,   T_PLIST_FFE +IMMUTABLE,
    T_PLIST_FFE +IMMUTABLE, FN_IS_NSORT,   T_PLIST_FFE +IMMUTABLE,

    -1,                         -1,             -1

};


/****************************************************************************
**
*V  GVarFilts . . . . . . . . . . . . . . . . . . . list of filters to export
*/
static StructGVarFilt GVarFilts [] = {

    { "IS_PLIST_REP", "obj", &IsPListFilt,
      FuncIS_PLIST_REP, "src/lists.c:IS_PLIST_REP" },

    { 0 }

};


/****************************************************************************
**
*V  GVarFuncs . . . . . . . . . . . . . . . . . . list of functions to export
*/
static StructGVarFunc GVarFuncs [] = {

    { "ASS_PLIST_DEFAULT", 3, "list, pos, val",
      FuncASS_PLIST_DEFAULT, "src/lists.c:ASS_PLIST_DEFAULT" },
    
    { "IsRectangularTablePlist", 1, "plist",
      FuncIsRectangularTablePlist, "src/lists.c:IsRectangularTablePlist" },

    { "SET_IS_SSORTED_PLIST", 1, "list",
      FuncSetIsSSortedPlist, "src/lists.c:SET_IS_SSORTED_PLIST" },
    
    { "EmptyPlist", 1, "len",
      FuncEmptyPlist, "src/lists.c:FuncEmptyPlist" },
    
    { "ShrinkAllocationPlist", 1, "plist",
      FuncShrinkAllocationPlist, "src/lists.c:FuncShrinkAllocationPlist" },
    
    { 0 }

};


/****************************************************************************
**
*V  SweepAndCheckNonDensePlist
*/

void SweepAndCheckNonDensePlist ( Bag * src,
				  Bag *dest,
				  UInt baglength )
{
  UInt holeseen=0;
  UInt listlength = (UInt)(*src);
  UInt i;
  if (listlength > baglength - 1)
    Pr("#W Plain list with length %d in bag of size only %d\n", listlength, baglength);
  *(UInt *)dest = listlength;
  if (listlength == 0)
    Pr("#W Plain non-dense list length 0\n", 0, 0);
  for (i = 1; i < listlength; i++)
    if (!(dest[i] = src[i]))
      holeseen = 1;
  if (!(dest[listlength] = src[listlength]))
    Pr("#W plain list length %d with final entry unbound\n", listlength, 0);
  if (!holeseen)
    Pr("#W plain non-dense list length %d contains no hole\n", listlength, 0);
  for (i = listlength+1; i < baglength; i++)
    dest[i] = (Bag)0;  
}
			  

/****************************************************************************
**
*F  InitKernel( <module> )  . . . . . . . . initialise kernel data structures
*/
static Int InitKernel (
    StructInitInfo *    module )
{
    UInt                t1, t2;         /* loop variables                  */

    /* check dependencies                                                  */
    RequireModule( module, "lists", 403600000UL );

    /* GASMAN marking functions and GASMAN names                           */
    InitBagNamesFromTable( BagNames );

    for ( t1 = T_PLIST;  t1 < T_PLIST_FFE ;  t1 += 2 ) {
        InitMarkFuncBags( t1                     , MarkAllSubBags );
        InitMarkFuncBags( t1 +IMMUTABLE          , MarkAllSubBags );
        InitMarkFuncBags( t1            +COPYING , MarkAllSubBags );
        InitMarkFuncBags( t1 +IMMUTABLE +COPYING , MarkAllSubBags );
    }

    InitMarkFuncBags( T_PLIST_FFE                     , MarkNoSubBags );
    InitMarkFuncBags( T_PLIST_FFE +IMMUTABLE          , MarkNoSubBags );
    InitMarkFuncBags( T_PLIST_FFE            +COPYING , MarkNoSubBags );
    InitMarkFuncBags( T_PLIST_FFE +IMMUTABLE +COPYING , MarkNoSubBags );

#ifdef CHECK_NDENSE_BAGS
    InitSweepFuncBags( T_PLIST_NDENSE, SweepAndCheckNonDensePlist);
    InitSweepFuncBags( T_PLIST_NDENSE + IMMUTABLE, SweepAndCheckNonDensePlist);
#endif
    
    /* If T_PLIST_FFE is not the last PLIST type then some more
       work needs to be done here */

    for ( t1 = T_PLIST;  t1 <= LAST_PLIST_TNUM;  t1 += 2 ) {
        SaveObjFuncs[ t1 ]             = SavePlist;
        SaveObjFuncs[ t1 + IMMUTABLE ] = SavePlist; 
        LoadObjFuncs[ t1 ]             = LoadPlist;
        LoadObjFuncs[ t1 + IMMUTABLE ] = LoadPlist; 
    }

    /* get the types (resp. type functions)                                */
    ImportGVarFromLibrary( "TYPE_LIST_NDENSE_MUTABLE", 
                           &TYPE_LIST_NDENSE_MUTABLE );

    ImportGVarFromLibrary( "TYPE_LIST_NDENSE_IMMUTABLE", 
                           &TYPE_LIST_NDENSE_IMMUTABLE );

    ImportGVarFromLibrary( "TYPE_LIST_DENSE_NHOM_MUTABLE", 
                           &TYPE_LIST_DENSE_NHOM_MUTABLE );

    ImportGVarFromLibrary( "TYPE_LIST_DENSE_NHOM_IMMUTABLE", 
                           &TYPE_LIST_DENSE_NHOM_IMMUTABLE );
    
    ImportGVarFromLibrary( "TYPE_LIST_DENSE_NHOM_SSORT_MUTABLE", 
                           &TYPE_LIST_DENSE_NHOM_SSORT_MUTABLE );

    ImportGVarFromLibrary( "TYPE_LIST_DENSE_NHOM_SSORT_IMMUTABLE", 
                           &TYPE_LIST_DENSE_NHOM_SSORT_IMMUTABLE );
    
    ImportGVarFromLibrary( "TYPE_LIST_DENSE_NHOM_NSORT_MUTABLE", 
                           &TYPE_LIST_DENSE_NHOM_NSORT_MUTABLE );

    ImportGVarFromLibrary( "TYPE_LIST_DENSE_NHOM_NSORT_IMMUTABLE", 
                           &TYPE_LIST_DENSE_NHOM_NSORT_IMMUTABLE );

    ImportGVarFromLibrary( "TYPE_LIST_EMPTY_MUTABLE", 
                           &TYPE_LIST_EMPTY_MUTABLE );

    ImportGVarFromLibrary( "TYPE_LIST_EMPTY_IMMUTABLE", 
                           &TYPE_LIST_EMPTY_IMMUTABLE );

    ImportFuncFromLibrary( "TYPE_LIST_HOM",
                           &TYPE_LIST_HOM );

    /* install the type methods                                            */
    TypeObjFuncs[ T_PLIST                       ] = TypePlist;
    TypeObjFuncs[ T_PLIST            +IMMUTABLE ] = TypePlist;
    TypeObjFuncs[ T_PLIST_NDENSE                ] = TypePlistNDenseMut;
    TypeObjFuncs[ T_PLIST_NDENSE     +IMMUTABLE ] = TypePlistNDenseImm;
    TypeObjFuncs[ T_PLIST_DENSE                 ] = TypePlistDenseMut;
    TypeObjFuncs[ T_PLIST_DENSE      +IMMUTABLE ] = TypePlistDenseImm;
    TypeObjFuncs[ T_PLIST_DENSE_NHOM            ] = TypePlistDenseNHomMut;
    TypeObjFuncs[ T_PLIST_DENSE_NHOM +IMMUTABLE ] = TypePlistDenseNHomImm;
    TypeObjFuncs[ T_PLIST_DENSE_NHOM_SSORT      ] = TypePlistDenseNHomSSortMut;
    TypeObjFuncs[ T_PLIST_DENSE_NHOM_SSORT+IMMUTABLE ] = TypePlistDenseNHomSSortImm;
    TypeObjFuncs[ T_PLIST_DENSE_NHOM_NSORT      ] = TypePlistDenseNHomNSortMut;
    TypeObjFuncs[ T_PLIST_DENSE_NHOM_NSORT +IMMUTABLE ] = TypePlistDenseNHomNSortImm;
    TypeObjFuncs[ T_PLIST_EMPTY                 ] = TypePlistEmptyMut;
    TypeObjFuncs[ T_PLIST_EMPTY      +IMMUTABLE ] = TypePlistEmptyImm;
    for ( t1 = T_PLIST;  t1 <= LAST_PLIST_TNUM;  t1 += 2 ) {
        SetTypeObjFuncs[ t1 ]             = SetTypePlistToPosObj;
    }

    
    for ( t1 = T_PLIST_HOM; t1 <= T_PLIST_TAB_RECT_SSORT; t1 += 2 ) {
        TypeObjFuncs[ t1            ] = TypePlistHom;
        TypeObjFuncs[ t1 +IMMUTABLE ] = TypePlistHom;
    }
    
    for ( t1 = T_PLIST_CYC; t1 <= T_PLIST_CYC_SSORT; t1 += 2 ) {
        TypeObjFuncs[ t1            ] = TypePlistCyc;
        TypeObjFuncs[ t1 +IMMUTABLE ] = TypePlistCyc;
    }

    TypeObjFuncs[ T_PLIST_FFE            ] = TypePlistFfe;
    TypeObjFuncs[ T_PLIST_FFE +IMMUTABLE ] = TypePlistFfe;

    /* init filters and functions                                          */
    InitHdlrFiltsFromTable( GVarFilts );
    InitHdlrFuncsFromTable( GVarFuncs );

    /* initialise list tables                                              */
    InitClearFiltsTNumsFromTable   ( ClearFiltsTab );
    InitHasFiltListTNumsFromTable  ( HasFiltTab    );
    InitSetFiltListTNumsFromTable  ( SetFiltTab    );
    InitResetFiltListTNumsFromTable( ResetFiltTab  );


    /* install the shallow copy methods                                    */
    for ( t1 = T_PLIST; t1 <= LAST_PLIST_TNUM; t1 += 2 ) {
        ShallowCopyObjFuncs[ t1            ] = ShallowCopyPlist;
        ShallowCopyObjFuncs[ t1 +IMMUTABLE ] = ShallowCopyPlist;
    }


    /* install the copy list methods                                       */
    for ( t1 = T_PLIST; t1 <= LAST_PLIST_TNUM; t1 += 2 ) {
        CopyObjFuncs [ t1                     ] = CopyPlist;
        CopyObjFuncs [ t1 +IMMUTABLE          ] = CopyPlist;
        CopyObjFuncs [ t1            +COPYING ] = CopyPlistCopy;
        CopyObjFuncs [ t1 +IMMUTABLE +COPYING ] = CopyPlistCopy;
        CleanObjFuncs[ t1                     ] = CleanPlist;
        CleanObjFuncs[ t1 +IMMUTABLE          ] = CleanPlist;
        CleanObjFuncs[ t1            +COPYING ] = CleanPlistCopy;
        CleanObjFuncs[ t1 +IMMUTABLE +COPYING ] = CleanPlistCopy;
    }


    /* install the comparison methods                                      */
    for ( t1 = T_PLIST; t1 <= LAST_PLIST_TNUM; t1++ ) {
        for ( t2 = T_PLIST; t2 <= LAST_PLIST_TNUM; t2++ ) {
            EqFuncs[ t1 ][ t2 ] = EqPlist;
            LtFuncs[ t1 ][ t2 ] = LtPlist;
        }
    }


    /* install the list length methods                                     */
    for ( t1 = T_PLIST; t1 <= LAST_PLIST_TNUM; t1 += 2 ) {
        LenListFuncs[ t1            ] = LenPlist;
        LenListFuncs[ t1 +IMMUTABLE ] = LenPlist;
    }
    LenListFuncs[ T_PLIST_EMPTY           ] = LenPlistEmpty;
    LenListFuncs[ T_PLIST_EMPTY+IMMUTABLE ] = LenPlistEmpty;


    /* install the list element test methods                               */
    for ( t1 = T_PLIST; t1 <= LAST_PLIST_TNUM; t1 += 2 ) {
        IsbListFuncs  [ t1            ] = IsbPlist;
        IsbListFuncs  [ t1 +IMMUTABLE ] = IsbPlist;
    }
    for ( t1 = T_PLIST_DENSE; t1 <= LAST_PLIST_TNUM; t1 += 2 ) {
        IsbListFuncs  [ t1            ] = IsbPlistDense;
        IsbListFuncs  [ t1 +IMMUTABLE ] = IsbPlistDense;
    }
    for ( t1 = T_PLIST; t1 <= LAST_PLIST_TNUM; t1 += 2 ) {
        IsbvListFuncs [ t1            ] = IsbvPlist;
        IsbvListFuncs [ t1 +IMMUTABLE ] = IsbvPlist;
    }
    for ( t1 = T_PLIST_DENSE; t1 <= LAST_PLIST_TNUM; t1 += 2 ) {
        IsbvListFuncs [ t1            ] = IsbvPlistDense;
        IsbvListFuncs [ t1 +IMMUTABLE ] = IsbvPlistDense;
    }


    /* install the list element methods                                    */
    for ( t1 = T_PLIST; t1 <= LAST_PLIST_TNUM; t1 += 2 ) {
        Elm0ListFuncs [ t1            ] = Elm0Plist;
        Elm0ListFuncs [ t1 +IMMUTABLE ] = Elm0Plist;
    }
    for ( t1 = T_PLIST; t1 <= LAST_PLIST_TNUM; t1 += 2 ) {
        Elm0vListFuncs[ t1            ] = Elm0vPlist;
        Elm0vListFuncs[ t1 +IMMUTABLE ] = Elm0vPlist;
    }
    for ( t1 = T_PLIST; t1 <= T_PLIST_NDENSE; t1 += 2 ) {
        ElmListFuncs  [ t1            ] = ElmPlist;
        ElmListFuncs  [ t1 +IMMUTABLE ] = ElmPlist;
    }
    for ( t1 = T_PLIST_DENSE; t1 <= LAST_PLIST_TNUM; t1 += 2 ) {
        ElmListFuncs  [ t1            ] = ElmPlistDense;
        ElmListFuncs  [ t1 +IMMUTABLE ] = ElmPlistDense;
    }
    for ( t1 = T_PLIST; t1 <= LAST_PLIST_TNUM; t1 += 2 ) {
        ElmvListFuncs [ t1            ] = ElmvPlist;
        ElmvListFuncs [ t1 +IMMUTABLE ] = ElmvPlist;
    }
    for ( t1 = T_PLIST_DENSE; t1 <= LAST_PLIST_TNUM; t1 += 2 ) {
        ElmvListFuncs [ t1            ] = ElmvPlistDense;
        ElmvListFuncs [ t1 +IMMUTABLE ] = ElmvPlistDense;
    }
    for ( t1 = T_PLIST; t1 <= LAST_PLIST_TNUM; t1 += 2 ) {
        ElmwListFuncs [ t1            ] = ElmvPlistDense;
        ElmwListFuncs [ t1 +IMMUTABLE ] = ElmvPlistDense;
    }
    for ( t1 = T_PLIST_DENSE; t1 <= LAST_PLIST_TNUM; t1 += 2 ) {
        ElmwListFuncs [ t1            ] = ElmvPlistDense;
        ElmwListFuncs [ t1 +IMMUTABLE ] = ElmvPlistDense;
    }


    /* install the list elements methods                                   */
    for ( t1 = T_PLIST; t1 <= T_PLIST_NDENSE; t1 += 2 ) {
        ElmsListFuncs   [ t1            ] = ElmsPlist;
        ElmsListFuncs   [ t1 +IMMUTABLE ] = ElmsPlist;
    }
    for ( t1 = T_PLIST_DENSE; t1 <= LAST_PLIST_TNUM; t1 += 2 ) {
        ElmsListFuncs   [ t1            ] = ElmsPlistDense;
        ElmsListFuncs   [ t1 +IMMUTABLE ] = ElmsPlistDense;
    }


    /* install the list unbind methods                                     */
    for ( t1 = T_PLIST; t1 <= LAST_PLIST_TNUM; t1 += 2 ) {
        UnbListFuncs    [ t1            ] = UnbPlist;
        UnbListFuncs    [ t1+IMMUTABLE  ] = UnbPlistImm;
    }


    /* install the list assignment methods                                 */
    AssListFuncs    [ T_PLIST           ] = AssPlist;
    AssListFuncs    [ T_PLIST+IMMUTABLE ] = AssPlistImm;
    AssListFuncs    [ T_PLIST_NDENSE    ] = AssPlistXXX;
    AssListFuncs    [ T_PLIST_NDENSE+IMMUTABLE ] = AssPlistImm;
    AssListFuncs    [ T_PLIST_DENSE    ] = AssPlistDense;
    AssListFuncs    [ T_PLIST_DENSE+IMMUTABLE ] = AssPlistImm;
    AssListFuncs    [ T_PLIST_DENSE_NHOM    ] = AssPlistDense;
    AssListFuncs    [ T_PLIST_DENSE_NHOM+IMMUTABLE ] = AssPlistImm;
    AssListFuncs    [ T_PLIST_DENSE_NHOM_SSORT    ] = AssPlistDense;
    AssListFuncs    [ T_PLIST_DENSE_NHOM_SSORT+IMMUTABLE ] = AssPlistImm;
    AssListFuncs    [ T_PLIST_DENSE_NHOM_NSORT    ] = AssPlistDense;
    AssListFuncs    [ T_PLIST_DENSE_NHOM_NSORT+IMMUTABLE ] = AssPlistImm;
    AssListFuncs    [ T_PLIST_EMPTY    ] = AssPlistEmpty;
    AssListFuncs    [ T_PLIST_EMPTY+IMMUTABLE ] = AssPlistImm;
    
    
    
    for ( t1 = T_PLIST_HOM; t1 < T_PLIST_CYC; t1 += 2 ) {
      AssListFuncs[ t1+IMMUTABLE      ] = AssPlistImm;
      AssListFuncs[ t1                ] = AssPlistHomog;
    }

    for ( t1 = T_PLIST_CYC; t1 <= T_PLIST_CYC_SSORT; t1 += 2 ) {
      AssListFuncs[ t1+IMMUTABLE      ] = AssPlistImm;
      AssListFuncs[ t1                ] = AssPlistCyc;
    }

    AssListFuncs[ T_PLIST_FFE+IMMUTABLE ] = AssPlistImm;
    AssListFuncs[ T_PLIST_FFE           ] = AssPlistFfe;

    /* install the list assignments methods                                */
    AsssListFuncs   [ T_PLIST            ] = AsssPlist;
    AsssListFuncs   [ T_PLIST +IMMUTABLE ] = AsssPlistImm;
    for ( t1 = T_PLIST_NDENSE; t1 <= LAST_PLIST_TNUM; t1 += 2 ) {
        AsssListFuncs   [ t1             ] = AsssPlistXXX;
        AsssListFuncs   [ t1 +IMMUTABLE  ] = AsssPlistImm;
    }


    /* install the dense list test methods                                 */
    IsDenseListFuncs[ T_PLIST                   ] = IsDensePlist;
    IsDenseListFuncs[ T_PLIST        +IMMUTABLE ] = IsDensePlist;
    IsDenseListFuncs[ T_PLIST_NDENSE            ] = IsDensePlistNot;
    IsDenseListFuncs[ T_PLIST_NDENSE +IMMUTABLE ] = IsDensePlistNot;
    for ( t1 = T_PLIST_DENSE; t1 <= LAST_PLIST_TNUM; t1 += 2 ) {
        IsDenseListFuncs[ t1            ] = IsDensePlistYes;
        IsDenseListFuncs[ t1 +IMMUTABLE ] = IsDensePlistYes;
    }


    /* install the homogeneous list test methods                           */
    IsHomogListFuncs[ T_PLIST                       ] = IsHomogPlist;
    IsHomogListFuncs[ T_PLIST            +IMMUTABLE ] = IsHomogPlist;
    IsHomogListFuncs[ T_PLIST_NDENSE                ] = IsHomogPlistNot;
    IsHomogListFuncs[ T_PLIST_NDENSE     +IMMUTABLE ] = IsHomogPlistNot;
    IsHomogListFuncs[ T_PLIST_DENSE                 ] = IsHomogPlist;
    IsHomogListFuncs[ T_PLIST_DENSE      +IMMUTABLE ] = IsHomogPlist;
    IsHomogListFuncs[ T_PLIST_DENSE_NHOM            ] = IsHomogPlistNot;
    IsHomogListFuncs[ T_PLIST_DENSE_NHOM +IMMUTABLE ] = IsHomogPlistNot;
    IsHomogListFuncs[ T_PLIST_DENSE_NHOM_SSORT      ] = IsHomogPlistNot;
    IsHomogListFuncs[ T_PLIST_DENSE_NHOM_SSORT+IMMUTABLE ] = IsHomogPlistNot;
    IsHomogListFuncs[ T_PLIST_DENSE_NHOM_NSORT      ] = IsHomogPlistNot;
    IsHomogListFuncs[ T_PLIST_DENSE_NHOM_NSORT +IMMUTABLE ] = IsHomogPlistNot;
    IsHomogListFuncs[ T_PLIST_EMPTY                 ] = IsHomogPlistYes;
    IsHomogListFuncs[ T_PLIST_EMPTY      +IMMUTABLE ] = IsHomogPlistYes;
    for ( t1 = T_PLIST_HOM; t1 <= LAST_PLIST_TNUM; t1 += 2 ) {
        IsHomogListFuncs[ t1            ] = IsHomogPlistYes;
        IsHomogListFuncs[ t1 +IMMUTABLE ] = IsHomogPlistYes;
    }


    /* install the equal length list test methods                          */
    IsTableListFuncs[ T_PLIST                       ] = IsTablePlist;
    IsTableListFuncs[ T_PLIST            +IMMUTABLE ] = IsTablePlist;
    IsTableListFuncs[ T_PLIST_NDENSE                ] = IsTablePlistNot;
    IsTableListFuncs[ T_PLIST_NDENSE     +IMMUTABLE ] = IsTablePlistNot;
    IsTableListFuncs[ T_PLIST_DENSE                 ] = IsTablePlist;
    IsTableListFuncs[ T_PLIST_DENSE      +IMMUTABLE ] = IsTablePlist;
    IsTableListFuncs[ T_PLIST_DENSE_NHOM            ] = IsTablePlistNot;
    IsTableListFuncs[ T_PLIST_DENSE_NHOM +IMMUTABLE ] = IsTablePlistNot;
    IsTableListFuncs[ T_PLIST_DENSE_NHOM_SSORT      ] = IsTablePlistNot;
    IsTableListFuncs[ T_PLIST_DENSE_NHOM_SSORT +IMMUTABLE ] = IsTablePlistNot;
    IsTableListFuncs[ T_PLIST_DENSE_NHOM_NSORT      ] = IsTablePlistNot;
    IsTableListFuncs[ T_PLIST_DENSE_NHOM_NSORT +IMMUTABLE ] = IsTablePlistNot;
    IsTableListFuncs[ T_PLIST_EMPTY                 ] = IsTablePlistNot;
    IsTableListFuncs[ T_PLIST_EMPTY      +IMMUTABLE ] = IsTablePlistNot;
    IsTableListFuncs[ T_PLIST_HOM                   ] = IsTablePlist;
    IsTableListFuncs[ T_PLIST_HOM        +IMMUTABLE ] = IsTablePlist;
    IsTableListFuncs[ T_PLIST_HOM_NSORT             ] = IsTablePlist;
    IsTableListFuncs[ T_PLIST_HOM_NSORT  +IMMUTABLE ] = IsTablePlist;
    IsTableListFuncs[ T_PLIST_HOM_SSORT             ] = IsTablePlist;
    IsTableListFuncs[ T_PLIST_HOM_SSORT  +IMMUTABLE ] = IsTablePlist;
    IsTableListFuncs[ T_PLIST_TAB                   ] = IsTablePlistYes;
    IsTableListFuncs[ T_PLIST_TAB        +IMMUTABLE ] = IsTablePlistYes;
    IsTableListFuncs[ T_PLIST_TAB_NSORT             ] = IsTablePlistYes;
    IsTableListFuncs[ T_PLIST_TAB_NSORT  +IMMUTABLE ] = IsTablePlistYes;
    IsTableListFuncs[ T_PLIST_TAB_SSORT             ] = IsTablePlistYes;
    IsTableListFuncs[ T_PLIST_TAB_SSORT  +IMMUTABLE ] = IsTablePlistYes;
    IsTableListFuncs[ T_PLIST_TAB_RECT                   ] = IsTablePlistYes;
    IsTableListFuncs[ T_PLIST_TAB_RECT        +IMMUTABLE ] = IsTablePlistYes;
    IsTableListFuncs[ T_PLIST_TAB_RECT_NSORT             ] = IsTablePlistYes;
    IsTableListFuncs[ T_PLIST_TAB_RECT_NSORT  +IMMUTABLE ] = IsTablePlistYes;
    IsTableListFuncs[ T_PLIST_TAB_RECT_SSORT             ] = IsTablePlistYes;
    IsTableListFuncs[ T_PLIST_TAB_RECT_SSORT  +IMMUTABLE ] = IsTablePlistYes;
    IsTableListFuncs[ T_PLIST_CYC                   ] = IsTablePlistNot;
    IsTableListFuncs[ T_PLIST_CYC        +IMMUTABLE ] = IsTablePlistNot;
    IsTableListFuncs[ T_PLIST_CYC_NSORT             ] = IsTablePlistNot;
    IsTableListFuncs[ T_PLIST_CYC_NSORT  +IMMUTABLE ] = IsTablePlistNot;
    IsTableListFuncs[ T_PLIST_CYC_SSORT             ] = IsTablePlistNot;
    IsTableListFuncs[ T_PLIST_CYC_SSORT  +IMMUTABLE ] = IsTablePlistNot;
    IsTableListFuncs[ T_PLIST_FFE                   ] = IsTablePlistNot;
    IsTableListFuncs[ T_PLIST_FFE        +IMMUTABLE ] = IsTablePlistNot;


    /* install the strictly sorted list test methods                       */
    IsSSortListFuncs[ T_PLIST                      ] = IsSSortPlist;
    IsSSortListFuncs[ T_PLIST           +IMMUTABLE ] = IsSSortPlist;
    IsSSortListFuncs[ T_PLIST_NDENSE               ] = IsSSortPlistNot;
    IsSSortListFuncs[ T_PLIST_NDENSE    +IMMUTABLE ] = IsSSortPlistNot;
    IsSSortListFuncs[ T_PLIST_DENSE                ] = IsSSortPlistDense;
    IsSSortListFuncs[ T_PLIST_DENSE     +IMMUTABLE ] = IsSSortPlistDense;
    IsSSortListFuncs[ T_PLIST_DENSE_NHOM           ] = IsSSortPlistDense;
    IsSSortListFuncs[ T_PLIST_DENSE_NHOM+IMMUTABLE ] = IsSSortPlistDense;
    IsSSortListFuncs[ T_PLIST_DENSE_NHOM_SSORT     ] = IsSSortPlistYes;
    IsSSortListFuncs[ T_PLIST_DENSE_NHOM_SSORT+IMMUTABLE ] = IsSSortPlistYes;
    IsSSortListFuncs[ T_PLIST_DENSE_NHOM_NSORT     ] = IsSSortPlistNot;
    IsSSortListFuncs[ T_PLIST_DENSE_NHOM_NSORT+IMMUTABLE ] = IsSSortPlistNot;
    IsSSortListFuncs[ T_PLIST_EMPTY                ] = IsSSortPlistYes;
    IsSSortListFuncs[ T_PLIST_EMPTY     +IMMUTABLE ] = IsSSortPlistYes;
    IsSSortListFuncs[ T_PLIST_HOM                  ] = IsSSortPlistHom;
    IsSSortListFuncs[ T_PLIST_HOM       +IMMUTABLE ] = IsSSortPlistHom;
    IsSSortListFuncs[ T_PLIST_HOM_NSORT            ] = IsSSortPlistNot;
    IsSSortListFuncs[ T_PLIST_HOM_NSORT +IMMUTABLE ] = IsSSortPlistNot;
    IsSSortListFuncs[ T_PLIST_HOM_SSORT            ] = IsSSortPlistYes;
    IsSSortListFuncs[ T_PLIST_HOM_SSORT +IMMUTABLE ] = IsSSortPlistYes;
    IsSSortListFuncs[ T_PLIST_TAB                  ] = IsSSortPlistHom;
    IsSSortListFuncs[ T_PLIST_TAB       +IMMUTABLE ] = IsSSortPlistHom;
    IsSSortListFuncs[ T_PLIST_TAB_NSORT            ] = IsSSortPlistNot;
    IsSSortListFuncs[ T_PLIST_TAB_NSORT +IMMUTABLE ] = IsSSortPlistNot;
    IsSSortListFuncs[ T_PLIST_TAB_SSORT            ] = IsSSortPlistYes;
    IsSSortListFuncs[ T_PLIST_TAB_SSORT +IMMUTABLE ] = IsSSortPlistYes;
    IsSSortListFuncs[ T_PLIST_TAB_RECT                  ] = IsSSortPlistHom;
    IsSSortListFuncs[ T_PLIST_TAB_RECT       +IMMUTABLE ] = IsSSortPlistHom;
    IsSSortListFuncs[ T_PLIST_TAB_RECT_NSORT            ] = IsSSortPlistNot;
    IsSSortListFuncs[ T_PLIST_TAB_RECT_NSORT +IMMUTABLE ] = IsSSortPlistNot;
    IsSSortListFuncs[ T_PLIST_TAB_RECT_SSORT            ] = IsSSortPlistYes;
    IsSSortListFuncs[ T_PLIST_TAB_RECT_SSORT +IMMUTABLE ] = IsSSortPlistYes;
    IsSSortListFuncs[ T_PLIST_CYC                  ] = IsSSortPlistHom;
    IsSSortListFuncs[ T_PLIST_CYC       +IMMUTABLE ] = IsSSortPlistHom;
    IsSSortListFuncs[ T_PLIST_CYC_NSORT            ] = IsSSortPlistNot;
    IsSSortListFuncs[ T_PLIST_CYC_NSORT +IMMUTABLE ] = IsSSortPlistNot;
    IsSSortListFuncs[ T_PLIST_CYC_SSORT            ] = IsSSortPlistYes;
    IsSSortListFuncs[ T_PLIST_CYC_SSORT +IMMUTABLE ] = IsSSortPlistYes;
    IsSSortListFuncs[ T_PLIST_FFE                  ] = IsSSortPlistHom;
    IsSSortListFuncs[ T_PLIST_FFE       +IMMUTABLE ] = IsSSortPlistHom;


    /* install the position list test methods                              */
    for ( t1 = T_PLIST; t1 <= T_PLIST_FFE; t1 += 2 ) {
        IsPossListFuncs[ t1            ] = IsPossPlist;
        IsPossListFuncs[ t1 +IMMUTABLE ] = IsPossPlist;
    }


    /* install the position list methods                                   */
    for ( t1 = T_PLIST; t1 <= T_PLIST_NDENSE; t1 += 2 ) {
        PosListFuncs[ t1            ] = PosPlist;
        PosListFuncs[ t1 +IMMUTABLE ] = PosPlist;
    }
    for ( t1 = T_PLIST_DENSE; t1 <= T_PLIST_FFE; t1 += 2 ) {
        PosListFuncs[ t1            ] = PosPlistDense;
        PosListFuncs[ t1 +IMMUTABLE ] = PosPlistDense;
    }
    
    PosListFuncs[ T_PLIST_DENSE_NHOM_SSORT     ] = PosPlistSort;
    PosListFuncs[ T_PLIST_DENSE_NHOM_SSORT +IMMUTABLE ] = PosPlistSort;
    PosListFuncs[ T_PLIST_HOM_SSORT            ] = PosPlistHomSort;
    PosListFuncs[ T_PLIST_HOM_SSORT +IMMUTABLE ] = PosPlistHomSort;
    PosListFuncs[ T_PLIST_TAB_SSORT            ] = PosPlistHomSort;
    PosListFuncs[ T_PLIST_TAB_SSORT +IMMUTABLE ] = PosPlistHomSort;
    PosListFuncs[ T_PLIST_TAB_RECT_SSORT            ] = PosPlistHomSort;
    PosListFuncs[ T_PLIST_TAB_RECT_SSORT +IMMUTABLE ] = PosPlistHomSort;
    PosListFuncs[ T_PLIST_CYC_SSORT            ] = PosPlistHomSort;
    PosListFuncs[ T_PLIST_CYC_SSORT +IMMUTABLE ] = PosPlistHomSort;


    /* install the plain list methods                                      */
    for ( t1 = T_PLIST; t1 <= T_PLIST_FFE; t1 += 2 ) {
        PlainListFuncs[ t1            ] = PlainPlist;
        PlainListFuncs[ t1 +IMMUTABLE ] = PlainPlist;
    }

    for (t1 = T_PLIST; t1 < T_PLIST_DENSE_NHOM; t1 += 2 ) 
      MakeImmutableObjFuncs[ t1 ] = MakeImmutablePlistInHom;

    for (t1 = T_PLIST_DENSE_NHOM; t1 <= T_PLIST_FFE; t1 += 2 ) 
      MakeImmutableObjFuncs[ t1 ] = MakeImmutablePlistNoMutElms;

    /* mutable tables may have mutable rows */
      MakeImmutableObjFuncs[T_PLIST_TAB] = MakeImmutablePlistInHom;
    

    /* mutable tables may have mutable rows */
      MakeImmutableObjFuncs[T_PLIST_TAB] = MakeImmutablePlistInHom;

    for ( t1 = T_PLIST; t1 <= LAST_PLIST_TNUM; t1 += 2 ) {
        MakeBagTypePublic(t1 +IMMUTABLE);
    }
    


      
    
    /* Return success                                                      */
    return 0;
}


/****************************************************************************
**
*F  InitLibrary( <module> ) . . . . . . .  initialise library data structures
*/
static Int InitLibrary (
    StructInitInfo *    module )
{
    /* init filters and functions                                          */
    InitGVarFiltsFromTable( GVarFilts );
    InitGVarFuncsFromTable( GVarFuncs );

    /* return success                                                      */
    return 0;
}


/****************************************************************************
**
*F  InitInfoPlist() . . . . . . . . . . . . . . . . . table of init functions
*/
static StructInitInfo module = {
    MODULE_BUILTIN,                     /* type                           */
    "plist",                            /* name                           */
    0,                                  /* revision entry of c file       */
    0,                                  /* revision entry of h file       */
    0,                                  /* version                        */
    0,                                  /* crc                            */
    InitKernel,                         /* initKernel                     */
    InitLibrary,                        /* initLibrary                    */
    0,                                  /* checkInit                      */
    0,                                  /* preSave                        */
    0,                                  /* postSave                       */
    0                                   /* postRestore                    */
};

StructInitInfo * InitInfoPlist ( void )
{
    return &module;
}


/****************************************************************************
**

*E  plist.c . . . . . . . . . . . . . . . . . . . . . . . . . . . . ends here
*/<|MERGE_RESOLUTION|>--- conflicted
+++ resolved
@@ -243,15 +243,12 @@
     Int                 knownNDense;    /* set true if the list is already
 					   known not to be dense */
     UInt                ktnumFirst;
-
-<<<<<<< HEAD
+    Obj                 loopTypeObj = 0; /* typeObj in loop               */
+
     if (!CheckWriteAccess(list)) {
       return TNUM_OBJ(list);
     }
-=======
-    Obj                 loopTypeObj = 0; /* typeObj in loop               */
-
->>>>>>> e2998641
+
     /* if list has `TESTING' keep that                                     */
     testing = TEST_OBJ_FLAG(list, TESTING);
 
