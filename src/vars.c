/****************************************************************************
**
*W  vars.c                      GAP source                   Martin Schönert
**
**
*Y  Copyright (C)  1996,  Lehrstuhl D für Mathematik,  RWTH Aachen,  Germany
*Y  (C) 1998 School Math and Comp. Sci., University of St Andrews, Scotland
*Y  Copyright (C) 2002 The GAP Group
**
**  This file contains the functions of variables package.
**
**  The variables  package is  the  part of   the interpreter  that  executes
**  assignments to variables and evaluates references to variables.
**
**  There are five  kinds of variables,  local variables (i.e., arguments and
**  locals), higher variables (i.e., local variables of enclosing functions),
**  global variables, list elements, and record elements.
*/
#include        "system.h"              /* system dependent part           */


#include        "gasman.h"              /* garbage collector               */
#include        "objects.h"             /* objects                         */
#include        "ariths.h"              /* equality */
#include        "scanner.h"             /* scanner                         */

#include        "gap.h"                 /* error handling, initialisation  */

#include        "gvars.h"               /* global variables                */

#include        "calls.h"               /* generic call mechanism          */

#include        "records.h"             /* generic records                 */
#include        "lists.h"               /* generic lists                   */

#include        "bool.h"                /* booleans                        */

#include        "precord.h"             /* plain records                   */

#include        "plist.h"               /* plain lists                     */
#include        "string.h"              /* strings                         */

#include        "code.h"                /* coder                           */

#include        "exprs.h"               /* expressions                     */
#include        "stats.h"               /* statements                      */

#include        "tls.h"                 /* thread-local storage            */

#include        "vars.h"                /* variables                       */


#include        "aobjects.h"            /* atomic objects                  */
#include        "saveload.h"            /* saving and loading              */

#include	    "thread.h"		        /* threads                         */
#include        "profile.h"             /* installing methods              */


/****************************************************************************
**

*V  CurrLVars   . . . . . . . . . . . . . . . . . . . . . local variables bag
**
**  'CurrLVars'  is the bag containing the  values  of the local variables of
**  the currently executing interpreted function.
**
**  Assignments  to  the local variables change   this bag.  We  do  not call
**  'CHANGED_BAG' for  each of such change.  Instead we wait until  a garbage
**  collection begins  and then  call  'CHANGED_BAG'  in  'BeginCollectBags'.
*/
/* TL: Bag CurrLVars; */


/****************************************************************************
**
*V  BottomLVars . . . . . . . . . . . . . . . . .  bottom local variables bag
**
**  'BottomLVars' is the local variables bag at the bottom of the call stack.
**  Without   such a dummy  frame at  the bottom, 'SWITCH_TO_NEW_LVARS' would
**  have to check for the bottom, slowing it down.
**
*/
/* TL: Bag BottomLVars; */


/****************************************************************************
**
*V  PtrLVars  . . . . . . . . . . . . . . . .  pointer to local variables bag
**
**  'PtrLVars' is a pointer to the 'TLS->currLVars' bag.  This  makes it faster to
**  access local variables.
**
**  Since   a   garbage collection may  move   this  bag  around, the pointer
**  'PtrLVars' must be recalculated afterwards in 'VarsAfterCollectBags'.
*/
/* TL: Obj * PtrLVars; */


/****************************************************************************
**

*F  ObjLVar(<lvar>) . . . . . . . . . . . . . . . . value of a local variable
**
**  'ObjLVar' returns the value of the local variable <lvar>.
*/
Obj             ObjLVar (
    UInt                lvar )
{
    Obj                 val;            /* value result                    */
    while ( (val = OBJ_LVAR(lvar)) == 0 ) {
        ErrorReturnVoid(
            "Variable: '%s' must have an assigned value",
            (Int)NAME_LVAR( lvar ), 0L,
            "you can 'return;' after assigning a value" );
    }
    return val;
}

Bag NewLVarsBag(UInt slots) {
  Bag result;
  if (slots < sizeof(TLS->LVarsPool)/(sizeof(TLS->LVarsPool[0]))) {
    result = TLS->LVarsPool[slots];
    if (result) {
      TLS->LVarsPool[slots] = ADDR_OBJ(result)[0];
      return result;
    }
  }
  return NewBag(T_LVARS, sizeof(Obj) * ( 3 + slots ) );
}

void FreeLVarsBag(Bag bag) {
  UInt slots = SIZE_BAG(bag) / sizeof(Obj) - 3;
  if (slots < sizeof(TLS->LVarsPool)/(sizeof(TLS->LVarsPool[0]))) {
    memset(PTR_BAG(bag), 0, SIZE_BAG(bag));
    ADDR_OBJ(bag)[0] = TLS->LVarsPool[slots];
    TLS->LVarsPool[slots] = bag;
  }
}


/****************************************************************************
**
*F  ExecAssLVar(<stat>) . . . . . . . . . assign to            local variable
**
**  'ExecAssLVar' executes the local  variable assignment statement <stat> to
**  the local variable that is referenced in <stat>.
*/
UInt            ExecAssLVar (
    Stat                stat )
{
    Obj                 rhs;            /* value of right hand side        */

    /* assign the right hand side to the local variable                    */
    SET_BRK_CURR_STAT( stat );
    rhs = EVAL_EXPR( ADDR_STAT(stat)[1] );
    ASS_LVAR( (UInt)(ADDR_STAT(stat)[0]), rhs );

    /* return 0 (to indicate that no leave-statement was executed)         */
    return 0;
}



/****************************************************************************
**
*F  ExecAssLVar01(<stat>) . . . . . . . . assign to first      local variable
*F  ExecAssLVar02(<stat>) . . . . . . . . assign to second     local variable
*F  ExecAssLVar03(<stat>) . . . . . . . . assign to third      local variable
*F  ExecAssLVar04(<stat>) . . . . . . . . assign to fourth     local variable
*F  ExecAssLVar05(<stat>) . . . . . . . . assign to fifth      local variable
*F  ExecAssLVar06(<stat>) . . . . . . . . assign to sixth      local variable
*F  ExecAssLVar07(<stat>) . . . . . . . . assign to seventh    local variable
*F  ExecAssLVar08(<stat>) . . . . . . . . assign to eigth      local variable
*F  ExecAssLVar09(<stat>) . . . . . . . . assign to ninth      local variable
*F  ExecAssLVar10(<stat>) . . . . . . . . assign to tenth      local variable
*F  ExecAssLVar11(<stat>) . . . . . . . . assign to eleventh   local variable
*F  ExecAssLVar12(<stat>) . . . . . . . . assign to twelveth   local variable
*F  ExecAssLVar13(<stat>) . . . . . . . . assign to thirteenth local variable
*F  ExecAssLVar14(<stat>) . . . . . . . . assign to fourteenth local variable
*F  ExecAssLVar15(<stat>) . . . . . . . . assign to fifteenth  local variable
*F  ExecAssLVar16(<stat>) . . . . . . . . assign to sixteenth  local variable
**
**  'ExecAssLVar<i>' executes  the local variable assignment statement <stat>
**  to the local variable <i>.
*/
UInt            ExecAssLVar01 (
    Stat                stat )
{
    Obj                 rhs;            /* value of right hand side        */

    /* assign the right hand side to the local variable                    */
    SET_BRK_CURR_STAT( stat );
    rhs = EVAL_EXPR( ADDR_STAT(stat)[1] );
    ASS_LVAR( 1, rhs );

    /* return 0 (to indicate that no leave-statement was executed)         */
    return 0;
}

UInt            ExecAssLVar02 (
    Stat                stat )
{
    Obj                 rhs;            /* value of right hand side        */

    /* assign the right hand side to the local variable                    */
    SET_BRK_CURR_STAT( stat );
    rhs = EVAL_EXPR( ADDR_STAT(stat)[1] );
    ASS_LVAR( 2, rhs );

    /* return 0 (to indicate that no leave-statement was executed)         */
    return 0;
}

UInt            ExecAssLVar03 (
    Stat                stat )
{
    Obj                 rhs;            /* value of right hand side        */

    /* assign the right hand side to the local variable                    */
    SET_BRK_CURR_STAT( stat );
    rhs = EVAL_EXPR( ADDR_STAT(stat)[1] );
    ASS_LVAR( 3, rhs );

    /* return 0 (to indicate that no leave-statement was executed)         */
    return 0;
}

UInt            ExecAssLVar04 (
    Stat                stat )
{
    Obj                 rhs;            /* value of right hand side        */

    /* assign the right hand side to the local variable                    */
    SET_BRK_CURR_STAT( stat );
    rhs = EVAL_EXPR( ADDR_STAT(stat)[1] );
    ASS_LVAR( 4, rhs );

    /* return 0 (to indicate that no leave-statement was executed)         */
    return 0;
}

UInt            ExecAssLVar05 (
    Stat                stat )
{
    Obj                 rhs;            /* value of right hand side        */

    /* assign the right hand side to the local variable                    */
    SET_BRK_CURR_STAT( stat );
    rhs = EVAL_EXPR( ADDR_STAT(stat)[1] );
    ASS_LVAR( 5, rhs );

    /* return 0 (to indicate that no leave-statement was executed)         */
    return 0;
}

UInt            ExecAssLVar06 (
    Stat                stat )
{
    Obj                 rhs;            /* value of right hand side        */

    /* assign the right hand side to the local variable                    */
    SET_BRK_CURR_STAT( stat );
    rhs = EVAL_EXPR( ADDR_STAT(stat)[1] );
    ASS_LVAR( 6, rhs );

    /* return 0 (to indicate that no leave-statement was executed)         */
    return 0;
}

UInt            ExecAssLVar07 (
    Stat                stat )
{
    Obj                 rhs;            /* value of right hand side        */

    /* assign the right hand side to the local variable                    */
    SET_BRK_CURR_STAT( stat );
    rhs = EVAL_EXPR( ADDR_STAT(stat)[1] );
    ASS_LVAR( 7, rhs );

    /* return 0 (to indicate that no leave-statement was executed)         */
    return 0;
}

UInt            ExecAssLVar08 (
    Stat                stat )
{
    Obj                 rhs;            /* value of right hand side        */

    /* assign the right hand side to the local variable                    */
    SET_BRK_CURR_STAT( stat );
    rhs = EVAL_EXPR( ADDR_STAT(stat)[1] );
    ASS_LVAR( 8, rhs );

    /* return 0 (to indicate that no leave-statement was executed)         */
    return 0;
}

UInt            ExecAssLVar09 (
    Stat                stat )
{
    Obj                 rhs;            /* value of right hand side        */

    /* assign the right hand side to the local variable                    */
    SET_BRK_CURR_STAT( stat );
    rhs = EVAL_EXPR( ADDR_STAT(stat)[1] );
    ASS_LVAR( 9, rhs );

    /* return 0 (to indicate that no leave-statement was executed)         */
    return 0;
}

UInt            ExecAssLVar10 (
    Stat                stat )
{
    Obj                 rhs;            /* value of right hand side        */

    /* assign the right hand side to the local variable                    */
    SET_BRK_CURR_STAT( stat );
    rhs = EVAL_EXPR( ADDR_STAT(stat)[1] );
    ASS_LVAR( 10, rhs );

    /* return 0 (to indicate that no leave-statement was executed)         */
    return 0;
}

UInt            ExecAssLVar11 (
    Stat                stat )
{
    Obj                 rhs;            /* value of right hand side        */

    /* assign the right hand side to the local variable                    */
    SET_BRK_CURR_STAT( stat );
    rhs = EVAL_EXPR( ADDR_STAT(stat)[1] );
    ASS_LVAR( 11, rhs );

    /* return 0 (to indicate that no leave-statement was executed)         */
    return 0;
}

UInt            ExecAssLVar12 (
    Stat                stat )
{
    Obj                 rhs;            /* value of right hand side        */

    /* assign the right hand side to the local variable                    */
    SET_BRK_CURR_STAT( stat );
    rhs = EVAL_EXPR( ADDR_STAT(stat)[1] );
    ASS_LVAR( 12, rhs );

    /* return 0 (to indicate that no leave-statement was executed)         */
    return 0;
}

UInt            ExecAssLVar13 (
    Stat                stat )
{
    Obj                 rhs;            /* value of right hand side        */

    /* assign the right hand side to the local variable                    */
    SET_BRK_CURR_STAT( stat );
    rhs = EVAL_EXPR( ADDR_STAT(stat)[1] );
    ASS_LVAR( 13, rhs );

    /* return 0 (to indicate that no leave-statement was executed)         */
    return 0;
}

UInt            ExecAssLVar14 (
    Stat                stat )
{
    Obj                 rhs;            /* value of right hand side        */

    /* assign the right hand side to the local variable                    */
    SET_BRK_CURR_STAT( stat );
    rhs = EVAL_EXPR( ADDR_STAT(stat)[1] );
    ASS_LVAR( 14, rhs );

    /* return 0 (to indicate that no leave-statement was executed)         */
    return 0;
}

UInt            ExecAssLVar15 (
    Stat                stat )
{
    Obj                 rhs;            /* value of right hand side        */

    /* assign the right hand side to the local variable                    */
    SET_BRK_CURR_STAT( stat );
    rhs = EVAL_EXPR( ADDR_STAT(stat)[1] );
    ASS_LVAR( 15, rhs );

    /* return 0 (to indicate that no leave-statement was executed)         */
    return 0;
}

UInt            ExecAssLVar16 (
    Stat                stat )
{
    Obj                 rhs;            /* value of right hand side        */

    /* assign the right hand side to the local variable                    */
    SET_BRK_CURR_STAT( stat );
    rhs = EVAL_EXPR( ADDR_STAT(stat)[1] );
    ASS_LVAR( 16, rhs );

    /* return 0 (to indicate that no leave-statement was executed)         */
    return 0;
}

UInt            ExecUnbLVar (
    Stat                stat )
{
    /* unbind the local variable                                           */
    ASS_LVAR( (UInt)(ADDR_STAT(stat)[0]), (Obj)0 );

    /* return 0 (to indicate that no leave-statement was executed)         */
    return 0;
}


/****************************************************************************
**
*F  EvalRefLVar(<lvar>) . . . . . . . . .  value of            local variable
*F  EvalRefLVar01(<lvar>) . . . . . . . .  value of first      local variable
*F  EvalRefLVar02(<lvar>) . . . . . . . .  value of second     local variable
*F  EvalRefLVar03(<lvar>) . . . . . . . .  value of third      local variable
*F  EvalRefLVar04(<lvar>) . . . . . . . .  value of fourth     local variable
*F  EvalRefLVar05(<lvar>) . . . . . . . .  value of fifth      local variable
*F  EvalRefLVar06(<lvar>) . . . . . . . .  value of sixth      local variable
*F  EvalRefLVar07(<lvar>) . . . . . . . .  value of seventh    local variable
*F  EvalRefLVar08(<lvar>) . . . . . . . .  value of eigth      local variable
*F  EvalRefLVar09(<lvar>) . . . . . . . .  value of ninth      local variable
*F  EvalRefLVar10(<lvar>) . . . . . . . .  value of tenth      local variable
*F  EvalRefLVar11(<lvar>) . . . . . . . .  value of eleventh   local variable
*F  EvalRefLVar12(<lvar>) . . . . . . . .  value of twelth     local variable
*F  EvalRefLVar13(<lvar>) . . . . . . . .  value of thirteenth local variable
*F  EvalRefLVar14(<lvar>) . . . . . . . .  value of fourteenth local variable
*F  EvalRefLVar15(<lvar>) . . . . . . . .  value of fifteenth  local variable
*F  EvalRefLVar16(<lvar>) . . . . . . . .  value of sixteenth  local variable
**
**  'EvalRefLVar' evaluates the local variable reference expression <expr> to
**  the local variable that is referenced in <expr>
**
**  'EvalRefLVar<i>' evaluates the local variable reference expression <expr>
**  to the local variable <i>.
*/
Obj             EvalRefLVar (
    Expr                expr )
{
    Obj                 val;            /* value, result                   */

    /* get and check the value of the local variable                       */
    if ( (val = OBJ_LVAR( (UInt)(ADDR_EXPR(expr)[0]) )) == 0 ) {
        while ( (val = OBJ_LVAR( (UInt)(ADDR_EXPR(expr)[0]) )) == 0 ) {
            ErrorReturnVoid(
                "Variable: '%s' must have an assigned value",
                (Int)NAME_LVAR( (UInt)(ADDR_EXPR(expr)[0]) ), 0L,
                "you can 'return;' after assigning a value" );
        }
    }

    /* return the value                                                    */
    return val;
}

Obj             EvalRefLVar01 (
    Expr                expr )
{
    Obj                 val;            /* value, result                   */

    /* get and check the value of the local variable                       */
    if ( (val = OBJ_LVAR( 1 )) == 0 ) {
        while ( (val = OBJ_LVAR( 1 )) == 0 ) {
            ErrorReturnVoid(
                "Variable: '%s' must have an assigned value",
                (Int)NAME_LVAR( 1 ), 0L,
                "you can 'return;' after assigning a value" );
        }
    }

    /* return the value                                                    */
    return val;
}

Obj             EvalRefLVar02 (
    Expr                expr )
{
    Obj                 val;            /* value, result                   */

    /* get and check the value of the local variable                       */
    if ( (val = OBJ_LVAR( 2 )) == 0 ) {
        while ( (val = OBJ_LVAR( 2 )) == 0 ) {
            ErrorReturnVoid(
                "Variable: '%s' must have an assigned value",
                (Int)NAME_LVAR( 2 ), 0L,
                "you can 'return;' after assigning a value" );
        }
    }

    /* return the value                                                    */
    return val;
}

Obj             EvalRefLVar03 (
    Expr                expr )
{
    Obj                 val;            /* value, result                   */

    /* get and check the value of the local variable                       */
    if ( (val = OBJ_LVAR( 3 )) == 0 ) {
        while ( (val = OBJ_LVAR( 3 )) == 0 ) {
            ErrorReturnVoid(
                "Variable: '%s' must have an assigned value",
                (Int)NAME_LVAR( 3 ), 0L,
                "you can 'return;' after assigning a value" );
        }
    }

    /* return the value                                                    */
    return val;
}

Obj             EvalRefLVar04 (
    Expr                expr )
{
    Obj                 val;            /* value, result                   */

    /* get and check the value of the local variable                       */
    if ( (val = OBJ_LVAR( 4 )) == 0 ) {
        while ( (val = OBJ_LVAR( 4 )) == 0 ) {
            ErrorReturnVoid(
                "Variable: '%s' must have an assigned value",
                (Int)NAME_LVAR( 4 ), 0L,
                "you can 'return;' after assigning a value" );
        }
    }

    /* return the value                                                    */
    return val;
}

Obj             EvalRefLVar05 (
    Expr                expr )
{
    Obj                 val;            /* value, result                   */

    /* get and check the value of the local variable                       */
    if ( (val = OBJ_LVAR( 5 )) == 0 ) {
        while ( (val = OBJ_LVAR( 5 )) == 0 ) {
            ErrorReturnVoid(
                "Variable: '%s' must have an assigned value",
                (Int)NAME_LVAR( 5 ), 0L,
                "you can 'return;' after assigning a value" );
        }
    }

    /* return the value                                                    */
    return val;
}

Obj             EvalRefLVar06 (
    Expr                expr )
{
    Obj                 val;            /* value, result                   */

    /* get and check the value of the local variable                       */
    if ( (val = OBJ_LVAR( 6 )) == 0 ) {
        while ( (val = OBJ_LVAR( 6 )) == 0 ) {
            ErrorReturnVoid(
                "Variable: '%s' must have an assigned value",
                (Int)NAME_LVAR( 6 ), 0L,
                "you can 'return;' after assigning a value" );
        }
    }

    /* return the value                                                    */
    return val;
}

Obj             EvalRefLVar07 (
    Expr                expr )
{
    Obj                 val;            /* value, result                   */

    /* get and check the value of the local variable                       */
    if ( (val = OBJ_LVAR( 7 )) == 0 ) {
        while ( (val = OBJ_LVAR( 7 )) == 0 ) {
            ErrorReturnVoid(
                "Variable: '%s' must have an assigned value",
                (Int)NAME_LVAR( 7 ), 0L,
                "you can 'return;' after assigning a value" );
        }
    }

    /* return the value                                                    */
    return val;
}

Obj             EvalRefLVar08 (
    Expr                expr )
{
    Obj                 val;            /* value, result                   */

    /* get and check the value of the local variable                       */
    if ( (val = OBJ_LVAR( 8 )) == 0 ) {
        while ( (val = OBJ_LVAR( 8 )) == 0 ) {
            ErrorReturnVoid(
                "Variable: '%s' must have an assigned value",
                (Int)NAME_LVAR( 8 ), 0L,
                "you can 'return;' after assigning a value" );
        }
    }

    /* return the value                                                    */
    return val;
}

Obj             EvalRefLVar09 (
    Expr                expr )
{
    Obj                 val;            /* value, result                   */

    /* get and check the value of the local variable                       */
    if ( (val = OBJ_LVAR( 9 )) == 0 ) {
        while ( (val = OBJ_LVAR( 9 )) == 0 ) {
            ErrorReturnVoid(
                "Variable: '%s' must have an assigned value",
                (Int)NAME_LVAR( 9 ), 0L,
                "you can 'return;' after assigning a value" );
        }
    }

    /* return the value                                                    */
    return val;
}

Obj             EvalRefLVar10 (
    Expr                expr )
{
    Obj                 val;            /* value, result                   */

    /* get and check the value of the local variable                       */
    if ( (val = OBJ_LVAR( 10 )) == 0 ) {
        while ( (val = OBJ_LVAR( 10 )) == 0 ) {
            ErrorReturnVoid(
                "Variable: '%s' must have an assigned value",
                (Int)NAME_LVAR( 10 ), 0L,
                "you can 'return;' after assigning a value" );
        }
    }

    /* return the value                                                    */
    return val;
}

Obj             EvalRefLVar11 (
    Expr                expr )
{
    Obj                 val;            /* value, result                   */

    /* get and check the value of the local variable                       */
    if ( (val = OBJ_LVAR( 11 )) == 0 ) {
        while ( (val = OBJ_LVAR( 11 )) == 0 ) {
            ErrorReturnVoid(
                "Variable: '%s' must have an assigned value",
                (Int)NAME_LVAR( 11 ), 0L,
                "you can 'return;' after assigning a value" );
        }
    }

    /* return the value                                                    */
    return val;
}

Obj             EvalRefLVar12 (
    Expr                expr )
{
    Obj                 val;            /* value, result                   */

    /* get and check the value of the local variable                       */
    if ( (val = OBJ_LVAR( 12 )) == 0 ) {
        while ( (val = OBJ_LVAR( 12 )) == 0 ) {
            ErrorReturnVoid(
                "Variable: '%s' must have an assigned value",
                (Int)NAME_LVAR( 12 ), 0L,
                "you can 'return;' after assigning a value" );
        }
    }

    /* return the value                                                    */
    return val;
}

Obj             EvalRefLVar13 (
    Expr                expr )
{
    Obj                 val;            /* value, result                   */

    /* get and check the value of the local variable                       */
    if ( (val = OBJ_LVAR( 13 )) == 0 ) {
        while ( (val = OBJ_LVAR( 13 )) == 0 ) {
            ErrorReturnVoid(
                "Variable: '%s' must have an assigned value",
                (Int)NAME_LVAR( 13 ), 0L,
                "you can 'return;' after assigning a value" );
        }
    }

    /* return the value                                                    */
    return val;
}

Obj             EvalRefLVar14 (
    Expr                expr )
{
    Obj                 val;            /* value, result                   */

    /* get and check the value of the local variable                       */
    if ( (val = OBJ_LVAR( 14 )) == 0 ) {
        while ( (val = OBJ_LVAR( 14 )) == 0 ) {
            ErrorReturnVoid(
                "Variable: '%s' must have an assigned value",
                (Int)NAME_LVAR( 14 ), 0L,
                "you can 'return;' after assigning a value" );
        }
    }

    /* return the value                                                    */
    return val;
}

Obj             EvalRefLVar15 (
    Expr                expr )
{
    Obj                 val;            /* value, result                   */

    /* get and check the value of the local variable                       */
    if ( (val = OBJ_LVAR( 15 )) == 0 ) {
        while ( (val = OBJ_LVAR( 15 )) == 0 ) {
            ErrorReturnVoid(
                "Variable: '%s' must have an assigned value",
                (Int)NAME_LVAR( 15 ), 0L,
                "you can 'return;' after assigning a value" );
        }
    }

    /* return the value                                                    */
    return val;
}

Obj             EvalRefLVar16 (
    Expr                expr )
{
    Obj                 val;            /* value, result                   */

    /* get and check the value of the local variable                       */
    if ( (val = OBJ_LVAR( 16 )) == 0 ) {
        while ( (val = OBJ_LVAR( 16 )) == 0 ) {
            ErrorReturnVoid(
                "Variable: '%s' must have an assigned value",
                (Int)NAME_LVAR( 16 ), 0L,
                "you can 'return;' after assigning a value" );
        }
    }

    /* return the value                                                    */
    return val;
}

Obj             EvalIsbLVar (
    Expr                expr )
{
    Obj                 val;            /* value, result                   */

    /* get the value of the local variable                                 */
    val = OBJ_LVAR( (UInt)(ADDR_EXPR(expr)[0]) );

    /* return the value                                                    */
    return (val != (Obj)0 ? True : False);
}


/****************************************************************************
**
*F  PrintAssLVar(<stat>)  . . . . . . print an assignment to a local variable
**
**  'PrintAssLVar' prints the local variable assignment statement <stat>.
*/
void            PrintAssLVar (
    Stat                stat )
{
    Pr( "%2>", 0L, 0L );
    Pr( "%I", (Int)NAME_LVAR( (UInt)(ADDR_STAT(stat)[0]) ), 0L );
    Pr( "%< %>:= ", 0L, 0L );
    PrintExpr( ADDR_STAT(stat)[1] );
    Pr( "%2<;", 0L, 0L );
}

void            PrintUnbLVar (
    Stat                stat )
{
    Pr( "Unbind( ", 0L, 0L );
    Pr( "%I", (Int)NAME_LVAR( (UInt)(ADDR_STAT(stat)[0]) ), 0L );
    Pr( " );", 0L, 0L );
}


/****************************************************************************
**
*F  PrintRefLVar(<expr>)  . . . . . . . print a reference to a local variable
**
**  'PrintRefLVar' prints the local variable reference expression <expr>.
*/
void            PrintRefLVar (
    Expr                expr )
{
    if ( IS_REFLVAR(expr) )
        Pr( "%I", (Int)NAME_LVAR( LVAR_REFLVAR(expr) ), 0L );
    else
        Pr( "%I", (Int)NAME_LVAR( (UInt)(ADDR_EXPR(expr)[0]) ), 0L );
}

void            PrintIsbLVar (
    Expr                expr )
{
    Pr( "IsBound( ", 0L, 0L );
    Pr( "%I", (Int)NAME_LVAR( (UInt)(ADDR_EXPR(expr)[0]) ), 0L );
    Pr( ")", 0L, 0L );
}


/****************************************************************************
**
*F  ASS_HVAR(<hvar>,<val>)  . . . . . . . . . . . assign to a higher variable
*F  OBJ_HVAR(<hvar>)  . . . . . . . . . . . . . .  value of a higher variable
*F  NAME_HVAR(<hvar>) . . . . . . . . . . . . . . . name of a higher variable
**
**  'ASS_HVAR' assigns the value <val> to the higher variable <hvar>.
**
**  'OBJ_HVAR' returns the value of the higher variable <hvar>.
**
**  'NAME_HVAR' returns the name of the higher variable <hvar> as a C string.
*/
void            ASS_HVAR (
    UInt                hvar,
    Obj                 val )
{
    Bag                 currLVars;      /* old current local variables     */
    UInt                i;              /* loop variable                   */

    /* walk up the environment chain to the correct values bag             */
    currLVars = TLS->currLVars;
    for ( i = 1; i <= (hvar >> 16); i++ ) {
        SWITCH_TO_OLD_LVARS( ENVI_FUNC( CURR_FUNC ) );
    }

    /* assign the value                                                    */
    ASS_LVAR( hvar & 0xFFFF, val );
    /* CHANGED_BAG( TLS->currLVars ); is done in the switch below               */

    /* switch back to current local variables bag                          */
    SWITCH_TO_OLD_LVARS( currLVars );
}

Obj             OBJ_HVAR (
    UInt                hvar )
{
    Obj                 val;            /* value, result                   */
    Bag                 currLVars;      /* old current local variables     */
    UInt                i;              /* loop variable                   */

    /* walk up the environment chain to the correct values bag             */
    currLVars = TLS->currLVars;
    for ( i = 1; i <= (hvar >> 16); i++ ) {
        SWITCH_TO_OLD_LVARS( ENVI_FUNC( CURR_FUNC ) );
    }

    /* get the value                                                       */
    val = OBJ_LVAR( hvar & 0xFFFF );

    /* switch back to current local variables bag                          */
    SWITCH_TO_OLD_LVARS( currLVars );

    /* return the value                                                    */
    return val;
}

Char *          NAME_HVAR (
    UInt                hvar )
{
    Char *              name;           /* name, result                    */
    Bag                 currLVars;      /* old current local variables     */
    UInt                i;              /* loop variable                   */

    /* walk up the environment chain to the correct values bag             */
    currLVars = TLS->currLVars;
    for ( i = 1; i <= (hvar >> 16); i++ ) {
        SWITCH_TO_OLD_LVARS( ENVI_FUNC( CURR_FUNC ) );
    }

    /* get the name                                                        */
    name = NAME_LVAR( hvar & 0xFFFF );

    /* switch back to current local variables bag                          */
    SWITCH_TO_OLD_LVARS( currLVars );

    /* return the name                                                     */
    return name;
}


/****************************************************************************
**
*F  ExecAssHVar(<stat>) . . . . . . . . . . . . . . assign to higher variable
**
**  'ExecAssHVar' executes the higher variable assignment statement <stat> to
**  the higher variable that is referenced in <stat>.
*/
UInt            ExecAssHVar (
    Stat                stat )
{
    Obj                 rhs;            /* value of right hand side        */

    /* assign the right hand side to the higher variable                   */
    SET_BRK_CURR_STAT( stat );
    rhs = EVAL_EXPR( ADDR_STAT(stat)[1] );
    ASS_HVAR( (UInt)(ADDR_STAT(stat)[0]), rhs );

    /* return 0 (to indicate that no leave-statement was executed)         */
    return 0;
}

UInt            ExecUnbHVar (
    Stat                stat )
{
    /* unbind the higher variable                                          */
    ASS_HVAR( (UInt)(ADDR_STAT(stat)[0]), 0 );

    /* return 0 (to indicate that no leave-statement was executed)         */
    return 0;
}


/****************************************************************************
**
*F  EvalRefHVar(<expr>) . . . . . . . . . . . . . .  value of higher variable
**
**  'EvalRefLVarXX' evaluates the higher variable reference expression <expr>
**  to the higher variable that is referenced in <expr>.
*/
Obj             EvalRefHVar (
    Expr                expr )
{
    Obj                 val;            /* value, result                   */

    /* get and check the value of the higher variable                      */
    if ( (val = OBJ_HVAR( (UInt)(ADDR_EXPR(expr)[0]) )) == 0 ) {
        while ( (val = OBJ_HVAR( (UInt)(ADDR_EXPR(expr)[0]) )) == 0 ) {
            ErrorReturnVoid(
                "Variable: '%s' must have an assigned value",
                (Int)NAME_HVAR( (UInt)(ADDR_EXPR(expr)[0]) ), 0L,
                "you can 'return;' after assigning a value" );
        }
    }

    /* return the value                                                    */
    return val;
}

Obj             EvalIsbHVar (
    Expr                expr )
{
    Obj                 val;            /* value, result                   */

    /* get the value of the higher variable                                */
    val = OBJ_HVAR( (UInt)(ADDR_EXPR(expr)[0]) );

    /* return the value                                                    */
    return (val != (Obj)0 ? True : False);
}


/****************************************************************************
**
*F  PrintAssHVar(<stat>)  . . . . . . . . print assignment to higher variable
**
**  'PrintAssHVar' prints the higher variable assignment statement <stat>.
*/
void            PrintAssHVar (
    Stat                stat )
{
    Pr( "%2>", 0L, 0L );
    Pr( "%I", (Int)NAME_HVAR( (UInt)(ADDR_STAT(stat)[0]) ), 0L );
    Pr( "%< %>:= ", 0L, 0L );
    PrintExpr( ADDR_STAT(stat)[1] );
    Pr( "%2<;", 0L, 0L );
}

void            PrintUnbHVar (
    Stat                stat )
{
    Pr( "Unbind( ", 0L, 0L );
    Pr( "%I", (Int)NAME_HVAR( (UInt)(ADDR_STAT(stat)[0]) ), 0L );
    Pr( " );", 0L, 0L );
}


/****************************************************************************
**
*F  PrintRefHVar(<expr>) . . . . . . . . . print reference to higher variable
**
**  'PrintRefHVar' prints the higher variable reference expression <expr>.
*/
void            PrintRefHVar (
    Expr                expr )
{
    Pr( "%I", (Int)NAME_HVAR( (UInt)(ADDR_EXPR(expr)[0]) ), 0L );
}

void            PrintIsbHVar (
    Expr                expr )
{
    Pr( "IsBound( ", 0L, 0L );
    Pr( "%I", (Int)NAME_HVAR( (UInt)(ADDR_EXPR(expr)[0]) ), 0L );
    Pr( ")", 0L, 0L );
}


/****************************************************************************
**
*F  ExecAssGVar(<stat>) . . . . . . . . . . . . . assign to a global variable
**
**  'ExecAssGVar' executes the global variable assignment statement <stat> to
**  the global variable that is referenced in <stat>.
*/
UInt            ExecAssGVar (
    Stat                stat )
{
    Obj                 rhs;            /* value of right hand side        */

    /* assign the right hand side to the global variable                   */
    SET_BRK_CURR_STAT( stat );
    rhs = EVAL_EXPR( ADDR_STAT(stat)[1] );
    AssGVar( (UInt)(ADDR_STAT(stat)[0]), rhs );

    /* return 0 (to indicate that no leave-statement was executed)         */
    return 0;
}

UInt            ExecUnbGVar (
    Stat                stat )
{
    /* unbind the global variable                                          */
    AssGVar( (UInt)(ADDR_STAT(stat)[0]), (Obj)0 );

    /* return 0 (to indicate that no leave-statement was executed)         */
    return 0;
}


/****************************************************************************
**
*F  EvalRefGVar(<expr>) . . . . . . . . . . . . . value of a globale variable
**
**  'EvalRefGVar' evaluates the  global variable reference expression  <expr>
**  to the global variable that is referenced in <expr>.
*/
Obj             EvalRefGVar (
    Expr                expr )
{
    Obj                 val;            /* value, result                   */

    /* get and check the value of the global variable                      */
    if ( (val = ValGVar( (UInt)(ADDR_EXPR(expr)[0]) )) == 0
      && (val = ValAutoGVar( (UInt)(ADDR_EXPR(expr)[0]) )) == 0 ) {
        while ( (val = ValGVar( (UInt)(ADDR_EXPR(expr)[0]) )) == 0
             && (val = ValAutoGVar( (UInt)(ADDR_EXPR(expr)[0]) )) == 0 ) {
            ErrorReturnVoid(
                "Variable: '%s' must have an assigned value",
                (Int)NameGVar( (UInt)(ADDR_EXPR(expr)[0]) ), 0L,
                "you can 'return;' after assigning a value" );
        }
    }

    /* return the value                                                    */
    return val;
}

Obj             EvalIsbGVar (
    Expr                expr )
{
    Obj                 val;            /* value, result                   */

    /* get the value of the global variable                                */
    val = ValAutoGVar( (UInt)(ADDR_EXPR(expr)[0]) );

    /* return the value                                                    */
    return (val != (Obj)0 ? True : False);
}


/****************************************************************************
**
*F  PrintAssGVar(<stat>)  . . . . .  print an assignment to a global variable
**
**  'PrVarAss' prints the global variable assignment statement <stat>.
*/
void            PrintAssGVar (
    Stat                stat )
{
    Pr( "%2>", 0L, 0L );
    Pr( "%I", (Int)NameGVar( (UInt)(ADDR_STAT(stat)[0]) ), 0L );
    Pr( "%< %>:= ", 0L, 0L );
    PrintExpr( ADDR_STAT(stat)[1] );
    Pr( "%2<;", 0L, 0L );
}

void            PrintUnbGVar (
    Stat                stat )
{
    Pr( "Unbind( ", 0L, 0L );
    Pr( "%I", (Int)NameGVar( (UInt)(ADDR_STAT(stat)[0]) ), 0L );
    Pr( " );", 0L, 0L );
}


/****************************************************************************
**
*F  PrintRefGVar(<expr>)  . . . . . .  print a reference to a global variable
**
**  'PrintRefGVar' prints the global variable reference expression <expr>.
*/
void            PrintRefGVar (
    Expr                expr )
{
    Pr( "%I", (Int)NameGVar( (UInt)(ADDR_STAT(expr)[0]) ), 0L );
}

void            PrintIsbGVar (
    Expr                expr )
{
    Pr( "IsBound( ", 0L, 0L );
    Pr( "%I", (Int)NameGVar( (UInt)(ADDR_EXPR(expr)[0]) ), 0L );
    Pr( ")", 0L, 0L );
}


/****************************************************************************
**
*F  ExecAssList(<ass>)  . . . . . . . . . . .  assign to an element of a list
**
**  'ExexAssList'  executes the list  assignment statement <stat> of the form
**  '<list>[<position>] := <rhs>;'.
*/
UInt            ExecAssList (
    Expr                stat )
{
    Obj                 list;           /* list, left operand              */
    Obj                 pos;            /* position, left operand          */
    Int                 p;              /* position, as C integer          */
    Obj                 rhs;            /* right hand side, right operand  */

    /* evaluate the list (checking is done by 'ASS_LIST')                  */
    SET_BRK_CURR_STAT( stat );
    list = EVAL_EXPR( ADDR_STAT(stat)[0] );

    /* evaluate the position                                               */
    pos = EVAL_EXPR( ADDR_STAT(stat)[1] );

    /* evaluate the right hand side                                        */
    rhs = EVAL_EXPR( ADDR_STAT(stat)[2] );

    if (IS_POS_INTOBJ(pos)) {
        p = INT_INTOBJ(pos);

        /* special case for plain list                                     */
        if ( TNUM_OBJ(list) == T_PLIST ) {
            if ( LEN_PLIST(list) < p ) {
                GROW_PLIST( list, p );
                SET_LEN_PLIST( list, p );
            }
            SET_ELM_PLIST( list, p, rhs );
            CHANGED_BAG( list );
        }

        /* generic case                                                    */
        else {
            ASS_LIST( list, p, rhs );
        }
    } else {
        ASSB_LIST(list, pos, rhs);
    }

    /* return 0 (to indicate that no leave-statement was executed)         */
    return 0;
}
/****************************************************************************
**
*F  ExecAss2List(<ass>)  . . . . . . . . . . .  assign to an element of a list
**
**  'ExexAss2List'  executes the list  assignment statement <stat> of the form
**  '<list>[<position>,<position>] := <rhs>;'.
*/
UInt            ExecAss2List (
    Expr                stat )
{
    Obj                 list;           /* list, left operand              */
    Obj                 pos1;            /* position, left operand          */
    Obj                 pos2;            /* position, left operand          */
    Obj                 rhs;            /* right hand side, right operand  */

    /* evaluate the list (checking is done by 'ASS_LIST')                  */
    SET_BRK_CURR_STAT( stat );
    list = EVAL_EXPR( ADDR_STAT(stat)[0] );

    /* evaluate the position                                               */
    pos1 = EVAL_EXPR( ADDR_STAT(stat)[1] );
    pos2 = EVAL_EXPR( ADDR_STAT(stat)[2] );

    /* evaluate the right hand side                                        */
    rhs = EVAL_EXPR( ADDR_STAT(stat)[3] );

    ASS2_LIST( list, pos1, pos2, rhs );

    /* return 0 (to indicate that no leave-statement was executed)         */
    return 0;
}
/****************************************************************************
**
*F  ExecAssXList(<ass>)  . . . . . . . . . . .  assign to an element of a list
**
**  'ExexAssXList'  executes the list  assignment statement <stat> of the form
**  '<list>[<position>,<position>,<position>[,<position>]*] := <rhs>;'.
*/
UInt            ExecAssXList (
    Expr                stat )
{
    Obj                 list;           /* list, left operand              */
    Obj                 pos;            /* position, left operand          */
    Obj                 rhs;            /* right hand side, right operand  */
    Obj ixs;
    Int i;
    Int narg;

    /* evaluate the list (checking is done by 'ASS_LIST')                  */
    SET_BRK_CURR_STAT( stat );
    list = EVAL_EXPR( ADDR_STAT(stat)[0] );

    narg = SIZE_STAT(stat)/sizeof(Stat) - 2;
    ixs = NEW_PLIST(T_PLIST,narg);

    for (i = 1; i <= narg; i++) {
      /* evaluate the position                                               */
      pos = EVAL_EXPR( ADDR_STAT(stat)[i] );
      SET_ELM_PLIST(ixs,i,pos);
      CHANGED_BAG(ixs);
    }
    SET_LEN_PLIST(ixs,narg);

    /* evaluate the right hand side                                        */
    rhs = EVAL_EXPR( ADDR_STAT(stat)[2] );

    ASSB_LIST(list, ixs, rhs);

    /* return 0 (to indicate that no leave-statement was executed)         */
    return 0;
}


/****************************************************************************
**
*F  ExecAsssList(<stat>) . . . . . . . . assign to several elements of a list
**
**  'ExecAsssList' executes the list assignment statement  <stat> of the form
**  '<list>{<positions>} := <rhss>;'.
*/
UInt            ExecAsssList (
    Expr                stat )
{
    Obj                 list;           /* list, left operand              */
    Obj                 poss;           /* positions, left operand         */
    Obj                 rhss;           /* right hand sides, right operand */

    /* evaluate the list (checking is done by 'ASSS_LIST')                 */
    SET_BRK_CURR_STAT( stat );
    list = EVAL_EXPR( ADDR_STAT(stat)[0] );

    /* evaluate and check the positions                                    */
    poss = EVAL_EXPR( ADDR_STAT(stat)[1] );
    while ( ! IS_POSS_LIST( poss ) ) {
        poss = ErrorReturnObj(
    "List Assignment: <positions> must be a dense list of positive integers",
            0L, 0L,
        "you can replace <positions> via 'return <positions>;'" );
    }

    /* evaluate and check right hand sides                                 */
    rhss = EVAL_EXPR( ADDR_STAT(stat)[2] );
    while ( ! IS_DENSE_LIST( rhss )
         || LEN_LIST( poss ) != LEN_LIST( rhss ) ) {
        if ( ! IS_DENSE_LIST( rhss ) ) {
            rhss = ErrorReturnObj(
                "List Assignment: <rhss> must be a dense list (not a %s)",
                (Int)TNAM_OBJ(rhss), 0L,
                "you can replace <rhss> via 'return <rhss>;'" );
        }
        else /* if ( LEN_LIST( poss ) != LEN_LIST( rhss ) ) */ {
            rhss = ErrorReturnObj(
     "List Assignment: <rhss> must be a list with the same length as <positions> (%d)",
                (Int)LEN_LIST( poss ), 0L,
                "you can replace <rhss> via 'return <rhss>;'" );
        }
    }

    /* assign the right hand sides to several elements of the list         */
    ASSS_LIST( list, poss, rhss );

    /* return 0 (to indicate that no leave-statement was executed)         */
    return 0;
}


/****************************************************************************
**
*F  ExecAssListLevel(<stat>) . . . . . .  assign to elements of several lists
**
**  'ExecAssListLevel' executes the  list assignment statement  <stat> of the
**  form '<list>...{<positions>}...[<position>] :=  <rhss>;', where there may
**  actually be    several '{<positions>}'  selections  between  <list>   and
**  '[<position>]'.   The number of       those   is called    the     level.
**  'ExecAssListLevel' goes  that deep into  the left operand  and <rhss> and
**  assigns the  values from <rhss> to each  of those lists.  For example, if
**  the level is 1, the left operand must be a list  of lists, <rhss> must be
**  a  list, and 'ExecAssListLevel' assigns the  element '<rhss>[<i>]' to the
**  list '<list>[<i>]' at <position>.
*/
UInt            ExecAssListLevel (
    Expr                stat )
{
    Obj                 lists;          /* lists, left operand             */
    Obj                 pos;            /* position, left operand          */
    Obj                 rhss;           /* right hand sides, right operand */
    Int                 level;          /* level                           */
    Int narg,i;
    Obj ixs;

    /* evaluate lists (if this works, then <lists> is nested <level> deep, */
    /* checking it is nested <level>+1 deep is done by 'AssListLevel')     */
    SET_BRK_CURR_STAT( stat );
    lists = EVAL_EXPR( ADDR_STAT(stat)[0] );
    narg = SIZE_STAT(stat)/sizeof(Stat) -3;
    ixs = NEW_PLIST(T_PLIST, narg);
    for (i = 1; i <= narg; i++) {
      pos = EVAL_EXPR(ADDR_STAT(stat)[i]);
      SET_ELM_PLIST(ixs,i,pos);
      CHANGED_BAG(ixs);
    }
    SET_LEN_PLIST(ixs, narg);

    /* evaluate right hand sides (checking is done by 'AssListLevel')      */
    rhss = EVAL_EXPR( ADDR_STAT(stat)[narg+1] );
      
    /* get the level                                                       */
    level = (Int)(ADDR_STAT(stat)[narg+2]);

    /* assign the right hand sides to the elements of several lists        */
    AssListLevel( lists, ixs, rhss, level );

    /* return 0 (to indicate that no leave-statement was executed)         */
    return 0;
}


/****************************************************************************
**
*F  ExecAsssListLevel(<stat>) . . assign to several elements of several lists
**
**  'ExecAsssListLevel' executes the list  assignment statement <stat> of the
**  form '<list>...{<positions>}...{<positions>} := <rhss>;', where there may
**  actually be   several  '{<positions>}'  selections  between   <list>  and
**  '{<positions>}'.   The  number   of    those   is  called   the    level.
**  'ExecAsssListLevel' goes  that deep into the left  operand and <rhss> and
**  assigns the sublists from <rhss> to each of those lists.  For example, if
**  the level is 1, the left operand must be a  list of lists, <rhss> must be
**  a list, and 'ExecAsssListLevel' assigns the elements '<rhss>[<i>]' to the
**  list '<list>[<i>]' at the positions <positions>.
*/
UInt            ExecAsssListLevel (
    Expr                stat )
{
    Obj                 lists;          /* lists, left operand             */
    Obj                 poss;           /* position, left operand          */
    Obj                 rhss;           /* right hand sides, right operand */
    Int                 level;          /* level                           */

    /* evaluate lists (if this works, then <lists> is nested <level> deep, */
    /* checking it is nested <level>+1 deep is done by 'AsssListLevel')    */
    SET_BRK_CURR_STAT( stat );
    lists = EVAL_EXPR( ADDR_STAT(stat)[0] );

    /* evaluate and check the positions                                    */
    poss = EVAL_EXPR( ADDR_EXPR(stat)[1] );
    while ( ! IS_POSS_LIST( poss ) ) {
        poss = ErrorReturnObj(
    "List Assignment: <positions> must be a dense list of positive integers",
            0L, 0L,
        "you can replace <positions> via 'return <positions>;'" );
    }

    /* evaluate right hand sides (checking is done by 'AsssListLevel')     */
    rhss = EVAL_EXPR( ADDR_STAT(stat)[2] );

    /* get the level                                                       */
    level = (Int)(ADDR_STAT(stat)[3]);

    /* assign the right hand sides to several elements of several lists    */
    AsssListLevel( lists, poss, rhss, level );

    /* return 0 (to indicate that no leave-statement was executed)         */
    return 0;
}


/****************************************************************************
**
*F  ExecUnbList(<ass>)  . . . . . . . . . . . . . unbind an element of a list
**
**  'ExexUnbList'  executes the list   unbind  statement <stat> of the   form
**  'Unbind( <list>[<position>] );'.
*/
UInt            ExecUnbList (
    Expr                stat )
{
    Obj                 list;           /* list, left operand              */
    Obj                 pos;            /* position, left operand          */
    Obj ixs;
    Int narg;
    Int i;

    /* evaluate the list (checking is done by 'LEN_LIST')                  */
    SET_BRK_CURR_STAT( stat );
    list = EVAL_EXPR( ADDR_STAT(stat)[0] );
    narg = SIZE_STAT(stat)/sizeof(Stat) - 1;
    if (narg == 1) {
      pos = EVAL_EXPR( ADDR_STAT(stat)[1] );
      /* unbind the element                                                  */
      if (IS_POS_INTOBJ(pos)) {
        UNB_LIST( list, INT_INTOBJ(pos) );
      } else {
        UNBB_LIST( list, pos );
      }
    } else {
      ixs = NEW_PLIST(T_PLIST, narg);
      for (i = 1; i <= narg; i++) {
	/* evaluate the position                                               */
	pos = EVAL_EXPR( ADDR_STAT(stat)[i] );
	SET_ELM_PLIST(ixs,i,pos);
	CHANGED_BAG(ixs);
      }
      SET_LEN_PLIST(ixs, narg);
      UNBB_LIST(list, ixs);
    }
    

    /* return 0 (to indicate that no leave-statement was executed)         */
    return 0;
}


/****************************************************************************
**
*F  EvalElmList(<expr>) . . . . . . . . . . . . . select an element of a list
**
**  'EvalElmList' evaluates the list  element expression  <expr> of the  form
**  '<list>[<position>]'.
*/
Obj             EvalElmList (
    Expr                expr )
{
    Obj                 elm;            /* element, result                 */
    Obj                 list;           /* list, left operand              */
    Obj                 pos;            /* position, right operand         */
    Int                 p;              /* position, as C integer          */

    /* evaluate the list (checking is done by 'ELM_LIST')                  */
    list = EVAL_EXPR( ADDR_EXPR(expr)[0] );

    /* evaluate and check the position                                     */
    pos = EVAL_EXPR( ADDR_EXPR(expr)[1] );

    SET_BRK_CALL_TO(expr);     /* Note possible call for FuncWhere */

    if (IS_POS_INTOBJ(pos)) {
        p = INT_INTOBJ( pos );

        /* special case for plain lists (use generic code to signal errors) */
        if ( IS_PLIST( list ) ) {
            if ( LEN_PLIST(list) < p ) {
                return ELM_LIST( list, p );
            }
            elm = ELM_PLIST( list, p );
            if ( elm == 0 ) {
                return ELM_LIST( list, p );
            }
        }
        /* generic case                                                    */
        else {
            elm = ELM_LIST( list, p );
        }
    } else {
        elm = ELMB_LIST(list, pos);
    }

    /* return the element                                                  */
    return elm;
}

/****************************************************************************
**
*F  EvalElm2List(<expr>) . . . . . . . . . . . . select an element of a list
**
**  'EvalElm2List' evaluates the list  element expression  <expr> of the  form
**  '<list>[<pos1>,<pos2>]'.
*/
Obj             EvalElm2List (
    Expr                expr )
{
    Obj                 elm;            /* element, result                 */
    Obj                 list;           /* list, left operand              */
    Obj                 pos1;            /* position, right operand         */
    Obj                 pos2;            /* position, right operand         */

    /* evaluate the list (checking is done by 'ELM2_LIST')                  */
    list = EVAL_EXPR( ADDR_EXPR(expr)[0] );

    /* evaluate and check the positions                                     */
    pos1 = EVAL_EXPR( ADDR_EXPR(expr)[1] ); 
    pos2 = EVAL_EXPR( ADDR_EXPR(expr)[2] ); 
   
    elm = ELM2_LIST(list, pos1, pos2);


    /* return the element                                                  */
    return elm;
}

/****************************************************************************
**
*F  EvalElm2List(<expr>) . . . . . . . . . . . . select an element of a list
**
**  'EvalElm2List' evaluates the list  element expression  <expr> of the  form
**  '<list>[<pos1>,<pos2>,<pos3>,....]'.
*/
Obj             EvalElmXList (
    Expr                expr )
{
    Obj                 elm;            /* element, result                 */
    Obj                 list;           /* list, left operand              */
    Obj                 pos;            /* position, right operand         */
    Obj ixs;
    Int narg;
    Int i;
     

    /* evaluate the list (checking is done by 'ELM2_LIST')                  */
    list = EVAL_EXPR( ADDR_EXPR(expr)[0] );

    /* evaluate and check the positions                                     */
    narg = SIZE_EXPR(expr)/sizeof(Expr) -1;
    ixs = NEW_PLIST(T_PLIST,narg);
    for (i = 1; i <= narg; i++) {
      pos = EVAL_EXPR( ADDR_EXPR(expr)[i] );
      SET_ELM_PLIST(ixs,i,pos);
      CHANGED_BAG(ixs);
    }
    SET_LEN_PLIST(ixs,narg);
   
    elm = ELMB_LIST(list,ixs);

    /* return the element                                                  */
    return elm;
}


/****************************************************************************
**
*F  EvalElmsList(<expr>)  . . . . . . . . . select several elements of a list
**
**  'EvalElmsList' evaluates the  list element expression  <expr> of the form
**  '<list>{<positions>}'.
*/
Obj             EvalElmsList (
    Expr                expr )
{
    Obj                 elms;           /* elements, result                */
    Obj                 list;           /* list, left operand              */
    Obj                 poss;           /* positions, right operand        */

    /* evaluate the list (checking is done by 'ELMS_LIST')                 */
    list = EVAL_EXPR( ADDR_EXPR(expr)[0] );

    /* evaluate and check the positions                                    */
    poss = EVAL_EXPR( ADDR_EXPR(expr)[1] );
    while ( ! IS_POSS_LIST( poss ) ) {
        poss = ErrorReturnObj(
      "List Elements: <positions> must be a dense list of positive integers",
            0L, 0L,
        "you can replace <positions> via 'return <positions>;'" );
    }

    /* select several elements from the list                               */
    elms = ELMS_LIST( list, poss );

    /* return the elements                                                 */
    return elms;
}


/****************************************************************************
**
*F  EvalElmListLevel(<expr>)  . . . . . . .  select elements of several lists
**
**  'EvalElmListLevel' evaluates the  list element  expression <expr> of  the
**  form '<list>...{<positions>}...[<position>]', where there may actually be
**  several '{<positions>}' selections   between <list> and   '[<position>]'.
**  The  number of those is called   the level.  'EvalElmListLevel' goes that
**  deep  into the left operand  and  selects the  element at <position> from
**  each of those  lists.  For example,  if the level  is 1, the left operand
**  must be a  list of lists  and 'EvalElmListLevel'  selects the element  at
**  <position> from each of the lists and returns the list of those values.
*/
Obj             EvalElmListLevel (
    Expr                expr )
{
    Obj                 lists;          /* lists, left operand             */
    Obj                 pos;            /* position, right operand         */
    Obj                 ixs;
    Int                 level;          /* level                           */
    Int narg;
    Int i;

    /* evaluate lists (if this works, then <lists> is nested <level> deep, */
    /* checking it is nested <level>+1 deep is done by 'ElmListLevel')     */
    lists = EVAL_EXPR( ADDR_EXPR(expr)[0] );
    narg = SIZE_EXPR(expr)/sizeof(Expr) -2;
    ixs = NEW_PLIST(T_PLIST, narg);
    for (i = 1; i <= narg; i++) {
      pos = EVAL_EXPR( ADDR_EXPR(expr)[i]);
      SET_ELM_PLIST(ixs, i, pos);
      CHANGED_BAG(ixs);
    }
    SET_LEN_PLIST(ixs, narg);
    /* get the level                                                       */
    level = (Int)(ADDR_EXPR(expr)[narg+1]);
    
    /* select the elements from several lists (store them in <lists>)      */
    ElmListLevel( lists, ixs, level );

    /* return the elements                                                 */
    return lists;
}


/****************************************************************************
**
*F  EvalElmsListLevel(<expr>) . . .  select several elements of several lists
**
**  'EvalElmsListLevel' evaluates the  list element expression <expr>  of the
**  form '<list>...{<positions>}...{<positions>}',   where there may actually
**  be several '{<positions>}' selections between <list> and '{<positions>}'.
**  The  number of those is called  the level.  'EvalElmsListLevel' goes that
**  deep into  the left operand and selects  the elements at <positions> from
**  each of those lists.   For example, if the  level is 1, the left  operand
**  must be  a list of lists  and 'EvalElmsListLevel' selects the elements at
**  <positions>  from each   of the lists  and  returns   the  list  of those
**  sublists.
*/
Obj             EvalElmsListLevel (
    Expr                expr )
{
    Obj                 lists;          /* lists, left operand             */
    Obj                 poss;           /* positions, right operand        */
    Int                 level;          /* level                           */

    /* evaluate lists (if this works, then <lists> is nested <level> deep, */
    /* checking it is nested <level>+1 deep is done by 'ElmsListLevel')    */
    lists = EVAL_EXPR( ADDR_EXPR(expr)[0] );

    /* evaluate and check the positions                                    */
    poss = EVAL_EXPR( ADDR_EXPR(expr)[1] );
    while ( ! IS_POSS_LIST( poss ) ) {
        poss = ErrorReturnObj(
      "List Elements: <positions> must be a dense list of positive integers",
            0L, 0L,
        "you can replace <positions> via 'return <positions>;'" );
    }

    /* get the level                                                       */
    level = (Int)(ADDR_EXPR(expr)[2]);

    /* select several elements from several lists (store them in <lists>)  */
    ElmsListLevel( lists, poss, level );

    /* return the elements                                                 */
    return lists;
}


/****************************************************************************
**
*F  EvalIsbList(<expr>) . . . . . . . . test if an element of a list is bound
**
**  'EvalElmList'  evaluates the list  isbound expression  <expr> of the form
**  'IsBound( <list>[<position>] )'.
*/
Obj             EvalIsbList (
    Expr                expr )
{
    Obj                 list;           /* list, left operand              */
    Obj                 pos;            /* position, right operand         */
    Obj ixs;
    Int narg, i;

    /* evaluate the list (checking is done by 'ISB_LIST')                  */
    list = EVAL_EXPR( ADDR_EXPR(expr)[0] );
    narg = SIZE_EXPR(expr)/sizeof(Expr) -1;
    if (narg == 1) {
      /* evaluate and check the position                                     */
      pos = EVAL_EXPR( ADDR_EXPR(expr)[1] );
      
      if (IS_POS_INTOBJ(pos))
        return ISB_LIST( list, INT_INTOBJ(pos) ) ? True : False;
      else
        return ISBB_LIST(list, pos) ? True : False;
    } else {
      ixs = NEW_PLIST(T_PLIST, narg);
      for (i = 1; i <= narg; i++) {
	pos = EVAL_EXPR( ADDR_EXPR(expr)[i] );
	SET_ELM_PLIST(ixs,i,pos);
	CHANGED_BAG(ixs);
      }
      SET_LEN_PLIST(ixs, narg);
      return ISBB_LIST(list, ixs) ? True : False;
    }
	
}


/****************************************************************************
**
*F  PrintAssList(<stat>)  . . . . print an assignment to an element of a list
**
**  'PrintAssList' prints the list  assignment statement  <stat> of the  form
**  '<list>[<position>] := <rhs>;'.
**
**  Linebreaks are preferred before the ':='.
*/
void            PrintAssList (
    Stat                stat )
{
    Pr("%4>",0L,0L);
    PrintExpr( ADDR_STAT(stat)[0] );
    Pr("%<[",0L,0L);
    PrintExpr( ADDR_STAT(stat)[1] );
    Pr("%<]",0L,0L);
    Pr("%< %>:= ",0L,0L);
    PrintExpr( ADDR_STAT(stat)[2] );
    Pr("%2<;",0L,0L);
}

void            PrintAss2List (
    Stat                stat )
{
    Pr("%4>",0L,0L);
    PrintExpr( ADDR_STAT(stat)[0] );
    Pr("%<[",0L,0L);
    PrintExpr( ADDR_STAT(stat)[1] );
    Pr("%<, %>",0L,0L);
    PrintExpr( ADDR_STAT(stat)[2] );
    Pr("%<]",0L,0L);
    Pr("%< %>:= ",0L,0L);
    PrintExpr( ADDR_STAT(stat)[3] );
    Pr("%2<;",0L,0L);
}

void            PrintAssXList (
    Stat                stat )
{
  Int narg = SIZE_STAT(stat)/sizeof(stat) - 2;
  Int i;
    Pr("%4>",0L,0L);
    PrintExpr( ADDR_STAT(stat)[0] );
    Pr("%<[",0L,0L);
    PrintExpr( ADDR_STAT(stat)[1] );
    for (i = 2; i <= narg; i++) {
      Pr("%<, %>",0L,0L);
      PrintExpr( ADDR_STAT(stat)[i] );
    }
    Pr("%<]",0L,0L);
    Pr("%< %>:= ",0L,0L);
    PrintExpr( ADDR_STAT(stat)[narg + 1] );
    Pr("%2<;",0L,0L);
}

void            PrintUnbList (
    Stat                stat )
{
  Int narg = SIZE_STAT(stat)/sizeof(Stat) -1;
  Int i;
    Pr( "Unbind( ", 0L, 0L );
    Pr("%2>",0L,0L);
    PrintExpr( ADDR_STAT(stat)[0] );
    Pr("%<[",0L,0L);
    PrintExpr( ADDR_STAT(stat)[1] );
    for (i = 2; i <= narg; i++) {
      Pr("%<, %>",0L,0L);
      PrintExpr(ADDR_STAT(stat)[i]);
    }
    Pr("%<]",0L,0L);
    Pr( " );", 0L, 0L );
}


/****************************************************************************
**
*F  PrintAsssList(<stat>) . print an assignment to several elements of a list
**
**  'PrintAsssList'  prints the list assignment  statement <stat> of the form
**  '<list>{<positions>} := <rhss>;'.
**
**  Linebreaks are preferred before the ':='.
*/
void            PrintAsssList (
    Stat                stat )
{
    Pr("%4>",0L,0L);
    PrintExpr( ADDR_STAT(stat)[0] );
    Pr("%<{",0L,0L);
    PrintExpr( ADDR_STAT(stat)[1] );
    Pr("%<}",0L,0L);
    Pr("%< %>:= ",0L,0L);
    PrintExpr( ADDR_STAT(stat)[2] );
    Pr("%2<;",0L,0L);
}


/****************************************************************************
**
*F  PrintElmList(<expr>)  . . . . . print a selection of an element of a list
**
**  'PrintElmList'   prints the list element   expression  <expr> of the form
**  '<list>[<position>]'.
**
**  Linebreaks are preferred after the '['.
*/
void            PrintElmList (
    Expr                expr )
{
    Pr("%2>",0L,0L);
    PrintExpr( ADDR_EXPR(expr)[0] );
    Pr("%<[",0L,0L);
    PrintExpr( ADDR_EXPR(expr)[1] );
    Pr("%<]",0L,0L);
}

void PrintElm2List (
		     Expr expr )
{
    Pr("%2>",0L,0L);
    PrintExpr( ADDR_EXPR(expr)[0] );
    Pr("%<[",0L,0L);
    PrintExpr( ADDR_EXPR(expr)[1] );
    Pr("%<, %<",0L,0L);
    PrintExpr( ADDR_EXPR(expr)[2] );
    Pr("%<]",0L,0L);
}

void PrintElmXList (
		     Expr expr )
{
  Int i;
  Int narg = SIZE_EXPR(expr)/sizeof(Expr) -1 ;
    Pr("%2>",0L,0L);
    PrintExpr( ADDR_EXPR(expr)[0] );
    Pr("%<[",0L,0L);
    PrintExpr( ADDR_EXPR(expr)[1] );
    for (i = 2; i <= narg; i++) {
      Pr("%<, %<",0L,0L);
      PrintExpr( ADDR_EXPR(expr)[2] );
    }
    Pr("%<]",0L,0L);
}

void PrintElmListLevel (
		     Expr expr )
{
  Int i;
  Int narg = SIZE_EXPR(expr)/sizeof(Expr) -2 ;
    Pr("%2>",0L,0L);
    PrintExpr( ADDR_EXPR(expr)[0] );
    Pr("%<[",0L,0L);
    PrintExpr( ADDR_EXPR(expr)[1] );
    for (i = 2; i <= narg; i++) {
      Pr("%<, %<",0L,0L);
      PrintExpr( ADDR_EXPR(expr)[2] );
    }
    Pr("%<]",0L,0L);
}


void            PrintIsbList (
    Expr                expr )
{
  Int narg = SIZE_EXPR(expr)/sizeof(Expr) - 1;
  Int i;
    Pr( "IsBound( ", 0L, 0L );
    Pr("%2>",0L,0L);
    PrintExpr( ADDR_EXPR(expr)[0] );
    Pr("%<[",0L,0L);
    PrintExpr( ADDR_EXPR(expr)[1] );
    for (i = 2; i <= narg; i++) {
      Pr("%<, %>", 0L, 0L);
      PrintExpr(ADDR_EXPR(expr)[i] );
    }
    Pr("%<]",0L,0L);
    Pr( " )", 0L, 0L );
}


/****************************************************************************
**
*F  PrintElmsList(<expr>) . . print a selection of several elements of a list
**
**  'PrElmsList'  prints the list  elements  expression  <expr> of the   form
**  '<list>{<positions>}'.
**
**  Linebreaks are preferred after the '{'.
*/
void            PrintElmsList (
    Expr                expr )
{
    Pr("%2>",0L,0L);
    PrintExpr( ADDR_EXPR(expr)[0] );
    Pr("%<{",0L,0L);
    PrintExpr( ADDR_EXPR(expr)[1] );
    Pr("%<}",0L,0L);
}


/****************************************************************************
**
*F  ExecAssRecName(<stat>)  . . . . . . . .  assign to an element of a record
**
**  'ExecAssRecName' executes the record  assignment statement <stat>  of the
**  form '<record>.<name> := <rhs>;'.
*/
UInt            ExecAssRecName (
    Stat                stat )
{
    Obj                 record;         /* record, left operand            */
    UInt                rnam;           /* name, left operand              */
    Obj                 rhs;            /* rhs, right operand              */

    /* evaluate the record (checking is done by 'ASS_REC')                 */
    SET_BRK_CURR_STAT( stat );
    record = EVAL_EXPR( ADDR_STAT(stat)[0] );

    /* get the name (stored immediately in the statement)                  */
    rnam = (UInt)(ADDR_STAT(stat)[1]);

    /* evaluate the right hand side                                        */
    rhs = EVAL_EXPR( ADDR_STAT(stat)[2] );

    /* assign the right hand side to the element of the record             */
    ASS_REC( record, rnam, rhs );

    /* return 0 (to indicate that no leave-statement was executed)         */
    return 0;
}


/****************************************************************************
**
*F  ExecAssRecExpr(<stat>)  . . . . . . . .  assign to an element of a record
**
**  'ExecAssRecExpr'  executes the record assignment  statement <stat> of the
**  form '<record>.(<name>) := <rhs>;'.
*/
UInt            ExecAssRecExpr (
    Stat                stat )
{
    Obj                 record;         /* record, left operand            */
    UInt                rnam;           /* name, left operand              */
    Obj                 rhs;            /* rhs, right operand              */

    /* evaluate the record (checking is done by 'ASS_REC')                 */
    SET_BRK_CURR_STAT( stat );
    record = EVAL_EXPR( ADDR_STAT(stat)[0] );

    /* evaluate the name and convert it to a record name                   */
    rnam = RNamObj( EVAL_EXPR( ADDR_STAT(stat)[1] ) );

    /* evaluate the right hand side                                        */
    rhs = EVAL_EXPR( ADDR_STAT(stat)[2] );

    /* assign the right hand side to the element of the record             */
    ASS_REC( record, rnam, rhs );

    /* return 0 (to indicate that no leave-statement was executed)         */
    return 0;
}


/****************************************************************************
**
*F  ExecUnbRecName(<stat>)  . . . . . . . . . . unbind an element of a record
**
**  'ExecAssRecName' executes the record  unbind statement <stat> of the form
**  'Unbind( <record>.<name> );'.
*/
UInt            ExecUnbRecName (
    Stat                stat )
{
    Obj                 record;         /* record, left operand            */
    UInt                rnam;           /* name, left operand              */

    /* evaluate the record (checking is done by 'UNB_REC')                 */
    SET_BRK_CURR_STAT( stat );
    record = EVAL_EXPR( ADDR_STAT(stat)[0] );

    /* get the name (stored immediately in the statement)                  */
    rnam = (UInt)(ADDR_STAT(stat)[1]);

    /* unbind the element of the record                                    */
    UNB_REC( record, rnam );

    /* return 0 (to indicate that no leave-statement was executed)         */
    return 0;
}


/****************************************************************************
**
*F  ExecUnbRecExpr(<stat>)  . . . . . . . . . . unbind an element of a record
**
**  'ExecAssRecExpr' executes the record  unbind statement <stat> of the form
**  'Unbind( <record>.(<name>) );'.
*/
UInt            ExecUnbRecExpr (
    Stat                stat )
{
    Obj                 record;         /* record, left operand            */
    UInt                rnam;           /* name, left operand              */

    /* evaluate the record (checking is done by 'UNB_REC')                 */
    SET_BRK_CURR_STAT( stat );
    record = EVAL_EXPR( ADDR_STAT(stat)[0] );

    /* evaluate the name and convert it to a record name                   */
    rnam = RNamObj( EVAL_EXPR( ADDR_STAT(stat)[1] ) );

    /* unbind the element of the record                                    */
    UNB_REC( record, rnam );

    /* return 0 (to indicate that no leave-statement was executed)         */
    return 0;
}


/****************************************************************************
**
*F  EvalElmRecName(<expr>)  . . . . . . . . . . . . . select a record element
**
**  'EvalElmRecName' evaluates the   record element expression  <expr> of the
**  form '<record>.<name>'.
*/
Obj             EvalElmRecName (
    Expr                expr )
{
    Obj                 elm;            /* element, result                 */
    Obj                 record;         /* the record, left operand        */
    UInt                rnam;           /* the name, right operand         */

    /* evaluate the record (checking is done by 'ELM_REC')                 */
    record = EVAL_EXPR( ADDR_EXPR(expr)[0] );

    /* get the name (stored immediately in the expression)                 */
    rnam = (UInt)(ADDR_EXPR(expr)[1]);

    /* select the element of the record                                    */
    elm = ELM_REC( record, rnam );

    /* return the element                                                  */
    return elm;
}


/****************************************************************************
**
*F  EvalElmRecExpr(<expr>)  . . . . . . . . . . . . . select a record element
**
**  'EvalElmRecExpr'  evaluates the record   element expression <expr> of the
**  form '<record>.(<name>)'.
*/
Obj             EvalElmRecExpr (
    Expr                expr )
{
    Obj                 elm;            /* element, result                 */
    Obj                 record;         /* the record, left operand        */
    UInt                rnam;           /* the name, right operand         */

    /* evaluate the record (checking is done by 'ELM_REC')                 */
    record = EVAL_EXPR( ADDR_EXPR(expr)[0] );

    /* evaluate the name and convert it to a record name                   */
    rnam = RNamObj( EVAL_EXPR( ADDR_EXPR(expr)[1] ) );

    /* select the element of the record                                    */
    elm = ELM_REC( record, rnam );

    /* return the element                                                  */
    return elm;
}


/****************************************************************************
**
*F  EvalIsbRecName(<expr>)  . . . . . . . . test if a record element is bound
**
**  'EvalElmRecName' evaluates the   record isbound expression  <expr> of the
**  form 'IsBound( <record>.<name> )'.
*/
Obj             EvalIsbRecName (
    Expr                expr )
{
    Obj                 record;         /* the record, left operand        */
    UInt                rnam;           /* the name, right operand         */

    /* evaluate the record (checking is done by 'ISB_REC')                 */
    record = EVAL_EXPR( ADDR_EXPR(expr)[0] );

    /* get the name (stored immediately in the expression)                 */
    rnam = (UInt)(ADDR_EXPR(expr)[1]);

    /* return the result                                                   */
    return (ISB_REC( record, rnam ) ? True : False);
}


/****************************************************************************
**
*F  EvalIsbRecExpr(<expr>)  . . . . . . . . test if a record element is bound
**
**  'EvalIsbRecExpr' evaluates  the record isbound  expression  <expr> of the
**  form 'IsBound( <record>.(<name>) )'.
*/
Obj             EvalIsbRecExpr (
    Expr                expr )
{
    Obj                 record;         /* the record, left operand        */
    UInt                rnam;           /* the name, right operand         */

    /* evaluate the record (checking is done by 'ISB_REC')                 */
    record = EVAL_EXPR( ADDR_EXPR(expr)[0] );

    /* evaluate the name and convert it to a record name                   */
    rnam = RNamObj( EVAL_EXPR( ADDR_EXPR(expr)[1] ) );

    /* return the result                                                   */
    return (ISB_REC( record, rnam ) ? True : False);
}


/****************************************************************************
**
*F  PrintAssRecName(<stat>) . . print an assignment to an element of a record
**
**  'PrintAssRecName' prints the  record  assignment statement <stat>  of the
**  form '<record>.<name> := <rhs>;'.
*/
void            PrintAssRecName (
    Stat                stat )
{
    Pr("%4>",0L,0L);
    PrintExpr( ADDR_STAT(stat)[0] );
    Pr("%<.",0L,0L);
    Pr("%I",(Int)NAME_RNAM((UInt)(ADDR_STAT(stat)[1])),0L);
    Pr("%<",0L,0L);
    Pr("%< %>:= ",0L,0L);
    PrintExpr( ADDR_STAT(stat)[2] );
    Pr("%2<;",0L,0L);
}

void            PrintUnbRecName (
    Stat                stat )
{
    Pr( "Unbind( ", 0L, 0L );
    Pr("%2>",0L,0L);
    PrintExpr( ADDR_STAT(stat)[0] );
    Pr("%<.",0L,0L);
    Pr("%I",(Int)NAME_RNAM((UInt)(ADDR_STAT(stat)[1])),0L);
    Pr("%<",0L,0L);
    Pr( " );", 0L, 0L );
}


/****************************************************************************
**
*F  PrintAssRecExpr(<stat>) . . print an assignment to an element of a record
**
**  'PrintAssRecExpr' prints the  record  assignment statement <stat>  of the
**  form '<record>.(<name>) := <rhs>;'.
*/
void            PrintAssRecExpr (
    Stat                stat )
{
    Pr("%4>",0L,0L);
    PrintExpr( ADDR_STAT(stat)[0] );
    Pr("%<.(",0L,0L);
    PrintExpr( ADDR_STAT(stat)[1] );
    Pr(")%<",0L,0L);
    Pr("%< %>:= ",0L,0L);
    PrintExpr( ADDR_STAT(stat)[2] );
    Pr("%2<;",0L,0L);
}

void            PrintUnbRecExpr (
    Stat                stat )
{
    Pr( "Unbind( ", 0L, 0L );
    Pr("%2>",0L,0L);
    PrintExpr( ADDR_STAT(stat)[0] );
    Pr("%<.(",0L,0L);
    PrintExpr( ADDR_STAT(stat)[1] );
    Pr(")%<",0L,0L);
    Pr( " );", 0L, 0L );
}


/****************************************************************************
**
*F  PrintElmRecName(<expr>) . . . print a selection of an element of a record
**
**  'PrintElmRecName' prints the record element expression <expr> of the form
**  '<record>.<name>'.
*/
void            PrintElmRecName (
    Expr                expr )
{
    Pr("%2>",0L,0L);
    PrintExpr( ADDR_EXPR(expr)[0] );
    Pr("%<.",0L,0L);
    Pr("%I",(Int)NAME_RNAM((UInt)(ADDR_EXPR(expr)[1])),0L);
    Pr("%<",0L,0L);
}

void            PrintIsbRecName (
    Expr                expr )
{
    Pr( "IsBound( ", 0L, 0L );
    Pr("%2>",0L,0L);
    PrintExpr( ADDR_EXPR(expr)[0] );
    Pr("%<.",0L,0L);
    Pr("%I",(Int)NAME_RNAM((UInt)(ADDR_EXPR(expr)[1])),0L);
    Pr("%<",0L,0L);
    Pr( " )", 0L, 0L );
}


/****************************************************************************
**
*F  PrintElmRecExpr(<expr>) . . . print a selection of an element of a record
**
**  'PrintElmRecExpr' prints the record element expression <expr> of the form
**  '<record>.(<name>)'.
*/
void            PrintElmRecExpr (
    Expr                expr )
{
    Pr("%2>",0L,0L);
    PrintExpr( ADDR_EXPR(expr)[0] );
    Pr("%<.(",0L,0L);
    PrintExpr( ADDR_EXPR(expr)[1] );
    Pr(")%<",0L,0L);
}

void            PrintIsbRecExpr (
    Expr                expr )
{
    Pr( "IsBound( ", 0L, 0L );
    Pr("%2>",0L,0L);
    PrintExpr( ADDR_EXPR(expr)[0] );
    Pr("%<.(",0L,0L);
    PrintExpr( ADDR_EXPR(expr)[1] );
    Pr(")%<",0L,0L);
    Pr( " )", 0L, 0L );
}


/****************************************************************************
**
*F  ExecAssPosObj(<ass>)  . . . . . . . . . . .  assign to an element of a list
**
**  'ExexAssPosObj'  executes the list  assignment statement <stat> of the form
**  '<list>[<position>] := <rhs>;'.
*/
UInt            ExecAssPosObj (
    Expr                stat )
{
    Obj                 list;           /* list, left operand              */
    Obj                 pos;            /* position, left operand          */
    Int                 p;              /* position, as a C integer        */
    Obj                 rhs;            /* right hand side, right operand  */

    /* evaluate the list (checking is done by 'ASS_LIST')                  */
    SET_BRK_CURR_STAT( stat );
    list = EVAL_EXPR( ADDR_STAT(stat)[0] );

    /* evaluate and check the position                                     */
    pos = EVAL_EXPR( ADDR_STAT(stat)[1] );
    while ( ! IS_POS_INTOBJ(pos) ) {
        pos = ErrorReturnObj(
         "PosObj Assignment: <position> must be a positive integer (not a %s)",
            (Int)TNAM_OBJ(pos), 0L,
            "you can replace <position> via 'return <position>;'" );
    }
    p = INT_INTOBJ(pos);

    /* evaluate the right hand side                                        */
    rhs = EVAL_EXPR( ADDR_STAT(stat)[2] );

    /* special case for plain list                                         */
    if ( TNUM_OBJ(list) == T_POSOBJ ) {
        WriteGuard(list);
        if ( SIZE_OBJ(list)/sizeof(Obj)-1 < p ) {
            ResizeBag( list, (p+1) * sizeof(Obj) );
        }
        SET_ELM_PLIST( list, p, rhs );
        CHANGED_BAG( list );
    } else if ( TNUM_OBJ(list) == T_APOSOBJ ) {
        AssListFuncs[T_FIXALIST](list, p, rhs);
    }
    /* generic case                                                        */
    else {
        ASS_LIST( list, p, rhs );
    }

    /* return 0 (to indicate that no leave-statement was executed)         */
    return 0;
}


/****************************************************************************
**
*F  ExecUnbPosObj(<ass>)  . . . . . . . . . . . . . unbind an element of a list
**
**  'ExexUnbPosObj'  executes the list   unbind  statement <stat> of the   form
**  'Unbind( <list>[<position>] );'.
*/
UInt            ExecUnbPosObj (
    Expr                stat )
{
    Obj                 list;           /* list, left operand              */
    Obj                 pos;            /* position, left operand          */
    Int                 p;              /* position, as a C integer        */

    /* evaluate the list (checking is done by 'LEN_LIST')                  */
    SET_BRK_CURR_STAT( stat );
    list = EVAL_EXPR( ADDR_STAT(stat)[0] );

    /* evaluate and check the position                                     */
    pos = EVAL_EXPR( ADDR_STAT(stat)[1] );
    while ( ! IS_POS_INTOBJ(pos) ) {
        pos = ErrorReturnObj(
         "PosObj Assignment: <position> must be a positive integer (not a %s)",
            (Int)TNAM_OBJ(pos), 0L,
            "you can replace <position> via 'return <position>;'" );
    }
    p = INT_INTOBJ(pos);

    /* unbind the element                                                  */
    if ( TNUM_OBJ(list) == T_POSOBJ ) {
        WriteGuard(list);
        if ( p <= SIZE_OBJ(list)/sizeof(Obj)-1 ) {
            SET_ELM_PLIST( list, p, 0 );
        }
    } else if (TNUM_OBJ(list) == T_APOSOBJ ) {
        UnbListFuncs[T_FIXALIST](list, p);
    }
    else {
        UNB_LIST( list, p );
    }

    /* return 0 (to indicate that no leave-statement was executed)         */
    return 0;
}


/****************************************************************************
**
*F  EvalElmPosObj(<expr>) . . . . . . . . . . . . . select an element of a list
**
**  'EvalElmPosObj' evaluates the list  element expression  <expr> of the  form
**  '<list>[<position>]'.
*/
Obj             EvalElmPosObj (
    Expr                expr )
{
    Obj                 elm;            /* element, result                 */
    Obj                 list;           /* list, left operand              */
    Obj                 pos;            /* position, right operand         */
    Int                 p;              /* position, as C integer          */

    /* evaluate the list (checking is done by 'ELM_LIST')                  */
    list = EVAL_EXPR( ADDR_EXPR(expr)[0] );

    /* evaluate and check the position                                     */
    pos = EVAL_EXPR( ADDR_EXPR(expr)[1] );
    while ( ! IS_POS_INTOBJ(pos) ) {
        pos = ErrorReturnObj(
            "PosObj Element: <position> must be a positive integer (not a %s)",
            (Int)TNAM_OBJ(pos), 0L,
            "you can replace <position> via 'return <position>;'" );
    }
    p = INT_INTOBJ( pos );

    /* special case for plain lists (use generic code to signal errors)    */
    if ( TNUM_OBJ(list) == T_POSOBJ ) {
        Bag *contents = PTR_BAG(list);
        while ( SIZE_BAG_CONTENTS(contents)/sizeof(Obj)-1 < p ) {
            ErrorReturnVoid(
                "PosObj Element: <PosObj>![%d] must have an assigned value",
                (Int)p, 0L,
                "you can 'return;' after assigning a value" );
        }
        elm = contents[p];
        while ( elm == 0 ) {
            ErrorReturnVoid(
                "PosObj Element: <PosObj>![%d] must have an assigned value",
                (Int)p, 0L,
                "you can 'return;' after assigning a value" );
        }
    } else if ( TNUM_OBJ(list) == T_APOSOBJ ) {
        elm = ElmListFuncs[T_FIXALIST](list, p);
    }

    /* generic case                                                        */
    else {
        elm = ELM_LIST( list, p );
    }

    /* return the element                                                  */
    return elm;
}


/****************************************************************************
**
*F  EvalIsbPosObj(<expr>) . . . . . . . . test if an element of a list is bound
**
**  'EvalElmPosObj'  evaluates the list  isbound expression  <expr> of the form
**  'IsBound( <list>[<position>] )'.
*/
Obj             EvalIsbPosObj (
    Expr                expr )
{
    Obj                 isb;            /* isbound, result                 */
    Obj                 list;           /* list, left operand              */
    Obj                 pos;            /* position, right operand         */
    Int                 p;              /* position, as C integer          */

    /* evaluate the list (checking is done by 'ISB_LIST')                  */
    list = EVAL_EXPR( ADDR_EXPR(expr)[0] );

    /* evaluate and check the position                                     */
    pos = EVAL_EXPR( ADDR_EXPR(expr)[1] );
    while ( ! IS_POS_INTOBJ(pos) ) {
        pos = ErrorReturnObj(
            "PosObj Element: <position> must be a positive integer (not a %s)",
            (Int)TNAM_OBJ(pos), 0L,
            "you can replace <position> via 'return <position>;'" );
    }
    p = INT_INTOBJ( pos );

    /* get the result                                                      */
    if ( TNUM_OBJ(list) == T_POSOBJ ) {
        Bag *contents = PTR_BAG(list);
	if (p > SIZE_BAG_CONTENTS(contents)/sizeof(Obj)-1)
	  isb = False;
	else
	  isb = contents[p] != 0 ? True : False;
    }
    else if ( TNUM_OBJ(list) == T_APOSOBJ ) {
        isb = IsbListFuncs[T_FIXALIST](list, p) ? True : False;
    }
    else {
        isb = (ISB_LIST( list, p ) ? True : False);
    }

    /* return the result                                                   */
    return isb;
}


/****************************************************************************
**
*F  PrintAssPosObj(<stat>)  . . . . print an assignment to an element of a list
**
**  'PrintAssPosObj' prints the list  assignment statement  <stat> of the  form
**  '<list>[<position>] := <rhs>;'.
**
**  Linebreaks are preferred before the ':='.
*/
void            PrintAssPosObj (
    Stat                stat )
{
    Pr("%4>",0L,0L);
    PrintExpr( ADDR_STAT(stat)[0] );
    Pr("%<![",0L,0L);
    PrintExpr( ADDR_STAT(stat)[1] );
    Pr("%<]",0L,0L);
    Pr("%< %>:= ",0L,0L);
    PrintExpr( ADDR_STAT(stat)[2] );
    Pr("%2<;",0L,0L);
}

void            PrintUnbPosObj (
    Stat                stat )
{
    Pr( "Unbind( ", 0L, 0L );
    Pr("%2>",0L,0L);
    PrintExpr( ADDR_STAT(stat)[0] );
    Pr("%<![",0L,0L);
    PrintExpr( ADDR_STAT(stat)[1] );
    Pr("%<]",0L,0L);
    Pr( " );", 0L, 0L );
}


/****************************************************************************
**
*F  PrintElmPosObj(<expr>)  . . . . . print a selection of an element of a list
**
**  'PrintElmPosObj'   prints the list element   expression  <expr> of the form
**  '<list>[<position>]'.
**
**  Linebreaks are preferred after the '['.
*/
void            PrintElmPosObj (
    Expr                expr )
{
    Pr("%2>",0L,0L);
    PrintExpr( ADDR_EXPR(expr)[0] );
    Pr("%<![",0L,0L);
    PrintExpr( ADDR_EXPR(expr)[1] );
    Pr("%<]",0L,0L);
}

void            PrintIsbPosObj (
    Expr                expr )
{
    Pr( "IsBound( ", 0L, 0L );
    Pr("%2>",0L,0L);
    PrintExpr( ADDR_EXPR(expr)[0] );
    Pr("%<![",0L,0L);
    PrintExpr( ADDR_EXPR(expr)[1] );
    Pr("%<]",0L,0L);
    Pr( ")", 0L, 0L );
}


/****************************************************************************
**
*F  ExecAssComObjName(<stat>) . . . . . . . .  assign to an element of a record
**
**  'ExecAssComObjName' executes the  record assignment statement <stat> of the
**  form '<record>.<name> := <rhs>;'.
*/
UInt            ExecAssComObjName (
    Stat                stat )
{
    Obj                 record;         /* record, left operand            */
    UInt                rnam;           /* name, left operand              */
    Obj                 rhs;            /* rhs, right operand              */

    /* evaluate the record (checking is done by 'ASS_REC')                 */
    SET_BRK_CURR_STAT( stat );
    record = EVAL_EXPR( ADDR_STAT(stat)[0] );

    /* get the name (stored immediately in the statement)                  */
    rnam = (UInt)(ADDR_STAT(stat)[1]);

    /* evaluate the right hand side                                        */
    rhs = EVAL_EXPR( ADDR_STAT(stat)[2] );

    /* assign the right hand side to the element of the record             */
    switch (TNUM_OBJ(record)) {
      case T_COMOBJ:
        AssPRec( record, rnam, rhs );
	break;
      case T_ACOMOBJ:
      {
#ifdef CHECK_TL_ASSIGNS
          if(GetRegionOf(rhs) == TLS->threadRegion)
          {
              if(strcmp("buffer",NAME_RNAM(rnam)) != 0 && strcmp("state", NAME_RNAM(rnam)) != 0)
              { 
                  ErrorReturnObj("Warning: thread local assignment of '%s'", (Int)NAME_RNAM(rnam), 0L,
                                           "type 'return <value>; to continue'");
               }

          }
#endif
        SetARecordField( record, rnam, rhs);
      }
	break;
      default:
        ASS_REC( record, rnam, rhs );
	break;
    }

    /* return 0 (to indicate that no leave-statement was executed)         */
    return 0;
}


/****************************************************************************
**
*F  ExecAssComObjExpr(<stat>) . . . . . . . .  assign to an element of a record
**
**  'ExecAssComObjExpr' executes the record assignment  statement <stat> of the
**  form '<record>.(<name>) := <rhs>;'.
*/
UInt            ExecAssComObjExpr (
    Stat                stat )
{
    Obj                 record;         /* record, left operand            */
    UInt                rnam;           /* name, left operand              */
    Obj                 rhs;            /* rhs, right operand              */

    /* evaluate the record (checking is done by 'ASS_REC')                 */
    SET_BRK_CURR_STAT( stat );
    record = EVAL_EXPR( ADDR_STAT(stat)[0] );

    /* evaluate the name and convert it to a record name                   */
    rnam = RNamObj( EVAL_EXPR( ADDR_STAT(stat)[1] ) );

    /* evaluate the right hand side                                        */
    rhs = EVAL_EXPR( ADDR_STAT(stat)[2] );

    /* assign the right hand side to the element of the record             */
    switch (TNUM_OBJ(record)) {
      case T_COMOBJ:
        AssPRec( record, rnam, rhs );
	break;
      case T_ACOMOBJ:
        SetARecordField( record, rnam, rhs );
	break;
      default:
        ASS_REC( record, rnam, rhs );
	break;
    }

    /* return 0 (to indicate that no leave-statement was executed)         */
    return 0;
}


/****************************************************************************
**
*F  ExecUnbComObjName(<stat>) . . . . . . . . . . unbind an element of a record
**
**  'ExecAssComObjName' executes the record unbind statement <stat> of the form
**  'Unbind( <record>.<name> );'.
*/
UInt            ExecUnbComObjName (
    Stat                stat )
{
    Obj                 record;         /* record, left operand            */
    UInt                rnam;           /* name, left operand              */

    /* evaluate the record (checking is done by 'UNB_REC')                 */
    SET_BRK_CURR_STAT( stat );
    record = EVAL_EXPR( ADDR_STAT(stat)[0] );

    /* get the name (stored immediately in the statement)                  */
    rnam = (UInt)(ADDR_STAT(stat)[1]);

    /* unbind the element of the record                                    */
    switch (TNUM_OBJ(record)) {
      case T_COMOBJ:
        UnbPRec( record, rnam );
	break;
      case T_ACOMOBJ:
        UnbRecFuncs[T_AREC]( record, rnam);
	break;
      default:
        UNB_REC( record, rnam );
	break;
    }

    /* return 0 (to indicate that no leave-statement was executed)         */
    return 0;
}


/****************************************************************************
**
*F  ExecUnbComObjExpr(<stat>) . . . . . . . . . . unbind an element of a record
**
**  'ExecAssComObjExpr' executes the record unbind statement <stat> of the form
**  'Unbind( <record>.(<name>) );'.
*/
UInt            ExecUnbComObjExpr (
    Stat                stat )
{
    Obj                 record;         /* record, left operand            */
    UInt                rnam;           /* name, left operand              */

    /* evaluate the record (checking is done by 'UNB_REC')                 */
    SET_BRK_CURR_STAT( stat );
    record = EVAL_EXPR( ADDR_STAT(stat)[0] );

    /* evaluate the name and convert it to a record name                   */
    rnam = RNamObj( EVAL_EXPR( ADDR_STAT(stat)[1] ) );

    /* unbind the element of the record                                    */
    switch (TNUM_OBJ(record)) {
      case T_COMOBJ:
        UnbPRec( record, rnam );
	break;
      case T_ACOMOBJ:
        UnbRecFuncs[T_AREC]( record, rnam);
	break;
      default:
        UNB_REC( record, rnam );
	break;
    }

    /* return 0 (to indicate that no leave-statement was executed)         */
    return 0;
}


/****************************************************************************
**
*F  EvalElmComObjName(<expr>) . . . . . . . . . . . . . select a record element
**
**  'EvalElmComObjName' evaluates the  record element expression  <expr> of the
**  form '<record>.<name>'.
*/
Obj             EvalElmComObjName (
    Expr                expr )
{
    Obj                 elm;            /* element, result                 */
    Obj                 record;         /* the record, left operand        */
    UInt                rnam;           /* the name, right operand         */

    /* evaluate the record (checking is done by 'ELM_REC')                 */
    record = EVAL_EXPR( ADDR_EXPR(expr)[0] );

    /* get the name (stored immediately in the expression)                 */
    rnam = (UInt)(ADDR_EXPR(expr)[1]);

    /* select the element of the record                                    */
    switch (TNUM_OBJ(record)) {
      case T_COMOBJ:
        elm = ElmPRec(record, rnam);
	break;
      case T_ACOMOBJ:
        elm = ElmARecord(record, rnam);
	break;
      default:
        elm = ELM_REC( record, rnam );
	break;
    }

    /* return the element                                                  */
    return elm;
}


/****************************************************************************
**
*F  EvalElmComObjExpr(<expr>) . . . . . . . . . . . . . select a record element
**
**  'EvalElmComObjExpr' evaluates the  record element expression  <expr> of the
**  form '<record>.(<name>)'.
*/
Obj             EvalElmComObjExpr (
    Expr                expr )
{
    Obj                 elm;            /* element, result                 */
    Obj                 record;         /* the record, left operand        */
    UInt                rnam;           /* the name, right operand         */

    /* evaluate the record (checking is done by 'ELM_REC')                 */
    record = EVAL_EXPR( ADDR_EXPR(expr)[0] );

    /* evaluate the name and convert it to a record name                   */
    rnam = RNamObj( EVAL_EXPR( ADDR_EXPR(expr)[1] ) );

    /* select the element of the record                                    */
    switch (TNUM_OBJ(record)) {
      case T_COMOBJ:
        return ElmPRec( record, rnam );
      case T_ACOMOBJ:
        return ElmARecord( record, rnam );
      default:
        return ELM_REC( record, rnam);
    }
}


/****************************************************************************
**
*F  EvalIsbComObjName(<expr>) . . . . . . . . test if a record element is bound
**
**  'EvalElmComObjName' evaluates  the record isbound  expression <expr> of the
**  form 'IsBound( <record>.<name> )'.
*/
Obj             EvalIsbComObjName (
    Expr                expr )
{
    Obj                 isb;            /* element, result                 */
    Obj                 record;         /* the record, left operand        */
    UInt                rnam;           /* the name, right operand         */

    /* evaluate the record (checking is done by 'ISB_REC')                 */
    record = EVAL_EXPR( ADDR_EXPR(expr)[0] );

    /* get the name (stored immediately in the expression)                 */
    rnam = (UInt)(ADDR_EXPR(expr)[1]);

    /* select the element of the record                                    */
    switch (TNUM_OBJ(record)) {
      case T_COMOBJ:
        isb = (IsbPRec( record, rnam ) ? True : False);
	break;
      case T_ACOMOBJ:
        isb = (GetARecordField( record, rnam ) != (Obj) 0 ? True : False);
	break;
      default:
        isb = (ISB_REC( record, rnam ) ? True : False);
	break;
    }

    /* return the result                                                   */
    return isb;
}


/****************************************************************************
**
*F  EvalIsbComObjExpr(<expr>) . . . . . . . . test if a record element is bound
**
**  'EvalIsbComObjExpr'  evaluates the record isbound  expression <expr> of the
**  form 'IsBound( <record>.(<name>) )'.
*/
Obj             EvalIsbComObjExpr (
    Expr                expr )
{
    Obj                 isb;            /* element, result                 */
    Obj                 record;         /* the record, left operand        */
    UInt                rnam;           /* the name, right operand         */

    /* evaluate the record (checking is done by 'ISB_REC')                */
    record = EVAL_EXPR( ADDR_EXPR(expr)[0] );

    /* evaluate the name and convert it to a record name                   */
    rnam = RNamObj( EVAL_EXPR( ADDR_EXPR(expr)[1] ) );

    /* select the element of the record                                    */
    switch (TNUM_OBJ(record)) {
      case T_COMOBJ:
        isb = (IsbPRec( record, rnam ) ? True : False);
	break;
      case T_ACOMOBJ:
        isb = (GetARecordField( record, rnam ) != (Obj) 0 ? True : False);
	break;
      default:
        isb = (ISB_REC( record, rnam ) ? True : False);
	break;
    }

    /* return the result                                                   */
    return isb;
}


/****************************************************************************
**
*F  PrintAssComObjName(<stat>)  . print an assignment to an element of a record
**
**  'PrintAssComObjName' prints the  record assignment statement <stat>  of the
**  form '<record>.<name> := <rhs>;'.
*/
void            PrintAssComObjName (
    Stat                stat )
{
    Pr("%4>",0L,0L);
    PrintExpr( ADDR_STAT(stat)[0] );
    Pr("%<!.",0L,0L);
    Pr("%I",(Int)NAME_RNAM((UInt)(ADDR_STAT(stat)[1])),0L);
    Pr("%<",0L,0L);
    Pr("%< %>:= ",0L,0L);
    PrintExpr( ADDR_STAT(stat)[2] );
    Pr("%2<;",0L,0L);
}

void            PrintUnbComObjName (
    Stat                stat )
{
    Pr( "Unbind( ", 0L, 0L );
    Pr("%2>",0L,0L);
    PrintExpr( ADDR_STAT(stat)[0] );
    Pr("%<!.",0L,0L);
    Pr("%I",(Int)NAME_RNAM((UInt)(ADDR_STAT(stat)[1])),0L);
    Pr("%<",0L,0L);
    Pr( " );", 0L, 0L );
}


/****************************************************************************
**
*F  PrintAssComObjExpr(<stat>)  . print an assignment to an element of a record
**
**  'PrintAssComObjExpr' prints the  record assignment statement <stat>  of the
**  form '<record>.(<name>) := <rhs>;'.
*/
void            PrintAssComObjExpr (
    Stat                stat )
{
    Pr("%4>",0L,0L);
    PrintExpr( ADDR_STAT(stat)[0] );
    Pr("%<!.(",0L,0L);
    PrintExpr( ADDR_STAT(stat)[1] );
    Pr(")%<",0L,0L);
    Pr("%< %>:= ",0L,0L);
    PrintExpr( ADDR_STAT(stat)[2] );
    Pr("%2<;",0L,0L);
}

void            PrintUnbComObjExpr (
    Stat                stat )
{
    Pr( "Unbind( ", 0L, 0L );
    Pr("%2>",0L,0L);
    PrintExpr( ADDR_STAT(stat)[0] );
    Pr("%<!.(",0L,0L);
    PrintExpr( ADDR_STAT(stat)[1] );
    Pr(")%<",0L,0L);
    Pr( " );", 0L, 0L );
}


/****************************************************************************
**
*F  PrintElmComObjName(<expr>)  . . print a selection of an element of a record
**
**  'PrintElmComObjName' prints the  record  element expression <expr> of   the
**  form '<record>.<name>'.
*/
void            PrintElmComObjName (
    Expr                expr )
{
    Pr("%2>",0L,0L);
    PrintExpr( ADDR_EXPR(expr)[0] );
    Pr("%<!.",0L,0L);
    Pr("%I",(Int)NAME_RNAM((UInt)(ADDR_EXPR(expr)[1])),0L);
    Pr("%<",0L,0L);
}

void            PrintIsbComObjName (
    Expr                expr )
{
    Pr( "IsBound( ", 0L, 0L );
    Pr("%2>",0L,0L);
    PrintExpr( ADDR_EXPR(expr)[0] );
    Pr("%<!.",0L,0L);
    Pr("%I",(Int)NAME_RNAM((UInt)(ADDR_EXPR(expr)[1])),0L);
    Pr("%<",0L,0L);
    Pr( " )", 0L, 0L );
}


/****************************************************************************
**
*F  PrintElmComObjExpr(<expr>)  . . print a selection of an element of a record
**
**  'PrintElmComObjExpr' prints the record   element expression <expr>  of  the
**  form '<record>.(<name>)'.
*/
void            PrintElmComObjExpr (
    Expr                expr )
{
    Pr("%2>",0L,0L);
    PrintExpr( ADDR_EXPR(expr)[0] );
    Pr("%<!.(",0L,0L);
    PrintExpr( ADDR_EXPR(expr)[1] );
    Pr(")%<",0L,0L);
}

void            PrintIsbComObjExpr (
    Expr                expr )
{
    Pr( "IsBound( ", 0L, 0L );
    Pr("%2>",0L,0L);
    PrintExpr( ADDR_EXPR(expr)[0] );
    Pr("%<!.(",0L,0L);
    PrintExpr( ADDR_EXPR(expr)[1] );
    Pr(")%<",0L,0L);
    Pr( " )", 0L, 0L );
}


/****************************************************************************
**
*F  FuncGetCurrentLVars
*F  FuncGetBottomLVars
*F  FuncParentLVars
*F  FuncContentsLVars
**
**  Provide access to local variable bags at GAP level. Mainly for use in
**  error handling.
**
*/


Obj FuncGetCurrentLVars( Obj self )
{
  return TLS->currLVars;
}

Obj FuncGetBottomLVars( Obj self )
{
  return TLS->bottomLVars;
}

Obj FuncParentLVars( Obj self, Obj lvars )
{
  if (lvars == TLS->bottomLVars)
    return Fail;
  return ADDR_OBJ(lvars)[2];
}

Obj FuncContentsLVars (Obj self, Obj lvars )
{
  Obj contents = NEW_PREC(0);
  Obj func = PTR_BAG(lvars)[0];
  Obj nams = NAMS_FUNC(func);
  UInt len = (SIZE_BAG(lvars) - 2*sizeof(Obj) - sizeof(UInt))/sizeof(Obj);
  Obj values = NEW_PLIST(T_PLIST+IMMUTABLE, len);
  if (lvars == TLS->bottomLVars)
    return False;
  AssPRec(contents, RNamName("func"), func);
  AssPRec(contents,RNamName("names"), nams);
  memcpy((void *)(1+ADDR_OBJ(values)), (void *)(3+ADDR_OBJ(lvars)), len*sizeof(Obj));
  while (ELM_PLIST(values, len) == 0)
    len--;
  SET_LEN_PLIST(values, len);
  AssPRec(contents, RNamName("values"), values);
  if (ENVI_FUNC(func) != TLS->bottomLVars)
    AssPRec(contents, RNamName("higher"), ENVI_FUNC(func));
  return contents;
}

/****************************************************************************
**
*F  VarsBeforeCollectBags() . . . . . . . . actions before garbage collection
*F  VarsAfterCollectBags()  . . . . . . . .  actions after garbage collection
*/
void VarsBeforeCollectBags ( void )
{
  if (TLS->currLVars)
    CHANGED_BAG( TLS->currLVars );
}

void VarsAfterCollectBags ( void )
{
  int i;
  if (TLS->currLVars)
    {
      TLS->ptrLVars = PTR_BAG( TLS->currLVars );
      TLS->ptrBody  = (Stat*)PTR_BAG( BODY_FUNC( CURR_FUNC ) );
    }
  for (i=0; i<GVAR_BUCKETS; i++)
    if (ValGVars[i])
      PtrGVars[i] = ADDR_OBJ( ValGVars[i] )+1;
    else
      break;
}

/****************************************************************************
**
*F  SaveLVars ( <lvars> )
**
*/

void SaveLVars( Obj lvars )
{
  UInt len,i;
  Obj *ptr;
  SaveSubObj(ADDR_OBJ(lvars)[0]);
  SaveUInt((UInt)ADDR_OBJ(lvars)[1]);
  SaveSubObj(ADDR_OBJ(lvars)[2]);
  len = (SIZE_OBJ(lvars) - (2*sizeof(Obj)+sizeof(UInt)))/sizeof(Obj);
  ptr = ADDR_OBJ(lvars)+3;
  for (i = 0; i < len; i++)
    SaveSubObj(*ptr++);
  return;
}

/****************************************************************************
**
*F  LoadLVars ( <lvars> )
**
*/

void LoadLVars( Obj lvars )
{
  UInt len,i;
  Obj *ptr;
  ADDR_OBJ(lvars)[0] = LoadSubObj();
  ((UInt *)ADDR_OBJ(lvars))[1] = LoadUInt();
  ADDR_OBJ(lvars)[2] = LoadSubObj();
  len = (SIZE_OBJ(lvars) - (2*sizeof(Obj)+sizeof(UInt)))/sizeof(Obj);
  ptr = ADDR_OBJ(lvars)+3;
  for (i = 0; i < len; i++)
    *ptr++ = LoadSubObj();
  return;
}

Obj TYPE_LVARS;

Obj TypeLVars( Obj lvars )
{
  return TYPE_LVARS;
}

void PrintLVars( Obj lvars )
{
  Pr("<lvars bag>", 0,0);
}

Int EqLVars (Obj x, Obj y)
{
  return (x == y);
}

Int EqLVarsX (Obj x, Obj y)
{
  return 0;
}

/****************************************************************************
**

*F * * * * * * * * * * * * * Initialize Package * * * * * * * * * * * * * * *
*/

/****************************************************************************
**
*V  GVarFuncs . . . . . . . . . . . . . . . . . . list of functions to export
*/
static StructGVarFunc GVarFuncs [] = {
  { "GetCurrentLVars", 0, "",
    FuncGetCurrentLVars, "src/vars.c: GetCurrentLVars"},

  { "GetBottomLVars", 0, "",
    FuncGetBottomLVars, "src/vars.c: GetBottomLVars"},

  { "ParentLVars", 1, "lvars",
    FuncParentLVars, "src/vars.c: ParentLVars"},

  { "ContentsLVars", 1, "lvars",
    FuncContentsLVars, "src/vars.c: ContentsLVars"},

  { 0} };


/****************************************************************************
**

*F  InitKernel( <module> )  . . . . . . . . initialise kernel data structures
*/
static Int InitKernel (
    StructInitInfo *    module )
{
    UInt                i;              /* loop variable                   */
<<<<<<< HEAD
    TLS->currLVars = (Bag) 0;
    
=======
    CurrLVars = (Bag) 0;

>>>>>>> 762be981
    /* make 'CurrLVars' known to Gasman                                    */
    /* TL: InitGlobalBag( CurrLVars,   "src/vars.c:CurrLVars"   ); */
    /* TL: InitGlobalBag( &BottomLVars, "src/vars.c:BottomLVars" ); */

    /* install the marking functions for local variables bag               */
    InfoBags[ T_LVARS ].name = "values bag";
    InitMarkFuncBags( T_LVARS, MarkAllSubBags );
    InfoBags[ T_HVARS ].name = "high variables bag";
    InitMarkFuncBags( T_HVARS, MarkAllSubBags );

    /* Make T_LVARS bags public */
    MakeBagTypePublic(T_LVARS);
    MakeBagTypePublic(T_HVARS);

    /* and the save restore functions */
    SaveObjFuncs[ T_LVARS ] = SaveLVars;
    LoadObjFuncs[ T_LVARS ] = LoadLVars;
    SaveObjFuncs[ T_HVARS ] = SaveLVars;
    LoadObjFuncs[ T_HVARS ] = LoadLVars;

    /* and a type */

    TypeObjFuncs[ T_LVARS ] = TypeLVars;
    TypeObjFuncs[ T_HVARS ] = TypeLVars;
    PrintObjFuncs[ T_LVARS ] = PrintLVars;
    PrintObjFuncs[ T_HVARS ] = PrintLVars;
    EqFuncs[T_LVARS][T_LVARS] = EqLVars;
    EqFuncs[T_LVARS][T_HVARS] = EqLVars;
    EqFuncs[T_HVARS][T_LVARS] = EqLVars;
    EqFuncs[T_HVARS][T_HVARS] = EqLVars;
    for (i = FIRST_REAL_TNUM; i <= LAST_REAL_TNUM; i++)
      {
        EqFuncs[T_LVARS][i] = EqLVarsX;
        EqFuncs[i][T_LVARS] = EqLVarsX;
        EqFuncs[T_HVARS][i] = EqLVarsX;
        EqFuncs[i][T_HVARS] = EqLVarsX;
      }


    /* install executors, evaluators, and printers for local variables     */
    InstallExecStatFunc( T_ASS_LVAR       , ExecAssLVar);
    InstallExecStatFunc( T_ASS_LVAR_01    , ExecAssLVar01);
    InstallExecStatFunc( T_ASS_LVAR_02    , ExecAssLVar02);
    InstallExecStatFunc( T_ASS_LVAR_03    , ExecAssLVar03);
    InstallExecStatFunc( T_ASS_LVAR_04    , ExecAssLVar04);
    InstallExecStatFunc( T_ASS_LVAR_05    , ExecAssLVar05);
    InstallExecStatFunc( T_ASS_LVAR_06    , ExecAssLVar06);
    InstallExecStatFunc( T_ASS_LVAR_07    , ExecAssLVar07);
    InstallExecStatFunc( T_ASS_LVAR_08    , ExecAssLVar08);
    InstallExecStatFunc( T_ASS_LVAR_09    , ExecAssLVar09);
    InstallExecStatFunc( T_ASS_LVAR_10    , ExecAssLVar10);
    InstallExecStatFunc( T_ASS_LVAR_11    , ExecAssLVar11);
    InstallExecStatFunc( T_ASS_LVAR_12    , ExecAssLVar12);
    InstallExecStatFunc( T_ASS_LVAR_13    , ExecAssLVar13);
    InstallExecStatFunc( T_ASS_LVAR_14    , ExecAssLVar14);
    InstallExecStatFunc( T_ASS_LVAR_15    , ExecAssLVar15);
    InstallExecStatFunc( T_ASS_LVAR_16    , ExecAssLVar16);
    InstallExecStatFunc( T_UNB_LVAR       , ExecUnbLVar);
    InstallEvalExprFunc( T_REF_LVAR       , EvalRefLVar);
    InstallEvalExprFunc( T_REF_LVAR_01    , EvalRefLVar01);
    InstallEvalExprFunc( T_REF_LVAR_02    , EvalRefLVar02);
    InstallEvalExprFunc( T_REF_LVAR_03    , EvalRefLVar03);
    InstallEvalExprFunc( T_REF_LVAR_04    , EvalRefLVar04);
    InstallEvalExprFunc( T_REF_LVAR_05    , EvalRefLVar05);
    InstallEvalExprFunc( T_REF_LVAR_06    , EvalRefLVar06);
    InstallEvalExprFunc( T_REF_LVAR_07    , EvalRefLVar07);
    InstallEvalExprFunc( T_REF_LVAR_08    , EvalRefLVar08);
    InstallEvalExprFunc( T_REF_LVAR_09    , EvalRefLVar09);
    InstallEvalExprFunc( T_REF_LVAR_10    , EvalRefLVar10);
    InstallEvalExprFunc( T_REF_LVAR_11    , EvalRefLVar11);
    InstallEvalExprFunc( T_REF_LVAR_12    , EvalRefLVar12);
    InstallEvalExprFunc( T_REF_LVAR_13    , EvalRefLVar13);
    InstallEvalExprFunc( T_REF_LVAR_14    , EvalRefLVar14);
    InstallEvalExprFunc( T_REF_LVAR_15    , EvalRefLVar15);
    InstallEvalExprFunc( T_REF_LVAR_16    , EvalRefLVar16);
    InstallEvalExprFunc( T_ISB_LVAR       , EvalIsbLVar);
    InstallPrintStatFunc( T_ASS_LVAR       , PrintAssLVar);

    for ( i = T_ASS_LVAR_01; i <= T_ASS_LVAR_16; i++ ) {
        InstallPrintStatFunc( i , PrintAssLVar);
    }

    InstallPrintStatFunc( T_UNB_LVAR       , PrintUnbLVar);
    InstallPrintExprFunc( T_REFLVAR        , PrintRefLVar);
    InstallPrintExprFunc( T_REF_LVAR       , PrintRefLVar);

    for ( i = T_REF_LVAR_01; i <= T_REF_LVAR_16; i++ ) {
        InstallPrintExprFunc( i , PrintRefLVar);
    }

    InstallPrintExprFunc( T_ISB_LVAR       , PrintIsbLVar);

    /* install executors, evaluators, and printers for higher variables    */
    InstallExecStatFunc( T_ASS_HVAR       , ExecAssHVar);
    InstallExecStatFunc( T_UNB_HVAR       , ExecUnbHVar);
    InstallEvalExprFunc( T_REF_HVAR       , EvalRefHVar);
    InstallEvalExprFunc( T_ISB_HVAR       , EvalIsbHVar);
    InstallPrintStatFunc( T_ASS_HVAR       , PrintAssHVar);
    InstallPrintStatFunc( T_UNB_HVAR       , PrintUnbHVar);
    InstallPrintExprFunc( T_REF_HVAR       , PrintRefHVar);
    InstallPrintExprFunc( T_ISB_HVAR       , PrintIsbHVar);

    /* install executors, evaluators, and printers for global variables    */
    InstallExecStatFunc( T_ASS_GVAR       , ExecAssGVar);
    InstallExecStatFunc( T_UNB_GVAR       , ExecUnbGVar);
    InstallEvalExprFunc( T_REF_GVAR       , EvalRefGVar);
    InstallEvalExprFunc( T_ISB_GVAR       , EvalIsbGVar);
    InstallPrintStatFunc( T_ASS_GVAR       , PrintAssGVar);
    InstallPrintStatFunc( T_UNB_GVAR       , PrintUnbGVar);
    InstallPrintExprFunc( T_REF_GVAR       , PrintRefGVar);
    InstallPrintExprFunc( T_ISB_GVAR       , PrintIsbGVar);

    /* install executors, evaluators, and printers for list elements       */
    InstallExecStatFunc( T_ASS_LIST       , ExecAssList);
    InstallExecStatFunc( T_ASSS_LIST      , ExecAsssList);
    InstallExecStatFunc( T_ASS_LIST_LEV   , ExecAssListLevel);
    InstallExecStatFunc( T_ASSS_LIST_LEV  , ExecAsssListLevel);
    InstallExecStatFunc( T_ASS2_LIST  , ExecAss2List);
    InstallExecStatFunc( T_ASSX_LIST  , ExecAssXList);
    InstallPrintStatFunc( T_ASS2_LIST  , PrintAss2List);
    InstallPrintStatFunc( T_ASSX_LIST  , PrintAssXList);
    
    InstallExecStatFunc( T_UNB_LIST       , ExecUnbList);
    InstallEvalExprFunc( T_ELM_LIST       , EvalElmList);
    InstallEvalExprFunc( T_ELMS_LIST      , EvalElmsList);
    InstallEvalExprFunc( T_ELM_LIST_LEV   , EvalElmListLevel);
    InstallEvalExprFunc( T_ELMS_LIST_LEV  , EvalElmsListLevel);
    InstallEvalExprFunc( T_ISB_LIST       , EvalIsbList);
    InstallEvalExprFunc( T_ELM2_LIST      , EvalElm2List);
    InstallEvalExprFunc( T_ELMX_LIST      , EvalElmXList);
    InstallPrintExprFunc( T_ELM2_LIST     , PrintElm2List);
    InstallPrintExprFunc( T_ELMX_LIST     , PrintElmXList);
    
    InstallPrintStatFunc( T_ASS_LIST       , PrintAssList);
    InstallPrintStatFunc( T_ASSS_LIST      , PrintAsssList);
    InstallPrintStatFunc( T_ASS_LIST_LEV   , PrintAssList);
    InstallPrintStatFunc( T_ASSS_LIST_LEV  , PrintAsssList);
    InstallPrintStatFunc( T_UNB_LIST       , PrintUnbList);
    InstallPrintExprFunc( T_ELM_LIST       , PrintElmList);
    InstallPrintExprFunc( T_ELMS_LIST      , PrintElmsList);
    InstallPrintExprFunc( T_ELM_LIST_LEV   , PrintElmListLevel);
    InstallPrintExprFunc( T_ELMS_LIST_LEV  , PrintElmsList);
    InstallPrintExprFunc( T_ISB_LIST       , PrintIsbList);


    /* install executors, evaluators, and printers for record elements     */
    InstallExecStatFunc( T_ASS_REC_NAME   , ExecAssRecName);
    InstallExecStatFunc( T_ASS_REC_EXPR   , ExecAssRecExpr);
    InstallExecStatFunc( T_UNB_REC_NAME   , ExecUnbRecName);
    InstallExecStatFunc( T_UNB_REC_EXPR   , ExecUnbRecExpr);
    InstallEvalExprFunc( T_ELM_REC_NAME   , EvalElmRecName);
    InstallEvalExprFunc( T_ELM_REC_EXPR   , EvalElmRecExpr);
    InstallEvalExprFunc( T_ISB_REC_NAME   , EvalIsbRecName);
    InstallEvalExprFunc( T_ISB_REC_EXPR   , EvalIsbRecExpr);
    InstallPrintStatFunc( T_ASS_REC_NAME   , PrintAssRecName);
    InstallPrintStatFunc( T_ASS_REC_EXPR   , PrintAssRecExpr);
    InstallPrintStatFunc( T_UNB_REC_NAME   , PrintUnbRecName);
    InstallPrintStatFunc( T_UNB_REC_EXPR   , PrintUnbRecExpr);
    InstallPrintExprFunc( T_ELM_REC_NAME   , PrintElmRecName);
    InstallPrintExprFunc( T_ELM_REC_EXPR   , PrintElmRecExpr);
    InstallPrintExprFunc( T_ISB_REC_NAME   , PrintIsbRecName);
    InstallPrintExprFunc( T_ISB_REC_EXPR   , PrintIsbRecExpr);

    /* install executors, evaluators, and printers for list elements       */
    InstallExecStatFunc( T_ASS_POSOBJ       , ExecAssPosObj);
    InstallExecStatFunc( T_UNB_POSOBJ       , ExecUnbPosObj);
    InstallEvalExprFunc( T_ELM_POSOBJ       , EvalElmPosObj);
    InstallEvalExprFunc( T_ISB_POSOBJ       , EvalIsbPosObj);
    InstallPrintStatFunc( T_ASS_POSOBJ       , PrintAssPosObj);
    InstallPrintStatFunc( T_UNB_POSOBJ       , PrintUnbPosObj);
    InstallPrintExprFunc( T_ELM_POSOBJ       , PrintElmPosObj);
    InstallPrintExprFunc( T_ISB_POSOBJ       , PrintIsbPosObj);

    /* install executors, evaluators, and printers for record elements     */
    InstallExecStatFunc( T_ASS_COMOBJ_NAME  , ExecAssComObjName);
    InstallExecStatFunc( T_ASS_COMOBJ_EXPR  , ExecAssComObjExpr);
    InstallExecStatFunc( T_UNB_COMOBJ_NAME  , ExecUnbComObjName);
    InstallExecStatFunc( T_UNB_COMOBJ_EXPR  , ExecUnbComObjExpr);
    InstallEvalExprFunc( T_ELM_COMOBJ_NAME  , EvalElmComObjName);
    InstallEvalExprFunc( T_ELM_COMOBJ_EXPR  , EvalElmComObjExpr);
    InstallEvalExprFunc( T_ISB_COMOBJ_NAME  , EvalIsbComObjName);
    InstallEvalExprFunc( T_ISB_COMOBJ_EXPR  , EvalIsbComObjExpr);
    InstallPrintStatFunc( T_ASS_COMOBJ_NAME  , PrintAssComObjName);
    InstallPrintStatFunc( T_ASS_COMOBJ_EXPR  , PrintAssComObjExpr);
    InstallPrintStatFunc( T_UNB_COMOBJ_NAME  , PrintUnbComObjName);
    InstallPrintStatFunc( T_UNB_COMOBJ_EXPR  , PrintUnbComObjExpr);
    InstallPrintExprFunc( T_ELM_COMOBJ_NAME  , PrintElmComObjName);
    InstallPrintExprFunc( T_ELM_COMOBJ_EXPR  , PrintElmComObjExpr);
    InstallPrintExprFunc( T_ISB_COMOBJ_NAME  , PrintIsbComObjName);
    InstallPrintExprFunc( T_ISB_COMOBJ_EXPR  , PrintIsbComObjExpr);

    /* install before and after actions for garbage collections            */
    InitCollectFuncBags( VarsBeforeCollectBags, VarsAfterCollectBags );

    /* init filters and functions                                          */
    InitHdlrFuncsFromTable( GVarFuncs );

    InitCopyGVar("TYPE_LVARS",&TYPE_LVARS);

    /* return success                                                      */
    return 0;
}


/****************************************************************************
**
*F  PostRestore( <module> ) . . . . . . . . . . . . . after restore workspace
*/
static Int PostRestore (
    StructInitInfo *    module )
{
    TLS->currLVars = TLS->bottomLVars;
    SWITCH_TO_OLD_LVARS( TLS->bottomLVars );


    /* return success                                                      */
    return 0;
}


/****************************************************************************
**
*F  InitLibrary( <module> ) . . . . . . .  initialise library data structures
*/
static Int InitLibrary (
    StructInitInfo *    module )
{
    Obj                 tmp;

    TLS->bottomLVars = NewBag( T_LVARS, 3*sizeof(Obj) );
    tmp = NewFunctionC( "bottom", 0, "", 0 );
    PTR_BAG(TLS->bottomLVars)[0] = tmp;
    tmp = NewBag( T_BODY, NUMBER_HEADER_ITEMS_BODY*sizeof(Obj) );
    BODY_FUNC( PTR_BAG(TLS->bottomLVars)[0] ) = tmp;

    /* init filters and functions                                          */
    InitGVarFuncsFromTable( GVarFuncs );

    /* return success                                                      */
    return PostRestore( module );
}


/****************************************************************************
**
*F  InitInfoVars()  . . . . . . . . . . . . . . . . . table of init functions
*/
static StructInitInfo module = {
    MODULE_BUILTIN,                     /* type                           */
    "vars",                             /* name                           */
    0,                                  /* revision entry of c file       */
    0,                                  /* revision entry of h file       */
    0,                                  /* version                        */
    0,                                  /* crc                            */
    InitKernel,                         /* initKernel                     */
    InitLibrary,                        /* initLibrary                    */
    0,                                  /* checkInit                      */
    0,                                  /* preSave                        */
    0,                                  /* postSave                       */
    PostRestore                         /* postRestore                    */
};

StructInitInfo * InitInfoVars ( void )
{
    return &module;
}


/****************************************************************************
**

*E  vars.c  . . . . . . . . . . . . . . . . . . . . . . . . . . . . ends here
*/<|MERGE_RESOLUTION|>--- conflicted
+++ resolved
@@ -3189,13 +3189,8 @@
     StructInitInfo *    module )
 {
     UInt                i;              /* loop variable                   */
-<<<<<<< HEAD
     TLS->currLVars = (Bag) 0;
     
-=======
-    CurrLVars = (Bag) 0;
-
->>>>>>> 762be981
     /* make 'CurrLVars' known to Gasman                                    */
     /* TL: InitGlobalBag( CurrLVars,   "src/vars.c:CurrLVars"   ); */
     /* TL: InitGlobalBag( &BottomLVars, "src/vars.c:BottomLVars" ); */
