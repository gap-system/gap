--- conflicted
+++ resolved
@@ -3079,10 +3079,7 @@
 
 void VarsAfterCollectBags ( void )
 {
-<<<<<<< HEAD
   int i;
-=======
->>>>>>> 9f6b1a3a
   if (TLS(CurrLVars))
     {
       TLS(PtrLVars) = PTR_BAG( TLS(CurrLVars) );
@@ -3193,11 +3190,7 @@
 {
     UInt                i;              /* loop variable                   */
     TLS(CurrLVars) = (Bag) 0;
-<<<<<<< HEAD
-    
-=======
-
->>>>>>> 9f6b1a3a
+
     /* make 'CurrLVars' known to Gasman                                    */
     /* TL: InitGlobalBag( CurrLVars,   "src/vars.c:CurrLVars"   ); */
     /* TL: InitGlobalBag( &BottomLVars, "src/vars.c:BottomLVars" ); */
