--- conflicted
+++ resolved
@@ -142,16 +142,9 @@
 **  course that it is large enough.
 **  The buffer is *not* guaranteed to have any particular value, routines
 **  that require a zero-initialization need to do this at the start.
-<<<<<<< HEAD
-**  This buffer is being moved to thread-local storage. To avoid adding to thread
-**  startup costs, it no longer needs to be initialized to a bag. Instead it will 
-**  be initialized to 0 and functions wanting to use it can initialize it.
-**  Using the UseTmpPerm(<size>) utility function
-=======
 **  This buffer is only constructed once it is needed, to avoid startup
 **  costs (particularly when starting new threads).
 **  Use the UseTmpPerm(<size>) utility function to ensure it is constructed!
->>>>>>> e2998641
 */
 #define  TmpPerm TLS(TmpPerm)
 
@@ -780,97 +773,6 @@
     return prd;
 }
 
-<<<<<<< HEAD
-Obj ProdPerm44Cooperman(
-    Obj                 opL,
-    Obj                 opR,
-    UInt                logBucketSize)
-{
-    Obj                 prd;            /* handle of the product (result)  */
-    UInt                degP;           /* degree of the product           */
-    UInt4 *             ptP;            /* pointer to the product          */
-    UInt                degL;           /* degree of the left operand      */
-    UInt4 *             ptL;            /* pointer to the left operand     */
-    UInt                degR;           /* degree of the right operand     */
-    UInt4 *             ptR;            /* pointer to the right operand    */
-    UInt                p;              /* loop variable                   */
-    UInt4 *             ptB;
-    UInt4 **             ptBP;
-    UInt                nBuckets;
-    Obj                 bucketPointers;
-    UInt4               im;
-    UInt                bucketSize;
-
-    /* compute the size of the result and allocate a bag                   */
-    degL = DEG_PERM4(opL);
-    degR = DEG_PERM4(opR);
-    degP = degL < degR ? degR : degL;
-    prd  = NEW_PERM4( degP );
-    bucketSize = 1 << logBucketSize;
-    nBuckets = (degP+(bucketSize-1))>>logBucketSize;
-    UseTmpPerm(sizeof(Obj)+4*degP);
-    bucketPointers = NewBag(T_DATOBJ, sizeof(Obj)+sizeof(UInt4 *)*nBuckets);
-    
-    
-
-    /* set up the pointers no GC now                                        */
-    ptL = ADDR_PERM4(opL);
-    ptR = ADDR_PERM4(opR);
-    ptP = ADDR_PERM4(prd);
-    ptB = ADDR_PERM4(TmpPerm);
-    ptBP = (UInt4 **)(ADDR_OBJ(bucketPointers)+1);
-    for (p = 0; p < nBuckets; p++)
-      ptBP[p] = ptB+ (p << logBucketSize);
-    
-    /* Pass 1 */
-    for (p = 0; p < degL; p++)
-      {
-	im = ptL[p];
-	*(ptBP[im>>logBucketSize]++) = im;
-      }
-    for (; p < degP; p++)
-	*(ptBP[p>>logBucketSize]++) = p;
-    
-    /* Pass 2 */
-
-    if (degR < degP)
-      for (p = 0; p < degP; p++)
-	{
-	  im = ptB[p];
-	  if (im < degR)
-	    ptB[p] = ptR[im];	
-	}
-    else
-      for (p = 0; p < degP; p++)
-	{
-	  im = ptB[p];
-	  ptB[p] = ptR[im];	
-	}
-      
-    /* Pass 3 */
-    for (p = 0; p < nBuckets; p++)
-      ptBP[p] = ptB+ (p << logBucketSize);
-    for (p = 0; p < degL; p++)
-      {
-	im = ptL[p];
-	ptP[p] = *(ptBP[im>>logBucketSize]++);
-      }
-    for (;p < degP; p++)
-      {
-	ptP[p] = *(ptBP[p>>logBucketSize]++);
-      }
-
-    /* return the result                                                   */
-    return prd;
-}
-
-Obj FuncMUL_PERMS_COOPERMAN( Obj self, Obj permL, Obj permR, Obj logbucketSize) {
-  return ProdPerm44Cooperman(permL, permR, INT_INTOBJ(logbucketSize));
-}
-
-
-=======
->>>>>>> e2998641
 /****************************************************************************
 **
 *F  QuoPerm( <opL>, <opR> ) . . . . . . . . . . . .  quotient of permutations
@@ -1272,57 +1174,6 @@
 **  to be faster than binary powering, and does not need  temporary  storage.
 */
 
-<<<<<<< HEAD
-Obj InvPerm4Cooperman ( Obj perm, UInt logBucketSize )
-{
-  UInt deg = DEG_PERM4(perm);
-  UInt bucketSize = 1 << logBucketSize;
-  UInt nBuckets;
-  Obj bucketPointers;
-  Obj inv;
-  UInt4* ptP;
-  UInt4* ptI;
-  UInt4** ptBP;
-  UInt4* ptB;
-  UInt4 p;
-
-  UseTmpPerm(sizeof(Obj)+4*2*deg);
-  nBuckets = (deg+(bucketSize-1))>>logBucketSize;
-  bucketPointers = NewBag(T_DATOBJ, sizeof(Obj)+sizeof(UInt4 *)*nBuckets);
-  inv = NEW_PERM4(deg);
-  
-  ptP = ADDR_PERM4(perm);
-  ptI = ADDR_PERM4(inv);
-  ptB = ADDR_PERM4(TmpPerm);
-  ptBP = (UInt4 **)(ADDR_OBJ(bucketPointers)+1);
-  for (p = 0; p < nBuckets; p++)
-    ptBP[p] = ptB+ 2*(p << logBucketSize);
-  
-  for (p = 0;p<deg; p++)
-    {
-      UInt4 im = ptP[p];
-      UInt b = im >>logBucketSize;
-      UInt4 * pt = ptBP[b];
-      *(pt++) = p;
-      *(pt++) = im;
-      ptBP[b] = pt;
-    }
-  for (p = 0;p<deg; p++)
-    {
-      UInt4 im =*(ptB++);
-      ptI[*(ptB++)] = im;
-    }
-  return inv;
-
-}
-
-Obj FuncINV_PERM_COOPERMAN( Obj self, Obj perm, Obj logBucketSize)
-{
-  return InvPerm4Cooperman(perm, INT_INTOBJ(logBucketSize));
-}
-
-=======
->>>>>>> e2998641
 Obj FuncINV_PERM_SIMPLE( Obj self, Obj perm)
 {
   UInt deg = DEG_PERM4(perm);
@@ -1335,78 +1186,6 @@
   return inv;
 }
 
-<<<<<<< HEAD
-Obj LQuoPerm4Cooperman ( Obj perm1, Obj perm2, UInt logBucketSize )
-{
-  UInt deg1 = DEG_PERM4(perm1);
-  UInt deg2 = DEG_PERM4(perm2);
-  UInt degQ = (deg1 > deg2) ? deg1 : deg2;
-  UInt degmin = deg1+deg2 - degQ;
-  UInt bucketSize = 1 << logBucketSize;
-  UInt nBuckets;
-  Obj bucketPointers;
-  Obj quo;
-  UInt4* ptP1;
-  UInt4* ptP2;
-  UInt4* ptQ;
-  UInt4** ptBP;
-  UInt4* ptB;
-  UInt4 p;
-
-  UseTmpPerm(sizeof(Obj)+4*2*degQ);
-  nBuckets = (degQ+(bucketSize-1))>>logBucketSize;
-  bucketPointers = NewBag(T_DATOBJ, sizeof(Obj)+sizeof(UInt4 *)*nBuckets);
-  quo = NEW_PERM4(degQ);
-  
-  ptP1 = ADDR_PERM4(perm1);
-  ptP2 = ADDR_PERM4(perm2);
-  ptQ = ADDR_PERM4(quo);
-  ptB = ADDR_PERM4(TmpPerm);
-  ptBP = (UInt4 **)(ADDR_OBJ(bucketPointers)+1);
-  for (p = 0; p < nBuckets; p++)
-    ptBP[p] = ptB+ 2*(p << logBucketSize);
-  
-  for (p = 0;p<degmin; p++)
-    {
-      UInt4 im = ptP2[p];
-      UInt b = im >>logBucketSize;
-      UInt4 *pt = ptBP[b];
-      *(pt++) = ptP1[p];
-      *(pt++) = im;
-      ptBP[b] = pt;
-    }
-  for (; p < deg1; p++)
-    {
-      UInt4 im = p;
-      UInt b = im >>logBucketSize;
-      *(ptBP[b]++) = ptP1[p];
-      *(ptBP[b]++) = im;
-
-    }
-  for (; p < deg2; p++)
-    {
-      UInt4 im = ptP2[p];
-      UInt b = im >>logBucketSize;
-      *(ptBP[b]++) = p;
-      *(ptBP[b]++) = im;
-
-    }
-  for (p = 0;p<degQ; p++)
-    {
-      UInt4 im =*(ptB++);
-      ptQ[*(ptB++)] = im;
-    }
-  return quo;
-
-}
-
-Obj FuncLQUO_PERMS_COOPERMAN( Obj self, Obj perm1, Obj perm2, Obj logBucketSize)
-{
-  return LQuoPerm4Cooperman(perm1, perm2, INT_INTOBJ(logBucketSize));
-}
-
-=======
->>>>>>> e2998641
 Obj             PowPerm2Int (
     Obj                 opL,
     Obj                 opR )
@@ -4849,13 +4628,6 @@
     Obj orb = ElmPRec(stb,RN_orbit);
     Int bpt = INT_INTOBJ(ELM_LIST(orb,1))-1;
     Int im;
-<<<<<<< HEAD
-    if (useP2)
-      im = (Int)ADDR_PERM2(result)[bpt];
-    else
-      im = (Int)ADDR_PERM4(result)[bpt];
-=======
-
     if (useP2) {
         UInt2* ptrResult = ADDR_PERM2(result);
         UInt degResult = DEG_PERM2(result);
@@ -4867,7 +4639,6 @@
         im = (Int)(IMAGE(bpt, ptrResult, degResult));
     }
 
->>>>>>> e2998641
     if (!(t = ELM0_LIST(trans,im+1)))
       break;
     else {
@@ -5029,17 +4800,6 @@
 *F  InitKernel( <module> )  . . . . . . . . initialise kernel data structures
 */
 
-<<<<<<< HEAD
-/*
-static void initTmpPerm() {
-  TmpPerm = 0;
-}
-
-static TLSHandler listNode;
-*/
-
-=======
->>>>>>> e2998641
 static Int InitKernel (
     StructInitInfo *    module )
 {
