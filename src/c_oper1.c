#ifndef AVOID_PRECOMPILED
/* C file produced by GAC */
#include "src/compiled.h"

/* global variables used in handlers */
static GVar G_REREADING;
static Obj  GC_REREADING;
static GVar G_SHALLOW__COPY__OBJ;
static Obj  GF_SHALLOW__COPY__OBJ;
static GVar G_PRINT__OBJ;
static Obj  GC_PRINT__OBJ;
static GVar G_GAPInfo;
static Obj  GC_GAPInfo;
static GVar G_IS__FUNCTION;
static Obj  GF_IS__FUNCTION;
static GVar G_NAME__FUNC;
static Obj  GF_NAME__FUNC;
static GVar G_NARG__FUNC;
static Obj  GF_NARG__FUNC;
static GVar G_IS__OPERATION;
static Obj  GF_IS__OPERATION;
static GVar G_AINV;
static Obj  GF_AINV;
static GVar G_IS__INT;
static Obj  GF_IS__INT;
static GVar G_IS__LIST;
static Obj  GF_IS__LIST;
static GVar G_ADD__LIST;
static Obj  GF_ADD__LIST;
static GVar G_IS__STRING__REP;
static Obj  GF_IS__STRING__REP;
static GVar G_Error;
static Obj  GF_Error;
static GVar G_TYPE__OBJ;
static Obj  GF_TYPE__OBJ;
static GVar G_IMMUTABLE__COPY__OBJ;
static Obj  GF_IMMUTABLE__COPY__OBJ;
static GVar G_IS__IDENTICAL__OBJ;
static Obj  GF_IS__IDENTICAL__OBJ;
static GVar G_MakeImmutable;
static Obj  GF_MakeImmutable;
static GVar G_IS__OBJECT;
static Obj  GC_IS__OBJECT;
static GVar G_TRY__NEXT__METHOD;
static Obj  GC_TRY__NEXT__METHOD;
static GVar G_SUB__FLAGS;
static Obj  GF_SUB__FLAGS;
static GVar G_WITH__HIDDEN__IMPS__FLAGS;
static Obj  GF_WITH__HIDDEN__IMPS__FLAGS;
static GVar G_IS__SUBSET__FLAGS;
static Obj  GF_IS__SUBSET__FLAGS;
static GVar G_TRUES__FLAGS;
static Obj  GF_TRUES__FLAGS;
static GVar G_SIZE__FLAGS;
static Obj  GF_SIZE__FLAGS;
static GVar G_LEN__FLAGS;
static Obj  GF_LEN__FLAGS;
static GVar G_ELM__FLAGS;
static Obj  GF_ELM__FLAGS;
static GVar G_FLAG1__FILTER;
static Obj  GF_FLAG1__FILTER;
static GVar G_FLAGS__FILTER;
static Obj  GF_FLAGS__FILTER;
static GVar G_METHODS__OPERATION;
static Obj  GF_METHODS__OPERATION;
static GVar G_SET__METHODS__OPERATION;
static Obj  GF_SET__METHODS__OPERATION;
static GVar G_DO__NOTHING__SETTER;
static Obj  GC_DO__NOTHING__SETTER;
static GVar G_RETURN__TRUE;
static Obj  GC_RETURN__TRUE;
static GVar G_RETURN__FALSE;
static Obj  GC_RETURN__FALSE;
static GVar G_LEN__LIST;
static Obj  GF_LEN__LIST;
static GVar G_APPEND__LIST__INTR;
static Obj  GF_APPEND__LIST__INTR;
static GVar G_CONV__STRING;
static Obj  GF_CONV__STRING;
static GVar G_Print;
static Obj  GF_Print;
static GVar G_ViewObj;
static Obj  GC_ViewObj;
static GVar G_DO__LOCK;
static Obj  GF_DO__LOCK;
static GVar G_WRITE__LOCK;
static Obj  GF_WRITE__LOCK;
static GVar G_READ__LOCK;
static Obj  GF_READ__LOCK;
static GVar G_UNLOCK;
static Obj  GF_UNLOCK;
static GVar G_MakeReadOnlyObj;
static Obj  GF_MakeReadOnlyObj;
static GVar G_RUN__IMMEDIATE__METHODS__CHECKS;
static Obj  GC_RUN__IMMEDIATE__METHODS__CHECKS;
static GVar G_RUN__IMMEDIATE__METHODS__HITS;
static Obj  GC_RUN__IMMEDIATE__METHODS__HITS;
static GVar G_BIND__GLOBAL;
static Obj  GF_BIND__GLOBAL;
static GVar G_IGNORE__IMMEDIATE__METHODS;
static Obj  GC_IGNORE__IMMEDIATE__METHODS;
static GVar G_IMM__FLAGS;
static Obj  GC_IMM__FLAGS;
static GVar G_IMMEDIATES;
static Obj  GC_IMMEDIATES;
static GVar G_IMMEDIATE__METHODS;
static Obj  GC_IMMEDIATE__METHODS;
static GVar G_TRACE__IMMEDIATE__METHODS;
static Obj  GC_TRACE__IMMEDIATE__METHODS;
static GVar G_NewSpecialRegion;
static Obj  GF_NewSpecialRegion;
static GVar G_METHODS__OPERATION__REGION;
static Obj  GC_METHODS__OPERATION__REGION;
static GVar G_IS__CONSTRUCTOR;
static Obj  GF_IS__CONSTRUCTOR;
static GVar G_RankFilter;
static Obj  GF_RankFilter;
static GVar G_CHECK__INSTALL__METHOD;
static Obj  GC_CHECK__INSTALL__METHOD;
static GVar G_INSTALL__METHOD;
static Obj  GF_INSTALL__METHOD;
static GVar G_DeclareGlobalFunction;
static Obj  GF_DeclareGlobalFunction;
static GVar G_OPERATIONS__REGION;
static Obj  GC_OPERATIONS__REGION;
static GVar G_EvalString;
static Obj  GF_EvalString;
static GVar G_WRAPPER__OPERATIONS;
static Obj  GC_WRAPPER__OPERATIONS;
static GVar G_INFO__DEBUG;
static Obj  GF_INFO__DEBUG;
static GVar G_OPERATIONS;
static Obj  GC_OPERATIONS;
static GVar G_NamesFilter;
static Obj  GF_NamesFilter;
static GVar G_Ordinal;
static Obj  GF_Ordinal;
static GVar G_INSTALL__METHOD__FLAGS;
static Obj  GF_INSTALL__METHOD__FLAGS;
static GVar G_LENGTH__SETTER__METHODS__2;
static Obj  GC_LENGTH__SETTER__METHODS__2;
static GVar G_InstallAttributeFunction;
static Obj  GF_InstallAttributeFunction;
static GVar G_FILTER__REGION;
static Obj  GC_FILTER__REGION;
static GVar G_CATS__AND__REPS;
static Obj  GC_CATS__AND__REPS;
static GVar G_FILTERS;
static Obj  GC_FILTERS;
static GVar G_NUMBERS__PROPERTY__GETTERS;
static Obj  GC_NUMBERS__PROPERTY__GETTERS;
static GVar G_InstallOtherMethod;
static Obj  GF_InstallOtherMethod;
static GVar G_Tester;
static Obj  GF_Tester;
static GVar G_IsPrimeInt;
static Obj  GF_IsPrimeInt;
static GVar G_DeclareOperation;
static Obj  GF_DeclareOperation;
static GVar G_VALUE__GLOBAL;
static Obj  GF_VALUE__GLOBAL;
static GVar G_DeclareAttribute;
static Obj  GF_DeclareAttribute;
static GVar G_InstallMethod;
static Obj  GF_InstallMethod;
static GVar G_CallFuncList;
static Obj  GF_CallFuncList;

/* record names used in handlers */
static RNam R_MaxNrArgsMethod;

/* information for the functions */
static Obj  NameFunc[16];
static Obj  NamsFunc[16];
static Int  NargFunc[16];
static Obj  DefaultName;
static Obj FileName;

/* handler for function 2 */
static Obj  HdlrFunc2 (
 Obj  self,
 Obj  a_obj,
 Obj  a_flags )
{
 Obj l_flagspos = 0;
 Obj l_tried = 0;
 Obj l_type = 0;
 Obj l_j = 0;
 Obj l_imm = 0;
 Obj l_i = 0;
 Obj l_res = 0;
 Obj l_newflags = 0;
 Obj t_1 = 0;
 Obj t_2 = 0;
 Obj t_3 = 0;
 Obj t_4 = 0;
 Obj t_5 = 0;
 Obj t_6 = 0;
 Obj t_7 = 0;
 Obj t_8 = 0;
 Obj t_9 = 0;
 Obj t_10 = 0;
 Obj t_11 = 0;
 Obj t_12 = 0;
 Obj t_13 = 0;
 Obj t_14 = 0;
 Obj t_15 = 0;
 Obj t_16 = 0;
 Obj t_17 = 0;
 Bag oldFrame;
 OLD_BRK_CURR_STAT
 
 /* allocate new stack frame */
 SWITCH_TO_NEW_FRAME(self,0,0,oldFrame);
 REM_BRK_CURR_STAT();
 SET_BRK_CURR_STAT(0);
 
 /* if IGNORE_IMMEDIATE_METHODS then */
 t_2 = GC_IGNORE__IMMEDIATE__METHODS;
 CHECK_BOUND( t_2, "IGNORE_IMMEDIATE_METHODS" )
 CHECK_BOOL( t_2 )
 t_1 = (Obj)(UInt)(t_2 != False);
 if ( t_1 ) {
  
  /* return; */
  RES_BRK_CURR_STAT();
  SWITCH_TO_OLD_FRAME(oldFrame);
  return 0;
  
 }
 /* fi */
 
 /* if IS_SUBSET_FLAGS( IMM_FLAGS, flags ) then */
 t_3 = GF_IS__SUBSET__FLAGS;
 t_4 = GC_IMM__FLAGS;
 CHECK_BOUND( t_4, "IMM_FLAGS" )
 t_2 = CALL_2ARGS( t_3, t_4, a_flags );
 CHECK_FUNC_RESULT( t_2 )
 CHECK_BOOL( t_2 )
 t_1 = (Obj)(UInt)(t_2 != False);
 if ( t_1 ) {
  
  /* return; */
  RES_BRK_CURR_STAT();
  SWITCH_TO_OLD_FRAME(oldFrame);
  return 0;
  
 }
 /* fi */
 
 /* flags := SUB_FLAGS( flags, IMM_FLAGS ); */
 t_2 = GF_SUB__FLAGS;
 t_3 = GC_IMM__FLAGS;
 CHECK_BOUND( t_3, "IMM_FLAGS" )
 t_1 = CALL_2ARGS( t_2, a_flags, t_3 );
 CHECK_FUNC_RESULT( t_1 )
 a_flags = t_1;
 
 /* flagspos := SHALLOW_COPY_OBJ( TRUES_FLAGS( flags ) ); */
 t_2 = GF_SHALLOW__COPY__OBJ;
 t_4 = GF_TRUES__FLAGS;
 t_3 = CALL_1ARGS( t_4, a_flags );
 CHECK_FUNC_RESULT( t_3 )
 t_1 = CALL_1ARGS( t_2, t_3 );
 CHECK_FUNC_RESULT( t_1 )
 l_flagspos = t_1;
 
 /* tried := [  ]; */
 t_1 = NEW_PLIST( T_PLIST, 0 );
 SET_LEN_PLIST( t_1, 0 );
 l_tried = t_1;
 
 /* type := TYPE_OBJ( obj ); */
 t_2 = GF_TYPE__OBJ;
 t_1 = CALL_1ARGS( t_2, a_obj );
 CHECK_FUNC_RESULT( t_1 )
 l_type = t_1;
 
 /* flags := type![2]; */
 C_ELM_POSOBJ_NLE( t_1, l_type, 2 );
 a_flags = t_1;
 
 /* for j in flagspos do */
 t_4 = l_flagspos;
 if ( IS_SMALL_LIST(t_4) ) {
  t_3 = (Obj)(UInt)1;
  t_1 = INTOBJ_INT(1);
 }
 else {
  t_3 = (Obj)(UInt)0;
  t_1 = CALL_1ARGS( GF_ITERATOR, t_4 );
 }
 while ( 1 ) {
  if ( t_3 ) {
   if ( LEN_LIST(t_4) < INT_INTOBJ(t_1) )  break;
   t_2 = ELMV0_LIST( t_4, INT_INTOBJ(t_1) );
   t_1 = (Obj)(((UInt)t_1)+4);
   if ( t_2 == 0 )  continue;
  }
  else {
   if ( CALL_1ARGS( GF_IS_DONE_ITER, t_1 ) != False )  break;
   t_2 = CALL_1ARGS( GF_NEXT_ITER, t_1 );
  }
  l_j = t_2;
  
  /* if IsBound( IMMEDIATES[j] ) then */
  t_7 = GC_IMMEDIATES;
  CHECK_BOUND( t_7, "IMMEDIATES" )
  CHECK_INT_POS( l_j )
  t_6 = C_ISB_LIST( t_7, l_j );
  t_5 = (Obj)(UInt)(t_6 != False);
  if ( t_5 ) {
   
   /* imm := IMMEDIATES[j]; */
   t_6 = GC_IMMEDIATES;
   CHECK_BOUND( t_6, "IMMEDIATES" )
   C_ELM_LIST_FPL( t_5, t_6, l_j )
   l_imm = t_5;
   
   /* for i in [ 0, 7 .. LEN_LIST( imm ) - 7 ] do */
   t_11 = GF_LEN__LIST;
   t_10 = CALL_1ARGS( t_11, l_imm );
   CHECK_FUNC_RESULT( t_10 )
   C_DIFF_FIA( t_9, t_10, INTOBJ_INT(7) )
   t_8 = Range3Check( INTOBJ_INT(0), INTOBJ_INT(7), t_9 );
   if ( IS_SMALL_LIST(t_8) ) {
    t_7 = (Obj)(UInt)1;
    t_5 = INTOBJ_INT(1);
   }
   else {
    t_7 = (Obj)(UInt)0;
    t_5 = CALL_1ARGS( GF_ITERATOR, t_8 );
   }
   while ( 1 ) {
    if ( t_7 ) {
     if ( LEN_LIST(t_8) < INT_INTOBJ(t_5) )  break;
     t_6 = ELMV0_LIST( t_8, INT_INTOBJ(t_5) );
     t_5 = (Obj)(((UInt)t_5)+4);
     if ( t_6 == 0 )  continue;
    }
    else {
     if ( CALL_1ARGS( GF_IS_DONE_ITER, t_5 ) != False )  break;
     t_6 = CALL_1ARGS( GF_NEXT_ITER, t_5 );
    }
    l_i = t_6;
    
    /* if IS_SUBSET_FLAGS( flags, imm[i + 4] ) and not IS_SUBSET_FLAGS( flags, imm[i + 3] ) and not imm[i + 6] in tried then */
    t_13 = GF_IS__SUBSET__FLAGS;
    C_SUM_FIA( t_15, l_i, INTOBJ_INT(4) )
    CHECK_INT_POS( t_15 )
    C_ELM_LIST_FPL( t_14, l_imm, t_15 )
    t_12 = CALL_2ARGS( t_13, a_flags, t_14 );
    CHECK_FUNC_RESULT( t_12 )
    CHECK_BOOL( t_12 )
    t_11 = (Obj)(UInt)(t_12 != False);
    t_10 = t_11;
    if ( t_10 ) {
     t_15 = GF_IS__SUBSET__FLAGS;
     C_SUM_FIA( t_17, l_i, INTOBJ_INT(3) )
     CHECK_INT_POS( t_17 )
     C_ELM_LIST_FPL( t_16, l_imm, t_17 )
     t_14 = CALL_2ARGS( t_15, a_flags, t_16 );
     CHECK_FUNC_RESULT( t_14 )
     CHECK_BOOL( t_14 )
     t_13 = (Obj)(UInt)(t_14 != False);
     t_12 = (Obj)(UInt)( ! ((Int)t_13) );
     t_10 = t_12;
    }
    t_9 = t_10;
    if ( t_9 ) {
     C_SUM_FIA( t_14, l_i, INTOBJ_INT(6) )
     CHECK_INT_POS( t_14 )
     C_ELM_LIST_FPL( t_13, l_imm, t_14 )
     t_12 = (Obj)(UInt)(IN( t_13, l_tried ));
     t_11 = (Obj)(UInt)( ! ((Int)t_12) );
     t_9 = t_11;
    }
    if ( t_9 ) {
     
     /* res := IMMEDIATE_METHODS[imm[i + 6]]( obj ); */
     t_11 = GC_IMMEDIATE__METHODS;
     CHECK_BOUND( t_11, "IMMEDIATE_METHODS" )
     C_SUM_FIA( t_13, l_i, INTOBJ_INT(6) )
     CHECK_INT_POS( t_13 )
     C_ELM_LIST_FPL( t_12, l_imm, t_13 )
     CHECK_INT_POS( t_12 )
     C_ELM_LIST_FPL( t_10, t_11, t_12 )
     CHECK_FUNC( t_10 )
     t_9 = CALL_1ARGS( t_10, a_obj );
     CHECK_FUNC_RESULT( t_9 )
     l_res = t_9;
     
     /* ADD_LIST( tried, imm[i + 6] ); */
     t_9 = GF_ADD__LIST;
     C_SUM_FIA( t_11, l_i, INTOBJ_INT(6) )
     CHECK_INT_POS( t_11 )
     C_ELM_LIST_FPL( t_10, l_imm, t_11 )
     CALL_2ARGS( t_9, l_tried, t_10 );
     
     /* RUN_IMMEDIATE_METHODS_CHECKS := RUN_IMMEDIATE_METHODS_CHECKS + 1; */
     t_10 = GC_RUN__IMMEDIATE__METHODS__CHECKS;
     CHECK_BOUND( t_10, "RUN_IMMEDIATE_METHODS_CHECKS" )
     C_SUM_FIA( t_9, t_10, INTOBJ_INT(1) )
     AssGVar( G_RUN__IMMEDIATE__METHODS__CHECKS, t_9 );
     
     /* if TRACE_IMMEDIATE_METHODS then */
     t_10 = GC_TRACE__IMMEDIATE__METHODS;
     CHECK_BOUND( t_10, "TRACE_IMMEDIATE_METHODS" )
     CHECK_BOOL( t_10 )
     t_9 = (Obj)(UInt)(t_10 != False);
     if ( t_9 ) {
      
      /* if imm[i + 7] = false then */
      C_SUM_FIA( t_11, l_i, INTOBJ_INT(7) )
      CHECK_INT_POS( t_11 )
      C_ELM_LIST_FPL( t_10, l_imm, t_11 )
      t_11 = False;
      t_9 = (Obj)(UInt)(EQ( t_10, t_11 ));
      if ( t_9 ) {
       
       /* Print( "#I  immediate: ", NAME_FUNC( imm[i + 1] ), "\n" ); */
       t_9 = GF_Print;
       C_NEW_STRING( t_10, 15, "#I  immediate: " );
       t_12 = GF_NAME__FUNC;
       C_SUM_FIA( t_14, l_i, INTOBJ_INT(1) )
       CHECK_INT_POS( t_14 )
       C_ELM_LIST_FPL( t_13, l_imm, t_14 )
       t_11 = CALL_1ARGS( t_12, t_13 );
       CHECK_FUNC_RESULT( t_11 )
       C_NEW_STRING( t_12, 1, "\n" );
       CALL_3ARGS( t_9, t_10, t_11, t_12 );
       
      }
      
      /* else */
      else {
       
       /* Print( "#I  immediate: ", NAME_FUNC( imm[i + 1] ), ": ", imm[i + 7], "\n" ); */
       t_9 = GF_Print;
       C_NEW_STRING( t_10, 15, "#I  immediate: " );
       t_12 = GF_NAME__FUNC;
       C_SUM_FIA( t_14, l_i, INTOBJ_INT(1) )
       CHECK_INT_POS( t_14 )
       C_ELM_LIST_FPL( t_13, l_imm, t_14 )
       t_11 = CALL_1ARGS( t_12, t_13 );
       CHECK_FUNC_RESULT( t_11 )
       C_NEW_STRING( t_12, 2, ": " );
       C_SUM_FIA( t_14, l_i, INTOBJ_INT(7) )
       CHECK_INT_POS( t_14 )
       C_ELM_LIST_FPL( t_13, l_imm, t_14 )
       C_NEW_STRING( t_14, 1, "\n" );
       CALL_5ARGS( t_9, t_10, t_11, t_12, t_13, t_14 );
       
      }
      /* fi */
      
     }
     /* fi */
     
     /* if res <> TRY_NEXT_METHOD then */
     t_10 = GC_TRY__NEXT__METHOD;
     CHECK_BOUND( t_10, "TRY_NEXT_METHOD" )
     t_9 = (Obj)(UInt)( ! EQ( l_res, t_10 ));
     if ( t_9 ) {
      
      /* IGNORE_IMMEDIATE_METHODS := true; */
      t_9 = True;
      AssGVar( G_IGNORE__IMMEDIATE__METHODS, t_9 );
      
      /* imm[i + 2]( obj, res ); */
      C_SUM_FIA( t_10, l_i, INTOBJ_INT(2) )
      CHECK_INT_POS( t_10 )
      C_ELM_LIST_FPL( t_9, l_imm, t_10 )
      CHECK_FUNC( t_9 )
      CALL_2ARGS( t_9, a_obj, l_res );
      
      /* IGNORE_IMMEDIATE_METHODS := false; */
      t_9 = False;
      AssGVar( G_IGNORE__IMMEDIATE__METHODS, t_9 );
      
      /* RUN_IMMEDIATE_METHODS_HITS := RUN_IMMEDIATE_METHODS_HITS + 1; */
      t_10 = GC_RUN__IMMEDIATE__METHODS__HITS;
      CHECK_BOUND( t_10, "RUN_IMMEDIATE_METHODS_HITS" )
      C_SUM_FIA( t_9, t_10, INTOBJ_INT(1) )
      AssGVar( G_RUN__IMMEDIATE__METHODS__HITS, t_9 );
      
      /* if not IS_IDENTICAL_OBJ( TYPE_OBJ( obj ), type ) then */
      t_12 = GF_IS__IDENTICAL__OBJ;
      t_14 = GF_TYPE__OBJ;
      t_13 = CALL_1ARGS( t_14, a_obj );
      CHECK_FUNC_RESULT( t_13 )
      t_11 = CALL_2ARGS( t_12, t_13, l_type );
      CHECK_FUNC_RESULT( t_11 )
      CHECK_BOOL( t_11 )
      t_10 = (Obj)(UInt)(t_11 != False);
      t_9 = (Obj)(UInt)( ! ((Int)t_10) );
      if ( t_9 ) {
       
       /* type := TYPE_OBJ( obj ); */
       t_10 = GF_TYPE__OBJ;
       t_9 = CALL_1ARGS( t_10, a_obj );
       CHECK_FUNC_RESULT( t_9 )
       l_type = t_9;
       
       /* newflags := SUB_FLAGS( type![2], IMM_FLAGS ); */
       t_10 = GF_SUB__FLAGS;
       C_ELM_POSOBJ_NLE( t_11, l_type, 2 );
       t_12 = GC_IMM__FLAGS;
       CHECK_BOUND( t_12, "IMM_FLAGS" )
       t_9 = CALL_2ARGS( t_10, t_11, t_12 );
       CHECK_FUNC_RESULT( t_9 )
       l_newflags = t_9;
       
       /* newflags := SUB_FLAGS( newflags, flags ); */
       t_10 = GF_SUB__FLAGS;
       t_9 = CALL_2ARGS( t_10, l_newflags, a_flags );
       CHECK_FUNC_RESULT( t_9 )
       l_newflags = t_9;
       
       /* APPEND_LIST_INTR( flagspos, TRUES_FLAGS( newflags ) ); */
       t_9 = GF_APPEND__LIST__INTR;
       t_11 = GF_TRUES__FLAGS;
       t_10 = CALL_1ARGS( t_11, l_newflags );
       CHECK_FUNC_RESULT( t_10 )
       CALL_2ARGS( t_9, l_flagspos, t_10 );
       
       /* flags := type![2]; */
       C_ELM_POSOBJ_NLE( t_9, l_type, 2 );
       a_flags = t_9;
       
      }
      /* fi */
      
     }
     /* fi */
     
    }
    /* fi */
    
   }
   /* od */
   
  }
  /* fi */
  
 }
 /* od */
 
 /* return; */
 RES_BRK_CURR_STAT();
 SWITCH_TO_OLD_FRAME(oldFrame);
 return 0;
 
 /* return; */
 RES_BRK_CURR_STAT();
 SWITCH_TO_OLD_FRAME(oldFrame);
 return 0;
}

/* handler for function 3 */
static Obj  HdlrFunc3 (
 Obj  self,
 Obj  a_opr,
 Obj  a_info,
 Obj  a_rel,
 Obj  a_flags,
 Obj  a_rank,
 Obj  a_method )
{
 Obj l_methods = 0;
 Obj l_narg = 0;
 Obj l_i = 0;
 Obj l_k = 0;
 Obj l_tmp = 0;
 Obj l_replace = 0;
 Obj l_match = 0;
 Obj l_j = 0;
 Obj l_lk = 0;
 Obj t_1 = 0;
 Obj t_2 = 0;
 Obj t_3 = 0;
 Obj t_4 = 0;
 Obj t_5 = 0;
 Obj t_6 = 0;
 Obj t_7 = 0;
 Obj t_8 = 0;
 Bag oldFrame;
 OLD_BRK_CURR_STAT
 
 /* allocate new stack frame */
 SWITCH_TO_NEW_FRAME(self,0,0,oldFrame);
 REM_BRK_CURR_STAT();
 SET_BRK_CURR_STAT(0);
 
 /* lk := WRITE_LOCK( METHODS_OPERATION_REGION ); */
 t_2 = GF_WRITE__LOCK;
 t_3 = GC_METHODS__OPERATION__REGION;
 CHECK_BOUND( t_3, "METHODS_OPERATION_REGION" )
 t_1 = CALL_1ARGS( t_2, t_3 );
 CHECK_FUNC_RESULT( t_1 )
 l_lk = t_1;
 
 /* if IS_CONSTRUCTOR( opr ) then */
 t_3 = GF_IS__CONSTRUCTOR;
 t_2 = CALL_1ARGS( t_3, a_opr );
 CHECK_FUNC_RESULT( t_2 )
 CHECK_BOOL( t_2 )
 t_1 = (Obj)(UInt)(t_2 != False);
 if ( t_1 ) {
  
  /* if 0 < LEN_LIST( flags ) then */
  t_3 = GF_LEN__LIST;
  t_2 = CALL_1ARGS( t_3, a_flags );
  CHECK_FUNC_RESULT( t_2 )
  t_1 = (Obj)(UInt)(LT( INTOBJ_INT(0), t_2 ));
  if ( t_1 ) {
   
   /* rank := rank - RankFilter( flags[1] ); */
   t_3 = GF_RankFilter;
   C_ELM_LIST_FPL( t_4, a_flags, INTOBJ_INT(1) )
   t_2 = CALL_1ARGS( t_3, t_4 );
   CHECK_FUNC_RESULT( t_2 )
   C_DIFF_FIA( t_1, a_rank, t_2 )
   a_rank = t_1;
   
  }
  /* fi */
  
 }
 
 /* else */
 else {
  
  /* for i in flags do */
  t_4 = a_flags;
  if ( IS_SMALL_LIST(t_4) ) {
   t_3 = (Obj)(UInt)1;
   t_1 = INTOBJ_INT(1);
  }
  else {
   t_3 = (Obj)(UInt)0;
   t_1 = CALL_1ARGS( GF_ITERATOR, t_4 );
  }
  while ( 1 ) {
   if ( t_3 ) {
    if ( LEN_LIST(t_4) < INT_INTOBJ(t_1) )  break;
    t_2 = ELMV0_LIST( t_4, INT_INTOBJ(t_1) );
    t_1 = (Obj)(((UInt)t_1)+4);
    if ( t_2 == 0 )  continue;
   }
   else {
    if ( CALL_1ARGS( GF_IS_DONE_ITER, t_1 ) != False )  break;
    t_2 = CALL_1ARGS( GF_NEXT_ITER, t_1 );
   }
   l_i = t_2;
   
   /* rank := rank + RankFilter( i ); */
   t_7 = GF_RankFilter;
   t_6 = CALL_1ARGS( t_7, l_i );
   CHECK_FUNC_RESULT( t_6 )
   C_SUM_FIA( t_5, a_rank, t_6 )
   a_rank = t_5;
   
  }
  /* od */
  
 }
 /* fi */
 
 /* narg := LEN_LIST( flags ); */
 t_2 = GF_LEN__LIST;
 t_1 = CALL_1ARGS( t_2, a_flags );
 CHECK_FUNC_RESULT( t_1 )
 l_narg = t_1;
 
 /* methods := METHODS_OPERATION( opr, narg ); */
 t_2 = GF_METHODS__OPERATION;
 t_1 = CALL_2ARGS( t_2, a_opr, l_narg );
 CHECK_FUNC_RESULT( t_1 )
 l_methods = t_1;
 
 /* methods := methods{[ 1 .. LEN_LIST( methods ) ]}; */
 t_4 = GF_LEN__LIST;
 t_3 = CALL_1ARGS( t_4, l_methods );
 CHECK_FUNC_RESULT( t_3 )
 t_2 = Range2Check( INTOBJ_INT(1), t_3 );
 t_1 = ElmsListCheck( l_methods, t_2 );
 l_methods = t_1;
 
 /* if info = false then */
 t_2 = False;
 t_1 = (Obj)(UInt)(EQ( a_info, t_2 ));
 if ( t_1 ) {
  
  /* info := NAME_FUNC( opr ); */
  t_2 = GF_NAME__FUNC;
  t_1 = CALL_1ARGS( t_2, a_opr );
  CHECK_FUNC_RESULT( t_1 )
  a_info = t_1;
  
 }
 
 /* else */
 else {
  
  /* k := SHALLOW_COPY_OBJ( NAME_FUNC( opr ) ); */
  t_2 = GF_SHALLOW__COPY__OBJ;
  t_4 = GF_NAME__FUNC;
  t_3 = CALL_1ARGS( t_4, a_opr );
  CHECK_FUNC_RESULT( t_3 )
  t_1 = CALL_1ARGS( t_2, t_3 );
  CHECK_FUNC_RESULT( t_1 )
  l_k = t_1;
  
  /* APPEND_LIST_INTR( k, ": " ); */
  t_1 = GF_APPEND__LIST__INTR;
  C_NEW_STRING( t_2, 2, ": " );
  CALL_2ARGS( t_1, l_k, t_2 );
  
  /* APPEND_LIST_INTR( k, info ); */
  t_1 = GF_APPEND__LIST__INTR;
  CALL_2ARGS( t_1, l_k, a_info );
  
  /* info := k; */
  a_info = l_k;
  
  /* CONV_STRING( info ); */
  t_1 = GF_CONV__STRING;
  CALL_1ARGS( t_1, a_info );
  
 }
 /* fi */
 
 /* i := 0; */
 l_i = INTOBJ_INT(0);
 
 /* while i < LEN_LIST( methods ) and rank < methods[i + (narg + 3)] od */
 while ( 1 ) {
  t_4 = GF_LEN__LIST;
  t_3 = CALL_1ARGS( t_4, l_methods );
  CHECK_FUNC_RESULT( t_3 )
  t_2 = (Obj)(UInt)(LT( l_i, t_3 ));
  t_1 = t_2;
  if ( t_1 ) {
   C_SUM_FIA( t_6, l_narg, INTOBJ_INT(3) )
   C_SUM_FIA( t_5, l_i, t_6 )
   CHECK_INT_POS( t_5 )
   C_ELM_LIST_FPL( t_4, l_methods, t_5 )
   t_3 = (Obj)(UInt)(LT( a_rank, t_4 ));
   t_1 = t_3;
  }
  if ( ! t_1 ) break;
  
  /* i := i + (narg + 4); */
  C_SUM_FIA( t_2, l_narg, INTOBJ_INT(4) )
  C_SUM_FIA( t_1, l_i, t_2 )
  l_i = t_1;
  
 }
 /* od */
 
 /* replace := false; */
 t_1 = False;
 l_replace = t_1;
 
 /* if REREADING then */
 t_2 = GC_REREADING;
 CHECK_BOUND( t_2, "REREADING" )
 CHECK_BOOL( t_2 )
 t_1 = (Obj)(UInt)(t_2 != False);
 if ( t_1 ) {
  
  /* k := i; */
  l_k = l_i;
  
  /* while k < LEN_LIST( methods ) and rank = methods[k + narg + 3] od */
  while ( 1 ) {
   t_4 = GF_LEN__LIST;
   t_3 = CALL_1ARGS( t_4, l_methods );
   CHECK_FUNC_RESULT( t_3 )
   t_2 = (Obj)(UInt)(LT( l_k, t_3 ));
   t_1 = t_2;
   if ( t_1 ) {
    C_SUM_FIA( t_6, l_k, l_narg )
    C_SUM_FIA( t_5, t_6, INTOBJ_INT(3) )
    CHECK_INT_POS( t_5 )
    C_ELM_LIST_FPL( t_4, l_methods, t_5 )
    t_3 = (Obj)(UInt)(EQ( a_rank, t_4 ));
    t_1 = t_3;
   }
   if ( ! t_1 ) break;
   
   /* if info = methods[k + narg + 4] then */
   C_SUM_FIA( t_4, l_k, l_narg )
   C_SUM_FIA( t_3, t_4, INTOBJ_INT(4) )
   CHECK_INT_POS( t_3 )
   C_ELM_LIST_FPL( t_2, l_methods, t_3 )
   t_1 = (Obj)(UInt)(EQ( a_info, t_2 ));
   if ( t_1 ) {
    
    /* match := false; */
    t_1 = False;
    l_match = t_1;
    
    /* for j in [ 1 .. narg ] do */
    CHECK_INT_SMALL( l_narg )
    t_2 = l_narg;
    for ( t_1 = INTOBJ_INT(1);
          ((Int)t_1) <= ((Int)t_2);
          t_1 = (Obj)(((UInt)t_1)+4) ) {
     l_j = t_1;
     
     /* match := match and methods[k + j + 1] = flags[j]; */
     if ( l_match == False ) {
      t_3 = l_match;
     }
     else if ( l_match == True ) {
      C_SUM_FIA( t_7, l_k, l_j )
      C_SUM_FIA( t_6, t_7, INTOBJ_INT(1) )
      CHECK_INT_POS( t_6 )
      C_ELM_LIST_FPL( t_5, l_methods, t_6 )
      C_ELM_LIST_FPL( t_6, a_flags, l_j )
      t_4 = (EQ( t_5, t_6 ) ? True : False);
      t_3 = t_4;
     }
     else {
      CHECK_FUNC( l_match )
      C_SUM_FIA( t_8, l_k, l_j )
      C_SUM_FIA( t_7, t_8, INTOBJ_INT(1) )
      CHECK_INT_POS( t_7 )
      C_ELM_LIST_FPL( t_6, l_methods, t_7 )
      C_ELM_LIST_FPL( t_7, a_flags, l_j )
      t_5 = (EQ( t_6, t_7 ) ? True : False);
      CHECK_FUNC( t_5 )
      t_3 = NewAndFilter( l_match, t_5 );
     }
     l_match = t_3;
     
    }
    /* od */
    
    /* if match then */
    CHECK_BOOL( l_match )
    t_1 = (Obj)(UInt)(l_match != False);
    if ( t_1 ) {
     
     /* replace := true; */
     t_1 = True;
     l_replace = t_1;
     
     /* i := k; */
     l_i = l_k;
     
     /* break; */
     break;
     
    }
    /* fi */
    
   }
   /* fi */
   
   /* k := k + narg + 4; */
   C_SUM_FIA( t_2, l_k, l_narg )
   C_SUM_FIA( t_1, t_2, INTOBJ_INT(4) )
   l_k = t_1;
   
  }
  /* od */
  
 }
 /* fi */
 
 /* if not REREADING or not replace then */
 t_4 = GC_REREADING;
 CHECK_BOUND( t_4, "REREADING" )
 CHECK_BOOL( t_4 )
 t_3 = (Obj)(UInt)(t_4 != False);
 t_2 = (Obj)(UInt)( ! ((Int)t_3) );
 t_1 = t_2;
 if ( ! t_1 ) {
  t_4 = (Obj)(UInt)(l_replace != False);
  t_3 = (Obj)(UInt)( ! ((Int)t_4) );
  t_1 = t_3;
 }
 if ( t_1 ) {
  
  /* methods{[ narg + 4 + i + 1 .. narg + 4 + LEN_LIST( methods ) ]} := methods{[ i + 1 .. LEN_LIST( methods ) ]}; */
  C_SUM_FIA( t_4, l_narg, INTOBJ_INT(4) )
  C_SUM_FIA( t_3, t_4, l_i )
  C_SUM_FIA( t_2, t_3, INTOBJ_INT(1) )
  C_SUM_FIA( t_4, l_narg, INTOBJ_INT(4) )
  t_6 = GF_LEN__LIST;
  t_5 = CALL_1ARGS( t_6, l_methods );
  CHECK_FUNC_RESULT( t_5 )
  C_SUM_FIA( t_3, t_4, t_5 )
  t_1 = Range2Check( t_2, t_3 );
  C_SUM_FIA( t_4, l_i, INTOBJ_INT(1) )
  t_6 = GF_LEN__LIST;
  t_5 = CALL_1ARGS( t_6, l_methods );
  CHECK_FUNC_RESULT( t_5 )
  t_3 = Range2Check( t_4, t_5 );
  t_2 = ElmsListCheck( l_methods, t_3 );
  AsssListCheck( l_methods, t_1, t_2 );
  
 }
 /* fi */
 
 /* if rel = true then */
 t_2 = True;
 t_1 = (Obj)(UInt)(EQ( a_rel, t_2 ));
 if ( t_1 ) {
  
  /* methods[i + 1] := RETURN_TRUE; */
  C_SUM_FIA( t_1, l_i, INTOBJ_INT(1) )
  CHECK_INT_POS( t_1 )
  t_2 = GC_RETURN__TRUE;
  CHECK_BOUND( t_2, "RETURN_TRUE" )
  C_ASS_LIST_FPL( l_methods, t_1, t_2 )
  
 }
 
 /* elif rel = false then */
 else {
  t_2 = False;
  t_1 = (Obj)(UInt)(EQ( a_rel, t_2 ));
  if ( t_1 ) {
   
   /* methods[i + 1] := RETURN_FALSE; */
   C_SUM_FIA( t_1, l_i, INTOBJ_INT(1) )
   CHECK_INT_POS( t_1 )
   t_2 = GC_RETURN__FALSE;
   CHECK_BOUND( t_2, "RETURN_FALSE" )
   C_ASS_LIST_FPL( l_methods, t_1, t_2 )
   
  }
  
  /* elif IS_FUNCTION( rel ) then */
  else {
   t_3 = GF_IS__FUNCTION;
   t_2 = CALL_1ARGS( t_3, a_rel );
   CHECK_FUNC_RESULT( t_2 )
   CHECK_BOOL( t_2 )
   t_1 = (Obj)(UInt)(t_2 != False);
   if ( t_1 ) {
    
    /* if CHECK_INSTALL_METHOD then */
    t_2 = GC_CHECK__INSTALL__METHOD;
    CHECK_BOUND( t_2, "CHECK_INSTALL_METHOD" )
    CHECK_BOOL( t_2 )
    t_1 = (Obj)(UInt)(t_2 != False);
    if ( t_1 ) {
     
     /* tmp := NARG_FUNC( rel ); */
     t_2 = GF_NARG__FUNC;
     t_1 = CALL_1ARGS( t_2, a_rel );
     CHECK_FUNC_RESULT( t_1 )
     l_tmp = t_1;
     
     /* if tmp < AINV( narg ) - 1 or tmp >= 0 and tmp <> narg then */
     t_5 = GF_AINV;
     t_4 = CALL_1ARGS( t_5, l_narg );
     CHECK_FUNC_RESULT( t_4 )
     C_DIFF_FIA( t_3, t_4, INTOBJ_INT(1) )
     t_2 = (Obj)(UInt)(LT( l_tmp, t_3 ));
     t_1 = t_2;
     if ( ! t_1 ) {
      t_4 = (Obj)(UInt)(! LT( l_tmp, INTOBJ_INT(0) ));
      t_3 = t_4;
      if ( t_3 ) {
       t_5 = (Obj)(UInt)( ! EQ( l_tmp, l_narg ));
       t_3 = t_5;
      }
      t_1 = t_3;
     }
     if ( t_1 ) {
      
      /* Error( NAME_FUNC( opr ), ": <famrel> must accept ", narg, " arguments" ); */
      t_1 = GF_Error;
      t_3 = GF_NAME__FUNC;
      t_2 = CALL_1ARGS( t_3, a_opr );
      CHECK_FUNC_RESULT( t_2 )
      C_NEW_STRING( t_3, 23, ": <famrel> must accept " );
      C_NEW_STRING( t_4, 10, " arguments" );
      CALL_4ARGS( t_1, t_2, t_3, l_narg, t_4 );
      
     }
     /* fi */
     
    }
    /* fi */
    
    /* methods[i + 1] := rel; */
    C_SUM_FIA( t_1, l_i, INTOBJ_INT(1) )
    CHECK_INT_POS( t_1 )
    C_ASS_LIST_FPL( l_methods, t_1, a_rel )
    
   }
   
   /* else */
   else {
    
    /* Error( NAME_FUNC( opr ), ": <famrel> must be a function, `true', or `false'" ); */
    t_1 = GF_Error;
    t_3 = GF_NAME__FUNC;
    t_2 = CALL_1ARGS( t_3, a_opr );
    CHECK_FUNC_RESULT( t_2 )
    C_NEW_STRING( t_3, 49, ": <famrel> must be a function, `true', or `false'" );
    CALL_2ARGS( t_1, t_2, t_3 );
    
   }
  }
 }
 /* fi */
 
 /* for k in [ 1 .. narg ] do */
 CHECK_INT_SMALL( l_narg )
 t_2 = l_narg;
 for ( t_1 = INTOBJ_INT(1);
       ((Int)t_1) <= ((Int)t_2);
       t_1 = (Obj)(((UInt)t_1)+4) ) {
  l_k = t_1;
  
  /* methods[i + k + 1] := flags[k]; */
  C_SUM_FIA( t_4, l_i, l_k )
  C_SUM_FIA( t_3, t_4, INTOBJ_INT(1) )
  CHECK_INT_POS( t_3 )
  C_ELM_LIST_FPL( t_4, a_flags, l_k )
  C_ASS_LIST_FPL( l_methods, t_3, t_4 )
  
 }
 /* od */
 
 /* if method = true then */
 t_2 = True;
 t_1 = (Obj)(UInt)(EQ( a_method, t_2 ));
 if ( t_1 ) {
  
  /* methods[i + (narg + 2)] := RETURN_TRUE; */
  C_SUM_INTOBJS( t_2, l_narg, INTOBJ_INT(2) )
  C_SUM_FIA( t_1, l_i, t_2 )
  CHECK_INT_POS( t_1 )
  t_2 = GC_RETURN__TRUE;
  CHECK_BOUND( t_2, "RETURN_TRUE" )
  C_ASS_LIST_FPL( l_methods, t_1, t_2 )
  
 }
 
 /* elif method = false then */
 else {
  t_2 = False;
  t_1 = (Obj)(UInt)(EQ( a_method, t_2 ));
  if ( t_1 ) {
   
   /* methods[i + (narg + 2)] := RETURN_FALSE; */
   C_SUM_INTOBJS( t_2, l_narg, INTOBJ_INT(2) )
   C_SUM_FIA( t_1, l_i, t_2 )
   CHECK_INT_POS( t_1 )
   t_2 = GC_RETURN__FALSE;
   CHECK_BOUND( t_2, "RETURN_FALSE" )
   C_ASS_LIST_FPL( l_methods, t_1, t_2 )
   
  }
  
  /* elif IS_FUNCTION( method ) then */
  else {
   t_3 = GF_IS__FUNCTION;
   t_2 = CALL_1ARGS( t_3, a_method );
   CHECK_FUNC_RESULT( t_2 )
   CHECK_BOOL( t_2 )
   t_1 = (Obj)(UInt)(t_2 != False);
   if ( t_1 ) {
    
    /* if CHECK_INSTALL_METHOD and not IS_OPERATION( method ) then */
    t_3 = GC_CHECK__INSTALL__METHOD;
    CHECK_BOUND( t_3, "CHECK_INSTALL_METHOD" )
    CHECK_BOOL( t_3 )
    t_2 = (Obj)(UInt)(t_3 != False);
    t_1 = t_2;
    if ( t_1 ) {
     t_6 = GF_IS__OPERATION;
     t_5 = CALL_1ARGS( t_6, a_method );
     CHECK_FUNC_RESULT( t_5 )
     CHECK_BOOL( t_5 )
     t_4 = (Obj)(UInt)(t_5 != False);
     t_3 = (Obj)(UInt)( ! ((Int)t_4) );
     t_1 = t_3;
    }
    if ( t_1 ) {
     
     /* tmp := NARG_FUNC( method ); */
     t_2 = GF_NARG__FUNC;
     t_1 = CALL_1ARGS( t_2, a_method );
     CHECK_FUNC_RESULT( t_1 )
     l_tmp = t_1;
     
     /* if tmp < AINV( narg ) - 1 or tmp >= 0 and tmp <> narg then */
     t_5 = GF_AINV;
     t_4 = CALL_1ARGS( t_5, l_narg );
     CHECK_FUNC_RESULT( t_4 )
     C_DIFF_FIA( t_3, t_4, INTOBJ_INT(1) )
     t_2 = (Obj)(UInt)(LT( l_tmp, t_3 ));
     t_1 = t_2;
     if ( ! t_1 ) {
      t_4 = (Obj)(UInt)(! LT( l_tmp, INTOBJ_INT(0) ));
      t_3 = t_4;
      if ( t_3 ) {
       t_5 = (Obj)(UInt)( ! EQ( l_tmp, l_narg ));
       t_3 = t_5;
      }
      t_1 = t_3;
     }
     if ( t_1 ) {
      
      /* Error( NAME_FUNC( opr ), ": <method> must accept ", narg, " arguments" ); */
      t_1 = GF_Error;
      t_3 = GF_NAME__FUNC;
      t_2 = CALL_1ARGS( t_3, a_opr );
      CHECK_FUNC_RESULT( t_2 )
      C_NEW_STRING( t_3, 23, ": <method> must accept " );
      C_NEW_STRING( t_4, 10, " arguments" );
      CALL_4ARGS( t_1, t_2, t_3, l_narg, t_4 );
      
     }
     /* fi */
     
    }
    /* fi */
    
    /* methods[i + (narg + 2)] := method; */
    C_SUM_INTOBJS( t_2, l_narg, INTOBJ_INT(2) )
    C_SUM_FIA( t_1, l_i, t_2 )
    CHECK_INT_POS( t_1 )
    C_ASS_LIST_FPL( l_methods, t_1, a_method )
    
   }
   
   /* else */
   else {
    
    /* Error( NAME_FUNC( opr ), ": <method> must be a function, `true', or `false'" ); */
    t_1 = GF_Error;
    t_3 = GF_NAME__FUNC;
    t_2 = CALL_1ARGS( t_3, a_opr );
    CHECK_FUNC_RESULT( t_2 )
    C_NEW_STRING( t_3, 49, ": <method> must be a function, `true', or `false'" );
    CALL_2ARGS( t_1, t_2, t_3 );
    
   }
  }
 }
 /* fi */
 
 /* methods[i + (narg + 3)] := rank; */
 C_SUM_INTOBJS( t_2, l_narg, INTOBJ_INT(3) )
 C_SUM_FIA( t_1, l_i, t_2 )
 CHECK_INT_POS( t_1 )
 C_ASS_LIST_FPL( l_methods, t_1, a_rank )
 
 /* methods[i + (narg + 4)] := IMMUTABLE_COPY_OBJ( info ); */
 C_SUM_INTOBJS( t_2, l_narg, INTOBJ_INT(4) )
 C_SUM_FIA( t_1, l_i, t_2 )
 CHECK_INT_POS( t_1 )
 t_3 = GF_IMMUTABLE__COPY__OBJ;
 t_2 = CALL_1ARGS( t_3, a_info );
 CHECK_FUNC_RESULT( t_2 )
 C_ASS_LIST_FPL( l_methods, t_1, t_2 )
 
 /* SET_METHODS_OPERATION( opr, narg, MakeReadOnlyObj( methods ) ); */
 t_1 = GF_SET__METHODS__OPERATION;
 t_3 = GF_MakeReadOnlyObj;
 t_2 = CALL_1ARGS( t_3, l_methods );
 CHECK_FUNC_RESULT( t_2 )
 CALL_3ARGS( t_1, a_opr, l_narg, t_2 );
 
 /* UNLOCK( lk ); */
 t_1 = GF_UNLOCK;
 CALL_1ARGS( t_1, l_lk );
 
 /* return; */
 RES_BRK_CURR_STAT();
 SWITCH_TO_OLD_FRAME(oldFrame);
 return 0;
 
 /* return; */
 RES_BRK_CURR_STAT();
 SWITCH_TO_OLD_FRAME(oldFrame);
 return 0;
}

/* handler for function 4 */
static Obj  HdlrFunc4 (
 Obj  self,
 Obj  a_arg )
{
 Obj t_1 = 0;
 Obj t_2 = 0;
 Bag oldFrame;
 OLD_BRK_CURR_STAT
 
 /* allocate new stack frame */
 SWITCH_TO_NEW_FRAME(self,0,0,oldFrame);
 REM_BRK_CURR_STAT();
 SET_BRK_CURR_STAT(0);
 
 /* INSTALL_METHOD( arg, true ); */
 t_1 = GF_INSTALL__METHOD;
 t_2 = True;
 CALL_2ARGS( t_1, a_arg, t_2 );
 
 /* return; */
 RES_BRK_CURR_STAT();
 SWITCH_TO_OLD_FRAME(oldFrame);
 return 0;
 
 /* return; */
 RES_BRK_CURR_STAT();
 SWITCH_TO_OLD_FRAME(oldFrame);
 return 0;
}

/* handler for function 5 */
static Obj  HdlrFunc5 (
 Obj  self,
 Obj  a_arg )
{
 Obj t_1 = 0;
 Obj t_2 = 0;
 Bag oldFrame;
 OLD_BRK_CURR_STAT
 
 /* allocate new stack frame */
 SWITCH_TO_NEW_FRAME(self,0,0,oldFrame);
 REM_BRK_CURR_STAT();
 SET_BRK_CURR_STAT(0);
 
 /* INSTALL_METHOD( arg, false ); */
 t_1 = GF_INSTALL__METHOD;
 t_2 = False;
 CALL_2ARGS( t_1, a_arg, t_2 );
 
 /* return; */
 RES_BRK_CURR_STAT();
 SWITCH_TO_OLD_FRAME(oldFrame);
 return 0;
 
 /* return; */
 RES_BRK_CURR_STAT();
 SWITCH_TO_OLD_FRAME(oldFrame);
 return 0;
}

/* handler for function 6 */
static Obj  HdlrFunc6 (
 Obj  self,
 Obj  a_arglist,
 Obj  a_check )
{
 Obj l_len = 0;
 Obj l_opr = 0;
 Obj l_info = 0;
 Obj l_pos = 0;
 Obj l_rel = 0;
 Obj l_filters = 0;
 Obj l_info1 = 0;
 Obj l_isstr = 0;
 Obj l_flags = 0;
 Obj l_i = 0;
 Obj l_rank = 0;
 Obj l_method = 0;
 Obj l_req = 0;
 Obj l_reqs = 0;
 Obj l_match = 0;
 Obj l_j = 0;
 Obj l_k = 0;
 Obj l_imp = 0;
 Obj l_notmatch = 0;
 Obj l_lk = 0;
 Obj t_1 = 0;
 Obj t_2 = 0;
 Obj t_3 = 0;
 Obj t_4 = 0;
 Obj t_5 = 0;
 Obj t_6 = 0;
 Obj t_7 = 0;
 Obj t_8 = 0;
 Obj t_9 = 0;
 Obj t_10 = 0;
 Obj t_11 = 0;
 Bag oldFrame;
 OLD_BRK_CURR_STAT
 
 /* allocate new stack frame */
 SWITCH_TO_NEW_FRAME(self,0,0,oldFrame);
 REM_BRK_CURR_STAT();
 SET_BRK_CURR_STAT(0);
 
 /* lk := READ_LOCK( OPERATIONS_REGION ); */
 t_2 = GF_READ__LOCK;
 t_3 = GC_OPERATIONS__REGION;
 CHECK_BOUND( t_3, "OPERATIONS_REGION" )
 t_1 = CALL_1ARGS( t_2, t_3 );
 CHECK_FUNC_RESULT( t_1 )
 l_lk = t_1;
 
 /* len := LEN_LIST( arglist ); */
 t_2 = GF_LEN__LIST;
 t_1 = CALL_1ARGS( t_2, a_arglist );
 CHECK_FUNC_RESULT( t_1 )
 l_len = t_1;
 
 /* if len < 3 then */
 t_1 = (Obj)(UInt)(LT( l_len, INTOBJ_INT(3) ));
 if ( t_1 ) {
  
  /* Error( "too few arguments given in <arglist>" ); */
  t_1 = GF_Error;
  C_NEW_STRING( t_2, 36, "too few arguments given in <arglist>" );
  CALL_1ARGS( t_1, t_2 );
  
 }
 /* fi */
 
 /* opr := arglist[1]; */
 C_ELM_LIST_FPL( t_1, a_arglist, INTOBJ_INT(1) )
 l_opr = t_1;
 
 /* if not IS_OPERATION( opr ) then */
 t_4 = GF_IS__OPERATION;
 t_3 = CALL_1ARGS( t_4, l_opr );
 CHECK_FUNC_RESULT( t_3 )
 CHECK_BOOL( t_3 )
 t_2 = (Obj)(UInt)(t_3 != False);
 t_1 = (Obj)(UInt)( ! ((Int)t_2) );
 if ( t_1 ) {
  
  /* Error( "<opr> is not an operation" ); */
  t_1 = GF_Error;
  C_NEW_STRING( t_2, 25, "<opr> is not an operation" );
  CALL_1ARGS( t_1, t_2 );
  
 }
 /* fi */
 
 /* if IS_STRING_REP( arglist[2] ) then */
 t_3 = GF_IS__STRING__REP;
 C_ELM_LIST_FPL( t_4, a_arglist, INTOBJ_INT(2) )
 t_2 = CALL_1ARGS( t_3, t_4 );
 CHECK_FUNC_RESULT( t_2 )
 CHECK_BOOL( t_2 )
 t_1 = (Obj)(UInt)(t_2 != False);
 if ( t_1 ) {
  
  /* info := arglist[2]; */
  C_ELM_LIST_FPL( t_1, a_arglist, INTOBJ_INT(2) )
  l_info = t_1;
  
  /* pos := 3; */
  l_pos = INTOBJ_INT(3);
  
 }
 
 /* else */
 else {
  
  /* info := false; */
  t_1 = False;
  l_info = t_1;
  
  /* pos := 2; */
  l_pos = INTOBJ_INT(2);
  
 }
 /* fi */
 
 /* if arglist[pos] = true or IS_FUNCTION( arglist[pos] ) then */
 C_ELM_LIST_FPL( t_3, a_arglist, l_pos )
 t_4 = True;
 t_2 = (Obj)(UInt)(EQ( t_3, t_4 ));
 t_1 = t_2;
 if ( ! t_1 ) {
  t_5 = GF_IS__FUNCTION;
  C_ELM_LIST_FPL( t_6, a_arglist, l_pos )
  t_4 = CALL_1ARGS( t_5, t_6 );
  CHECK_FUNC_RESULT( t_4 )
  CHECK_BOOL( t_4 )
  t_3 = (Obj)(UInt)(t_4 != False);
  t_1 = t_3;
 }
 if ( t_1 ) {
  
  /* rel := arglist[pos]; */
  C_ELM_LIST_FPL( t_1, a_arglist, l_pos )
  l_rel = t_1;
  
  /* pos := pos + 1; */
  C_SUM_INTOBJS( t_1, l_pos, INTOBJ_INT(1) )
  l_pos = t_1;
  
 }
 
 /* else */
 else {
  
  /* rel := true; */
  t_1 = True;
  l_rel = t_1;
  
 }
 /* fi */
 
 /* if not IsBound( arglist[pos] ) or not IS_LIST( arglist[pos] ) then */
 CHECK_INT_POS( l_pos )
 t_4 = C_ISB_LIST( a_arglist, l_pos );
 t_3 = (Obj)(UInt)(t_4 != False);
 t_2 = (Obj)(UInt)( ! ((Int)t_3) );
 t_1 = t_2;
 if ( ! t_1 ) {
  t_6 = GF_IS__LIST;
  C_ELM_LIST_FPL( t_7, a_arglist, l_pos )
  t_5 = CALL_1ARGS( t_6, t_7 );
  CHECK_FUNC_RESULT( t_5 )
  CHECK_BOOL( t_5 )
  t_4 = (Obj)(UInt)(t_5 != False);
  t_3 = (Obj)(UInt)( ! ((Int)t_4) );
  t_1 = t_3;
 }
 if ( t_1 ) {
  
  /* Error( "<arglist>[", pos, "] must be a list of filters" ); */
  t_1 = GF_Error;
  C_NEW_STRING( t_2, 10, "<arglist>[" );
  C_NEW_STRING( t_3, 27, "] must be a list of filters" );
  CALL_3ARGS( t_1, t_2, l_pos, t_3 );
  
 }
 /* fi */
 
 /* filters := arglist[pos]; */
 C_ELM_LIST_FPL( t_1, a_arglist, l_pos )
 l_filters = t_1;
 
 /* if GAPInfo.MaxNrArgsMethod < LEN_LIST( filters ) then */
 t_3 = GC_GAPInfo;
 CHECK_BOUND( t_3, "GAPInfo" )
 t_2 = ELM_REC( t_3, R_MaxNrArgsMethod );
 t_4 = GF_LEN__LIST;
 t_3 = CALL_1ARGS( t_4, l_filters );
 CHECK_FUNC_RESULT( t_3 )
 t_1 = (Obj)(UInt)(LT( t_2, t_3 ));
 if ( t_1 ) {
  
  /* Error( "methods can have at most ", GAPInfo.MaxNrArgsMethod, " arguments" ); */
  t_1 = GF_Error;
  C_NEW_STRING( t_2, 25, "methods can have at most " );
  t_4 = GC_GAPInfo;
  CHECK_BOUND( t_4, "GAPInfo" )
  t_3 = ELM_REC( t_4, R_MaxNrArgsMethod );
  C_NEW_STRING( t_4, 10, " arguments" );
  CALL_3ARGS( t_1, t_2, t_3, t_4 );
  
 }
 /* fi */
 
 /* if 0 < LEN_LIST( filters ) then */
 t_3 = GF_LEN__LIST;
 t_2 = CALL_1ARGS( t_3, l_filters );
 CHECK_FUNC_RESULT( t_2 )
 t_1 = (Obj)(UInt)(LT( INTOBJ_INT(0), t_2 ));
 if ( t_1 ) {
  
  /* info1 := "[ "; */
  C_NEW_STRING( t_1, 2, "[ " );
  l_info1 = t_1;
  
  /* isstr := true; */
  t_1 = True;
  l_isstr = t_1;
  
  /* for i in [ 1 .. LEN_LIST( filters ) ] do */
  t_3 = GF_LEN__LIST;
  t_2 = CALL_1ARGS( t_3, l_filters );
  CHECK_FUNC_RESULT( t_2 )
  CHECK_INT_SMALL( t_2 )
  for ( t_1 = INTOBJ_INT(1);
        ((Int)t_1) <= ((Int)t_2);
        t_1 = (Obj)(((UInt)t_1)+4) ) {
   l_i = t_1;
   
   /* if IS_STRING_REP( filters[i] ) then */
   t_5 = GF_IS__STRING__REP;
   C_ELM_LIST_FPL( t_6, l_filters, l_i )
   t_4 = CALL_1ARGS( t_5, t_6 );
   CHECK_FUNC_RESULT( t_4 )
   CHECK_BOOL( t_4 )
   t_3 = (Obj)(UInt)(t_4 != False);
   if ( t_3 ) {
    
    /* APPEND_LIST_INTR( info1, filters[i] ); */
    t_3 = GF_APPEND__LIST__INTR;
    C_ELM_LIST_FPL( t_4, l_filters, l_i )
    CALL_2ARGS( t_3, l_info1, t_4 );
    
    /* APPEND_LIST_INTR( info1, ", " ); */
    t_3 = GF_APPEND__LIST__INTR;
    C_NEW_STRING( t_4, 2, ", " );
    CALL_2ARGS( t_3, l_info1, t_4 );
    
    /* filters[i] := EvalString( filters[i] ); */
    t_4 = GF_EvalString;
    C_ELM_LIST_FPL( t_5, l_filters, l_i )
    t_3 = CALL_1ARGS( t_4, t_5 );
    CHECK_FUNC_RESULT( t_3 )
    C_ASS_LIST_FPL( l_filters, l_i, t_3 )
    
    /* if not IS_FUNCTION( filters[i] ) then */
    t_6 = GF_IS__FUNCTION;
    C_ELM_LIST_FPL( t_7, l_filters, l_i )
    t_5 = CALL_1ARGS( t_6, t_7 );
    CHECK_FUNC_RESULT( t_5 )
    CHECK_BOOL( t_5 )
    t_4 = (Obj)(UInt)(t_5 != False);
    t_3 = (Obj)(UInt)( ! ((Int)t_4) );
    if ( t_3 ) {
     
     /* Error( "string does not evaluate to a function" ); */
     t_3 = GF_Error;
     C_NEW_STRING( t_4, 38, "string does not evaluate to a function" );
     CALL_1ARGS( t_3, t_4 );
     
    }
    /* fi */
    
   }
   
   /* else */
   else {
    
    /* isstr := false; */
    t_3 = False;
    l_isstr = t_3;
    
    /* break; */
    break;
    
   }
   /* fi */
   
  }
  /* od */
  
  /* if isstr and info = false then */
  t_2 = (Obj)(UInt)(l_isstr != False);
  t_1 = t_2;
  if ( t_1 ) {
   t_4 = False;
   t_3 = (Obj)(UInt)(EQ( l_info, t_4 ));
   t_1 = t_3;
  }
  if ( t_1 ) {
   
   /* info1[LEN_LIST( info1 ) - 1] := ' '; */
   t_3 = GF_LEN__LIST;
   t_2 = CALL_1ARGS( t_3, l_info1 );
   CHECK_FUNC_RESULT( t_2 )
   C_DIFF_FIA( t_1, t_2, INTOBJ_INT(1) )
   CHECK_INT_POS( t_1 )
   t_2 = ObjsChar[32];
   C_ASS_LIST_FPL( l_info1, t_1, t_2 )
   
   /* info1[LEN_LIST( info1 )] := ']'; */
   t_2 = GF_LEN__LIST;
   t_1 = CALL_1ARGS( t_2, l_info1 );
   CHECK_FUNC_RESULT( t_1 )
   CHECK_INT_POS( t_1 )
   t_2 = ObjsChar[93];
   C_ASS_LIST_FPL( l_info1, t_1, t_2 )
   
   /* info := info1; */
   l_info = l_info1;
   
  }
  /* fi */
  
 }
 /* fi */
 
 /* pos := pos + 1; */
 C_SUM_FIA( t_1, l_pos, INTOBJ_INT(1) )
 l_pos = t_1;
 
 /* flags := [  ]; */
 t_1 = NEW_PLIST( T_PLIST, 0 );
 SET_LEN_PLIST( t_1, 0 );
 l_flags = t_1;
 
 /* for i in filters do */
 t_4 = l_filters;
 if ( IS_SMALL_LIST(t_4) ) {
  t_3 = (Obj)(UInt)1;
  t_1 = INTOBJ_INT(1);
 }
 else {
  t_3 = (Obj)(UInt)0;
  t_1 = CALL_1ARGS( GF_ITERATOR, t_4 );
 }
 while ( 1 ) {
  if ( t_3 ) {
   if ( LEN_LIST(t_4) < INT_INTOBJ(t_1) )  break;
   t_2 = ELMV0_LIST( t_4, INT_INTOBJ(t_1) );
   t_1 = (Obj)(((UInt)t_1)+4);
   if ( t_2 == 0 )  continue;
  }
  else {
   if ( CALL_1ARGS( GF_IS_DONE_ITER, t_1 ) != False )  break;
   t_2 = CALL_1ARGS( GF_NEXT_ITER, t_1 );
  }
  l_i = t_2;
  
  /* ADD_LIST( flags, FLAGS_FILTER( i ) ); */
  t_5 = GF_ADD__LIST;
  t_7 = GF_FLAGS__FILTER;
  t_6 = CALL_1ARGS( t_7, l_i );
  CHECK_FUNC_RESULT( t_6 )
  CALL_2ARGS( t_5, l_flags, t_6 );
  
 }
 /* od */
 
 /* if not IsBound( arglist[pos] ) then */
 CHECK_INT_POS( l_pos )
 t_3 = C_ISB_LIST( a_arglist, l_pos );
 t_2 = (Obj)(UInt)(t_3 != False);
 t_1 = (Obj)(UInt)( ! ((Int)t_2) );
 if ( t_1 ) {
  
  /* Error( "the method is missing in <arglist>" ); */
  t_1 = GF_Error;
  C_NEW_STRING( t_2, 34, "the method is missing in <arglist>" );
  CALL_1ARGS( t_1, t_2 );
  
 }
 
 /* elif IS_INT( arglist[pos] ) then */
 else {
  t_3 = GF_IS__INT;
  C_ELM_LIST_FPL( t_4, a_arglist, l_pos )
  t_2 = CALL_1ARGS( t_3, t_4 );
  CHECK_FUNC_RESULT( t_2 )
  CHECK_BOOL( t_2 )
  t_1 = (Obj)(UInt)(t_2 != False);
  if ( t_1 ) {
   
   /* rank := arglist[pos]; */
   C_ELM_LIST_FPL( t_1, a_arglist, l_pos )
   l_rank = t_1;
   
   /* pos := pos + 1; */
   C_SUM_FIA( t_1, l_pos, INTOBJ_INT(1) )
   l_pos = t_1;
   
  }
  
  /* else */
  else {
   
   /* rank := 0; */
   l_rank = INTOBJ_INT(0);
   
  }
 }
 /* fi */
 
 /* if not IsBound( arglist[pos] ) then */
 CHECK_INT_POS( l_pos )
 t_3 = C_ISB_LIST( a_arglist, l_pos );
 t_2 = (Obj)(UInt)(t_3 != False);
 t_1 = (Obj)(UInt)( ! ((Int)t_2) );
 if ( t_1 ) {
  
  /* Error( "the method is missing in <arglist>" ); */
  t_1 = GF_Error;
  C_NEW_STRING( t_2, 34, "the method is missing in <arglist>" );
  CALL_1ARGS( t_1, t_2 );
  
 }
 /* fi */
 
 /* method := arglist[pos]; */
 C_ELM_LIST_FPL( t_1, a_arglist, l_pos )
 l_method = t_1;
 
 /* if FLAG1_FILTER( opr ) <> 0 and (rel = true or rel = RETURN_TRUE) and LEN_LIST( filters ) = 1 and (method = true or method = RETURN_TRUE) then */
 t_6 = GF_FLAG1__FILTER;
 t_5 = CALL_1ARGS( t_6, l_opr );
 CHECK_FUNC_RESULT( t_5 )
 t_4 = (Obj)(UInt)( ! EQ( t_5, INTOBJ_INT(0) ));
 t_3 = t_4;
 if ( t_3 ) {
  t_7 = True;
  t_6 = (Obj)(UInt)(EQ( l_rel, t_7 ));
  t_5 = t_6;
  if ( ! t_5 ) {
   t_8 = GC_RETURN__TRUE;
   CHECK_BOUND( t_8, "RETURN_TRUE" )
   t_7 = (Obj)(UInt)(EQ( l_rel, t_8 ));
   t_5 = t_7;
  }
  t_3 = t_5;
 }
 t_2 = t_3;
 if ( t_2 ) {
  t_6 = GF_LEN__LIST;
  t_5 = CALL_1ARGS( t_6, l_filters );
  CHECK_FUNC_RESULT( t_5 )
  t_4 = (Obj)(UInt)(EQ( t_5, INTOBJ_INT(1) ));
  t_2 = t_4;
 }
 t_1 = t_2;
 if ( t_1 ) {
  t_5 = True;
  t_4 = (Obj)(UInt)(EQ( l_method, t_5 ));
  t_3 = t_4;
  if ( ! t_3 ) {
   t_6 = GC_RETURN__TRUE;
   CHECK_BOUND( t_6, "RETURN_TRUE" )
   t_5 = (Obj)(UInt)(EQ( l_method, t_6 ));
   t_3 = t_5;
  }
  t_1 = t_3;
 }
 if ( t_1 ) {
  
  /* Error( NAME_FUNC( opr ), ": use `InstallTrueMethod' for <opr>" ); */
  t_1 = GF_Error;
  t_3 = GF_NAME__FUNC;
  t_2 = CALL_1ARGS( t_3, l_opr );
  CHECK_FUNC_RESULT( t_2 )
  C_NEW_STRING( t_3, 35, ": use `InstallTrueMethod' for <opr>" );
  CALL_2ARGS( t_1, t_2, t_3 );
  
 }
 /* fi */
 
 /* if CHECK_INSTALL_METHOD and check then */
 t_3 = GC_CHECK__INSTALL__METHOD;
 CHECK_BOUND( t_3, "CHECK_INSTALL_METHOD" )
 CHECK_BOOL( t_3 )
 t_2 = (Obj)(UInt)(t_3 != False);
 t_1 = t_2;
 if ( t_1 ) {
  CHECK_BOOL( a_check )
  t_3 = (Obj)(UInt)(a_check != False);
  t_1 = t_3;
 }
 if ( t_1 ) {
  
  /* if opr in WRAPPER_OPERATIONS then */
  t_2 = GC_WRAPPER__OPERATIONS;
  CHECK_BOUND( t_2, "WRAPPER_OPERATIONS" )
  t_1 = (Obj)(UInt)(IN( l_opr, t_2 ));
  if ( t_1 ) {
   
   /* INFO_DEBUG( 1, "a method is installed for the wrapper operation ", NAME_FUNC( opr ), "\n", "#I  probably it should be installed for (one of) its\n", "#I  underlying operation(s)" ); */
   t_1 = GF_INFO__DEBUG;
   C_NEW_STRING( t_2, 48, "a method is installed for the wrapper operation " );
   t_4 = GF_NAME__FUNC;
   t_3 = CALL_1ARGS( t_4, l_opr );
   CHECK_FUNC_RESULT( t_3 )
   C_NEW_STRING( t_4, 1, "\n" );
   C_NEW_STRING( t_5, 53, "#I  probably it should be installed for (one of) its\n" );
   C_NEW_STRING( t_6, 27, "#I  underlying operation(s)" );
   CALL_6ARGS( t_1, INTOBJ_INT(1), t_2, t_3, t_4, t_5, t_6 );
   
  }
  /* fi */
  
  /* req := false; */
  t_1 = False;
  l_req = t_1;
  
  /* for i in [ 1, 3 .. LEN_LIST( OPERATIONS ) - 1 ] do */
  t_7 = GF_LEN__LIST;
  t_8 = GC_OPERATIONS;
  CHECK_BOUND( t_8, "OPERATIONS" )
  t_6 = CALL_1ARGS( t_7, t_8 );
  CHECK_FUNC_RESULT( t_6 )
  C_DIFF_FIA( t_5, t_6, INTOBJ_INT(1) )
  t_4 = Range3Check( INTOBJ_INT(1), INTOBJ_INT(3), t_5 );
  if ( IS_SMALL_LIST(t_4) ) {
   t_3 = (Obj)(UInt)1;
   t_1 = INTOBJ_INT(1);
  }
  else {
   t_3 = (Obj)(UInt)0;
   t_1 = CALL_1ARGS( GF_ITERATOR, t_4 );
  }
  while ( 1 ) {
   if ( t_3 ) {
    if ( LEN_LIST(t_4) < INT_INTOBJ(t_1) )  break;
    t_2 = ELMV0_LIST( t_4, INT_INTOBJ(t_1) );
    t_1 = (Obj)(((UInt)t_1)+4);
    if ( t_2 == 0 )  continue;
   }
   else {
    if ( CALL_1ARGS( GF_IS_DONE_ITER, t_1 ) != False )  break;
    t_2 = CALL_1ARGS( GF_NEXT_ITER, t_1 );
   }
   l_i = t_2;
   
   /* if IS_IDENTICAL_OBJ( OPERATIONS[i], opr ) then */
   t_7 = GF_IS__IDENTICAL__OBJ;
   t_9 = GC_OPERATIONS;
   CHECK_BOUND( t_9, "OPERATIONS" )
   CHECK_INT_POS( l_i )
   C_ELM_LIST_FPL( t_8, t_9, l_i )
   t_6 = CALL_2ARGS( t_7, t_8, l_opr );
   CHECK_FUNC_RESULT( t_6 )
   CHECK_BOOL( t_6 )
   t_5 = (Obj)(UInt)(t_6 != False);
   if ( t_5 ) {
    
    /* req := OPERATIONS[i + 1]; */
    t_6 = GC_OPERATIONS;
    CHECK_BOUND( t_6, "OPERATIONS" )
    C_SUM_FIA( t_7, l_i, INTOBJ_INT(1) )
    CHECK_INT_POS( t_7 )
    C_ELM_LIST_FPL( t_5, t_6, t_7 )
    l_req = t_5;
    
    /* break; */
    break;
    
   }
   /* fi */
   
  }
  /* od */
  
  /* if req = false then */
  t_2 = False;
  t_1 = (Obj)(UInt)(EQ( l_req, t_2 ));
  if ( t_1 ) {
   
   /* Error( "unknown operation ", NAME_FUNC( opr ) ); */
   t_1 = GF_Error;
   C_NEW_STRING( t_2, 18, "unknown operation " );
   t_4 = GF_NAME__FUNC;
   t_3 = CALL_1ARGS( t_4, l_opr );
   CHECK_FUNC_RESULT( t_3 )
   CALL_2ARGS( t_1, t_2, t_3 );
   
  }
  /* fi */
  
  /* imp := [  ]; */
  t_1 = NEW_PLIST( T_PLIST, 0 );
  SET_LEN_PLIST( t_1, 0 );
  l_imp = t_1;
  
  /* for i in flags do */
  t_4 = l_flags;
  if ( IS_SMALL_LIST(t_4) ) {
   t_3 = (Obj)(UInt)1;
   t_1 = INTOBJ_INT(1);
  }
  else {
   t_3 = (Obj)(UInt)0;
   t_1 = CALL_1ARGS( GF_ITERATOR, t_4 );
  }
  while ( 1 ) {
   if ( t_3 ) {
    if ( LEN_LIST(t_4) < INT_INTOBJ(t_1) )  break;
    t_2 = ELMV0_LIST( t_4, INT_INTOBJ(t_1) );
    t_1 = (Obj)(((UInt)t_1)+4);
    if ( t_2 == 0 )  continue;
   }
   else {
    if ( CALL_1ARGS( GF_IS_DONE_ITER, t_1 ) != False )  break;
    t_2 = CALL_1ARGS( GF_NEXT_ITER, t_1 );
   }
   l_i = t_2;
   
   /* ADD_LIST( imp, WITH_HIDDEN_IMPS_FLAGS( i ) ); */
   t_5 = GF_ADD__LIST;
   t_7 = GF_WITH__HIDDEN__IMPS__FLAGS;
   t_6 = CALL_1ARGS( t_7, l_i );
   CHECK_FUNC_RESULT( t_6 )
   CALL_2ARGS( t_5, l_imp, t_6 );
   
  }
  /* od */
  
  /* j := 0; */
  l_j = INTOBJ_INT(0);
  
  /* match := false; */
  t_1 = False;
  l_match = t_1;
  
  /* notmatch := 0; */
  l_notmatch = INTOBJ_INT(0);
  
  /* while j < LEN_LIST( req ) and not match od */
  while ( 1 ) {
   t_4 = GF_LEN__LIST;
   t_3 = CALL_1ARGS( t_4, l_req );
   CHECK_FUNC_RESULT( t_3 )
   t_2 = (Obj)(UInt)(LT( l_j, t_3 ));
   t_1 = t_2;
   if ( t_1 ) {
    t_4 = (Obj)(UInt)(l_match != False);
    t_3 = (Obj)(UInt)( ! ((Int)t_4) );
    t_1 = t_3;
   }
   if ( ! t_1 ) break;
   
   /* j := j + 1; */
   C_SUM_FIA( t_1, l_j, INTOBJ_INT(1) )
   l_j = t_1;
   
   /* reqs := req[j]; */
   CHECK_INT_POS( l_j )
   C_ELM_LIST_FPL( t_1, l_req, l_j )
   l_reqs = t_1;
   
   /* if LEN_LIST( reqs ) = LEN_LIST( imp ) then */
   t_3 = GF_LEN__LIST;
   t_2 = CALL_1ARGS( t_3, l_reqs );
   CHECK_FUNC_RESULT( t_2 )
   t_4 = GF_LEN__LIST;
   t_3 = CALL_1ARGS( t_4, l_imp );
   CHECK_FUNC_RESULT( t_3 )
   t_1 = (Obj)(UInt)(EQ( t_2, t_3 ));
   if ( t_1 ) {
    
    /* match := true; */
    t_1 = True;
    l_match = t_1;
    
    /* for i in [ 1 .. LEN_LIST( reqs ) ] do */
    t_3 = GF_LEN__LIST;
    t_2 = CALL_1ARGS( t_3, l_reqs );
    CHECK_FUNC_RESULT( t_2 )
    CHECK_INT_SMALL( t_2 )
    for ( t_1 = INTOBJ_INT(1);
          ((Int)t_1) <= ((Int)t_2);
          t_1 = (Obj)(((UInt)t_1)+4) ) {
     l_i = t_1;
     
     /* if not IS_SUBSET_FLAGS( imp[i], reqs[i] ) then */
     t_6 = GF_IS__SUBSET__FLAGS;
     C_ELM_LIST_FPL( t_7, l_imp, l_i )
     C_ELM_LIST_FPL( t_8, l_reqs, l_i )
     t_5 = CALL_2ARGS( t_6, t_7, t_8 );
     CHECK_FUNC_RESULT( t_5 )
     CHECK_BOOL( t_5 )
     t_4 = (Obj)(UInt)(t_5 != False);
     t_3 = (Obj)(UInt)( ! ((Int)t_4) );
     if ( t_3 ) {
      
      /* match := false; */
      t_3 = False;
      l_match = t_3;
      
      /* notmatch := i; */
      l_notmatch = l_i;
      
      /* break; */
      break;
      
     }
     /* fi */
     
    }
    /* od */
    
    /* if match then */
    t_1 = (Obj)(UInt)(l_match != False);
    if ( t_1 ) {
     
     /* break; */
     break;
     
    }
    /* fi */
    
   }
   /* fi */
   
  }
  /* od */
  
  /* if not match then */
  t_2 = (Obj)(UInt)(l_match != False);
  t_1 = (Obj)(UInt)( ! ((Int)t_2) );
  if ( t_1 ) {
   
   /* if notmatch = 0 then */
   t_1 = (Obj)(UInt)(((Int)l_notmatch) == ((Int)INTOBJ_INT(0)));
   if ( t_1 ) {
    
    /* Error( "the number of arguments does not match a declaration of ", NAME_FUNC( opr ) ); */
    t_1 = GF_Error;
    C_NEW_STRING( t_2, 56, "the number of arguments does not match a declaration of " );
    t_4 = GF_NAME__FUNC;
    t_3 = CALL_1ARGS( t_4, l_opr );
    CHECK_FUNC_RESULT( t_3 )
    CALL_2ARGS( t_1, t_2, t_3 );
    
   }
   
   /* else */
   else {
    
    /* Error( "required filters ", NamesFilter( imp[notmatch] ), "\nfor ", Ordinal( notmatch ), " argument do not match a declaration of ", NAME_FUNC( opr ) ); */
    t_1 = GF_Error;
    C_NEW_STRING( t_2, 17, "required filters " );
    t_4 = GF_NamesFilter;
    CHECK_INT_POS( l_notmatch )
    C_ELM_LIST_FPL( t_5, l_imp, l_notmatch )
    t_3 = CALL_1ARGS( t_4, t_5 );
    CHECK_FUNC_RESULT( t_3 )
    C_NEW_STRING( t_4, 5, "\nfor " );
    t_6 = GF_Ordinal;
    t_5 = CALL_1ARGS( t_6, l_notmatch );
    CHECK_FUNC_RESULT( t_5 )
    C_NEW_STRING( t_6, 40, " argument do not match a declaration of " );
    t_8 = GF_NAME__FUNC;
    t_7 = CALL_1ARGS( t_8, l_opr );
    CHECK_FUNC_RESULT( t_7 )
    CALL_6ARGS( t_1, t_2, t_3, t_4, t_5, t_6, t_7 );
    
   }
   /* fi */
   
  }
  
  /* else */
  else {
   
   /* for k in [ j + 1 .. LEN_LIST( req ) ] do */
   C_SUM_FIA( t_2, l_j, INTOBJ_INT(1) )
   CHECK_INT_SMALL( t_2 )
   t_4 = GF_LEN__LIST;
   t_3 = CALL_1ARGS( t_4, l_req );
   CHECK_FUNC_RESULT( t_3 )
   CHECK_INT_SMALL( t_3 )
   for ( t_1 = t_2;
         ((Int)t_1) <= ((Int)t_3);
         t_1 = (Obj)(((UInt)t_1)+4) ) {
    l_k = t_1;
    
    /* reqs := req[k]; */
    CHECK_INT_POS( l_k )
    C_ELM_LIST_FPL( t_4, l_req, l_k )
    l_reqs = t_4;
    
    /* if LEN_LIST( reqs ) = LEN_LIST( imp ) then */
    t_6 = GF_LEN__LIST;
    t_5 = CALL_1ARGS( t_6, l_reqs );
    CHECK_FUNC_RESULT( t_5 )
    t_7 = GF_LEN__LIST;
    t_6 = CALL_1ARGS( t_7, l_imp );
    CHECK_FUNC_RESULT( t_6 )
    t_4 = (Obj)(UInt)(EQ( t_5, t_6 ));
    if ( t_4 ) {
     
     /* match := true; */
     t_4 = True;
     l_match = t_4;
     
     /* for i in [ 1 .. LEN_LIST( reqs ) ] do */
     t_6 = GF_LEN__LIST;
     t_5 = CALL_1ARGS( t_6, l_reqs );
     CHECK_FUNC_RESULT( t_5 )
     CHECK_INT_SMALL( t_5 )
     for ( t_4 = INTOBJ_INT(1);
           ((Int)t_4) <= ((Int)t_5);
           t_4 = (Obj)(((UInt)t_4)+4) ) {
      l_i = t_4;
      
      /* if not IS_SUBSET_FLAGS( imp[i], reqs[i] ) then */
      t_9 = GF_IS__SUBSET__FLAGS;
      C_ELM_LIST_FPL( t_10, l_imp, l_i )
      C_ELM_LIST_FPL( t_11, l_reqs, l_i )
      t_8 = CALL_2ARGS( t_9, t_10, t_11 );
      CHECK_FUNC_RESULT( t_8 )
      CHECK_BOOL( t_8 )
      t_7 = (Obj)(UInt)(t_8 != False);
      t_6 = (Obj)(UInt)( ! ((Int)t_7) );
      if ( t_6 ) {
       
       /* match := false; */
       t_6 = False;
       l_match = t_6;
       
       /* break; */
       break;
       
      }
      /* fi */
      
     }
     /* od */
     
     /* if match then */
     t_4 = (Obj)(UInt)(l_match != False);
     if ( t_4 ) {
      
      /* INFO_DEBUG( 1, "method installed for ", NAME_FUNC( opr ), " matches more than one declaration" ); */
      t_4 = GF_INFO__DEBUG;
      C_NEW_STRING( t_5, 21, "method installed for " );
      t_7 = GF_NAME__FUNC;
      t_6 = CALL_1ARGS( t_7, l_opr );
      CHECK_FUNC_RESULT( t_6 )
      C_NEW_STRING( t_7, 34, " matches more than one declaration" );
      CALL_4ARGS( t_4, INTOBJ_INT(1), t_5, t_6, t_7 );
      
     }
     /* fi */
     
    }
    /* fi */
    
   }
   /* od */
   
  }
  /* fi */
  
 }
 /* fi */
 
 /* INSTALL_METHOD_FLAGS( opr, info, rel, flags, rank, method ); */
 t_1 = GF_INSTALL__METHOD__FLAGS;
 CHECK_BOUND( l_rank, "rank" )
 CALL_6ARGS( t_1, l_opr, l_info, l_rel, l_flags, l_rank, l_method );
 
 /* UNLOCK( lk ); */
 t_1 = GF_UNLOCK;
 CALL_1ARGS( t_1, l_lk );
 
 /* return; */
 RES_BRK_CURR_STAT();
 SWITCH_TO_OLD_FRAME(oldFrame);
 return 0;
 
 /* return; */
 RES_BRK_CURR_STAT();
 SWITCH_TO_OLD_FRAME(oldFrame);
 return 0;
}

/* handler for function 8 */
static Obj  HdlrFunc8 (
 Obj  self,
 Obj  a_obj )
{
 Obj l_found = 0;
 Obj l_prop = 0;
 Obj t_1 = 0;
 Obj t_2 = 0;
 Obj t_3 = 0;
 Obj t_4 = 0;
 Obj t_5 = 0;
 Obj t_6 = 0;
 Obj t_7 = 0;
 Obj t_8 = 0;
 Obj t_9 = 0;
 Obj t_10 = 0;
 Obj t_11 = 0;
 Bag oldFrame;
 OLD_BRK_CURR_STAT
 
 /* allocate new stack frame */
 SWITCH_TO_NEW_FRAME(self,0,0,oldFrame);
 REM_BRK_CURR_STAT();
 SET_BRK_CURR_STAT(0);
 
 /* found := false; */
 t_1 = False;
 l_found = t_1;
 
 /* for prop in props do */
 t_4 = OBJ_LVAR_1UP( 2 );
 CHECK_BOUND( t_4, "props" )
 if ( IS_SMALL_LIST(t_4) ) {
  t_3 = (Obj)(UInt)1;
  t_1 = INTOBJ_INT(1);
 }
 else {
  t_3 = (Obj)(UInt)0;
  t_1 = CALL_1ARGS( GF_ITERATOR, t_4 );
 }
 while ( 1 ) {
  if ( t_3 ) {
   if ( LEN_LIST(t_4) < INT_INTOBJ(t_1) )  break;
   t_2 = ELMV0_LIST( t_4, INT_INTOBJ(t_1) );
   t_1 = (Obj)(((UInt)t_1)+4);
   if ( t_2 == 0 )  continue;
  }
  else {
   if ( CALL_1ARGS( GF_IS_DONE_ITER, t_1 ) != False )  break;
   t_2 = CALL_1ARGS( GF_NEXT_ITER, t_1 );
  }
  l_prop = t_2;
  
  /* if not Tester( prop )( obj ) then */
  t_9 = GF_Tester;
  t_8 = CALL_1ARGS( t_9, l_prop );
  CHECK_FUNC_RESULT( t_8 )
  CHECK_FUNC( t_8 )
  t_7 = CALL_1ARGS( t_8, a_obj );
  CHECK_FUNC_RESULT( t_7 )
  CHECK_BOOL( t_7 )
  t_6 = (Obj)(UInt)(t_7 != False);
  t_5 = (Obj)(UInt)( ! ((Int)t_6) );
  if ( t_5 ) {
   
   /* found := true; */
   t_5 = True;
   l_found = t_5;
   
   /* if not (prop( obj ) and Tester( prop )( obj )) then */
   CHECK_FUNC( l_prop )
   t_8 = CALL_1ARGS( l_prop, a_obj );
   CHECK_FUNC_RESULT( t_8 )
   CHECK_BOOL( t_8 )
   t_7 = (Obj)(UInt)(t_8 != False);
   t_6 = t_7;
   if ( t_6 ) {
    t_11 = GF_Tester;
    t_10 = CALL_1ARGS( t_11, l_prop );
    CHECK_FUNC_RESULT( t_10 )
    CHECK_FUNC( t_10 )
    t_9 = CALL_1ARGS( t_10, a_obj );
    CHECK_FUNC_RESULT( t_9 )
    CHECK_BOOL( t_9 )
    t_8 = (Obj)(UInt)(t_9 != False);
    t_6 = t_8;
   }
   t_5 = (Obj)(UInt)( ! ((Int)t_6) );
   if ( t_5 ) {
    
    /* return TRY_NEXT_METHOD; */
    t_5 = GC_TRY__NEXT__METHOD;
    CHECK_BOUND( t_5, "TRY_NEXT_METHOD" )
    RES_BRK_CURR_STAT();
    SWITCH_TO_OLD_FRAME(oldFrame);
    return t_5;
    
   }
   /* fi */
   
  }
  /* fi */
  
 }
 /* od */
 
 /* if found then */
 t_1 = (Obj)(UInt)(l_found != False);
 if ( t_1 ) {
  
  /* return getter( obj ); */
  t_2 = OBJ_LVAR_1UP( 1 );
  CHECK_BOUND( t_2, "getter" )
  CHECK_FUNC( t_2 )
  t_1 = CALL_1ARGS( t_2, a_obj );
  CHECK_FUNC_RESULT( t_1 )
  RES_BRK_CURR_STAT();
  SWITCH_TO_OLD_FRAME(oldFrame);
  return t_1;
  
 }
 
 /* else */
 else {
  
  /* return TRY_NEXT_METHOD; */
  t_1 = GC_TRY__NEXT__METHOD;
  CHECK_BOUND( t_1, "TRY_NEXT_METHOD" )
  RES_BRK_CURR_STAT();
  SWITCH_TO_OLD_FRAME(oldFrame);
  return t_1;
  
 }
 /* fi */
 
 /* return; */
 RES_BRK_CURR_STAT();
 SWITCH_TO_OLD_FRAME(oldFrame);
 return 0;
 
 /* return; */
 RES_BRK_CURR_STAT();
 SWITCH_TO_OLD_FRAME(oldFrame);
 return 0;
}

/* handler for function 7 */
static Obj  HdlrFunc7 (
 Obj  self,
 Obj  a_name,
 Obj  a_filter,
 Obj  a_getter,
 Obj  a_setter,
 Obj  a_tester,
 Obj  a_mutflag )
{
 Obj l_flags = 0;
 Obj l_rank = 0;
 Obj l_cats = 0;
 Obj l_i = 0;
 Obj l_lk = 0;
 Obj t_1 = 0;
 Obj t_2 = 0;
 Obj t_3 = 0;
 Obj t_4 = 0;
 Obj t_5 = 0;
 Obj t_6 = 0;
 Obj t_7 = 0;
 Bag oldFrame;
 OLD_BRK_CURR_STAT
 
 /* allocate new stack frame */
 SWITCH_TO_NEW_FRAME(self,2,0,oldFrame);
 ASS_LVAR( 1, a_getter );
 REM_BRK_CURR_STAT();
 SET_BRK_CURR_STAT(0);
 
 /* if not IS_IDENTICAL_OBJ( filter, IS_OBJECT ) then */
 t_4 = GF_IS__IDENTICAL__OBJ;
 t_5 = GC_IS__OBJECT;
 CHECK_BOUND( t_5, "IS_OBJECT" )
 t_3 = CALL_2ARGS( t_4, a_filter, t_5 );
 CHECK_FUNC_RESULT( t_3 )
 CHECK_BOOL( t_3 )
 t_2 = (Obj)(UInt)(t_3 != False);
 t_1 = (Obj)(UInt)( ! ((Int)t_2) );
 if ( t_1 ) {
  
  /* flags := FLAGS_FILTER( filter ); */
  t_2 = GF_FLAGS__FILTER;
  t_1 = CALL_1ARGS( t_2, a_filter );
  CHECK_FUNC_RESULT( t_1 )
  l_flags = t_1;
  
  /* rank := 0; */
  l_rank = INTOBJ_INT(0);
  
  /* cats := IS_OBJECT; */
  t_1 = GC_IS__OBJECT;
  CHECK_BOUND( t_1, "IS_OBJECT" )
  l_cats = t_1;
  
  /* props := [  ]; */
  t_1 = NEW_PLIST( T_PLIST, 0 );
  SET_LEN_PLIST( t_1, 0 );
  ASS_LVAR( 2, t_1 );
  
  /* lk := DO_LOCK( FILTER_REGION, false, CATS_AND_REPS ); */
  t_2 = GF_DO__LOCK;
  t_3 = GC_FILTER__REGION;
  CHECK_BOUND( t_3, "FILTER_REGION" )
  t_4 = False;
  t_5 = GC_CATS__AND__REPS;
  CHECK_BOUND( t_5, "CATS_AND_REPS" )
  t_1 = CALL_3ARGS( t_2, t_3, t_4, t_5 );
  CHECK_FUNC_RESULT( t_1 )
  l_lk = t_1;
  
  /* for i in [ 1 .. LEN_FLAGS( flags ) ] do */
  t_3 = GF_LEN__FLAGS;
  t_2 = CALL_1ARGS( t_3, l_flags );
  CHECK_FUNC_RESULT( t_2 )
  CHECK_INT_SMALL( t_2 )
  for ( t_1 = INTOBJ_INT(1);
        ((Int)t_1) <= ((Int)t_2);
        t_1 = (Obj)(((UInt)t_1)+4) ) {
   l_i = t_1;
   
   /* if ELM_FLAGS( flags, i ) then */
   t_5 = GF_ELM__FLAGS;
   t_4 = CALL_2ARGS( t_5, l_flags, l_i );
   CHECK_FUNC_RESULT( t_4 )
   CHECK_BOOL( t_4 )
   t_3 = (Obj)(UInt)(t_4 != False);
   if ( t_3 ) {
    
    /* if i in CATS_AND_REPS then */
    t_4 = GC_CATS__AND__REPS;
    CHECK_BOUND( t_4, "CATS_AND_REPS" )
    t_3 = (Obj)(UInt)(IN( l_i, t_4 ));
    if ( t_3 ) {
     
     /* cats := cats and FILTERS[i]; */
     if ( l_cats == False ) {
      t_3 = l_cats;
     }
     else if ( l_cats == True ) {
      t_5 = GC_FILTERS;
      CHECK_BOUND( t_5, "FILTERS" )
      C_ELM_LIST_FPL( t_4, t_5, l_i )
      CHECK_BOOL( t_4 )
      t_3 = t_4;
     }
     else {
      CHECK_FUNC( l_cats )
      t_6 = GC_FILTERS;
      CHECK_BOUND( t_6, "FILTERS" )
      C_ELM_LIST_FPL( t_5, t_6, l_i )
      CHECK_FUNC( t_5 )
      t_3 = NewAndFilter( l_cats, t_5 );
     }
     l_cats = t_3;
     
     /* rank := rank - RankFilter( FILTERS[i] ); */
     t_5 = GF_RankFilter;
     t_7 = GC_FILTERS;
     CHECK_BOUND( t_7, "FILTERS" )
     C_ELM_LIST_FPL( t_6, t_7, l_i )
     t_4 = CALL_1ARGS( t_5, t_6 );
     CHECK_FUNC_RESULT( t_4 )
     C_DIFF_FIA( t_3, l_rank, t_4 )
     l_rank = t_3;
     
    }
    
    /* elif i in NUMBERS_PROPERTY_GETTERS then */
    else {
     t_4 = GC_NUMBERS__PROPERTY__GETTERS;
     CHECK_BOUND( t_4, "NUMBERS_PROPERTY_GETTERS" )
     t_3 = (Obj)(UInt)(IN( l_i, t_4 ));
     if ( t_3 ) {
      
      /* ADD_LIST( props, FILTERS[i] ); */
      t_3 = GF_ADD__LIST;
      t_4 = OBJ_LVAR( 2 );
      CHECK_BOUND( t_4, "props" )
      t_6 = GC_FILTERS;
      CHECK_BOUND( t_6, "FILTERS" )
      C_ELM_LIST_FPL( t_5, t_6, l_i )
      CALL_2ARGS( t_3, t_4, t_5 );
      
     }
    }
    /* fi */
    
   }
   /* fi */
   
  }
  /* od */
  
  /* UNLOCK( lk ); */
  t_1 = GF_UNLOCK;
  CALL_1ARGS( t_1, l_lk );
  
  /* MakeImmutable( props ); */
  t_1 = GF_MakeImmutable;
  t_2 = OBJ_LVAR( 2 );
  CHECK_BOUND( t_2, "props" )
  CALL_1ARGS( t_1, t_2 );
  
  /* if 0 < LEN_LIST( props ) then */
  t_3 = GF_LEN__LIST;
  t_4 = OBJ_LVAR( 2 );
  CHECK_BOUND( t_4, "props" )
  t_2 = CALL_1ARGS( t_3, t_4 );
  CHECK_FUNC_RESULT( t_2 )
  t_1 = (Obj)(UInt)(LT( INTOBJ_INT(0), t_2 ));
  if ( t_1 ) {
   
   /* InstallOtherMethod( getter, "default method requiring categories and checking properties", true, [ cats ], rank, function ( obj )
      local  found, prop;
      found := false;
      for prop  in props  do
          if not Tester( prop )( obj )  then
              found := true;
              if not (prop( obj ) and Tester( prop )( obj ))  then
                  return TRY_NEXT_METHOD;
              fi;
          fi;
      od;
      if found  then
          return getter( obj );
      else
          return TRY_NEXT_METHOD;
      fi;
      return;
  end ); */
   t_1 = GF_InstallOtherMethod;
   t_2 = OBJ_LVAR( 1 );
   CHECK_BOUND( t_2, "getter" )
   C_NEW_STRING( t_3, 59, "default method requiring categories and checking properties" );
   t_4 = True;
   t_5 = NEW_PLIST( T_PLIST, 1 );
   SET_LEN_PLIST( t_5, 1 );
   SET_ELM_PLIST( t_5, 1, l_cats );
   CHANGED_BAG( t_5 );
   t_6 = NewFunction( NameFunc[8], NargFunc[8], NamsFunc[8], HdlrFunc8 );
   ENVI_FUNC( t_6 ) = TLS(CurrLVars);
   t_7 = NewBag( T_BODY, NUMBER_HEADER_ITEMS_BODY*sizeof(Obj) );
   STARTLINE_BODY(t_7) = INTOBJ_INT(603);
   ENDLINE_BODY(t_7) = INTOBJ_INT(621);
   FILENAME_BODY(t_7) = FileName;
   BODY_FUNC(t_6) = t_7;
   CHANGED_BAG( TLS(CurrLVars) );
   CALL_6ARGS( t_1, t_2, t_3, t_4, t_5, l_rank, t_6 );
   
  }
  /* fi */
  
 }
 /* fi */
 
 /* return; */
 RES_BRK_CURR_STAT();
 SWITCH_TO_OLD_FRAME(oldFrame);
 return 0;
 
 /* return; */
 RES_BRK_CURR_STAT();
 SWITCH_TO_OLD_FRAME(oldFrame);
 return 0;
}

/* handler for function 9 */
static Obj  HdlrFunc9 (
 Obj  self,
 Obj  a_name,
 Obj  a_filter,
 Obj  a_getter,
 Obj  a_setter,
 Obj  a_tester,
 Obj  a_mutflag )
{
 Obj t_1 = 0;
 Obj t_2 = 0;
 Obj t_3 = 0;
 Obj t_4 = 0;
 Obj t_5 = 0;
 Bag oldFrame;
 OLD_BRK_CURR_STAT
 
 /* allocate new stack frame */
 SWITCH_TO_NEW_FRAME(self,0,0,oldFrame);
 REM_BRK_CURR_STAT();
 SET_BRK_CURR_STAT(0);
 
 /* InstallOtherMethod( setter, "default method, does nothing", true, [ IS_OBJECT, IS_OBJECT ], 0, DO_NOTHING_SETTER ); */
 t_1 = GF_InstallOtherMethod;
 C_NEW_STRING( t_2, 28, "default method, does nothing" );
 t_3 = True;
 t_4 = NEW_PLIST( T_PLIST, 2 );
 SET_LEN_PLIST( t_4, 2 );
 t_5 = GC_IS__OBJECT;
 CHECK_BOUND( t_5, "IS_OBJECT" )
 SET_ELM_PLIST( t_4, 1, t_5 );
 CHANGED_BAG( t_4 );
 t_5 = GC_IS__OBJECT;
 CHECK_BOUND( t_5, "IS_OBJECT" )
 SET_ELM_PLIST( t_4, 2, t_5 );
 CHANGED_BAG( t_4 );
 t_5 = GC_DO__NOTHING__SETTER;
 CHECK_BOUND( t_5, "DO_NOTHING_SETTER" )
 CALL_6ARGS( t_1, a_setter, t_2, t_3, t_4, INTOBJ_INT(0), t_5 );
 
 /* return; */
 RES_BRK_CURR_STAT();
 SWITCH_TO_OLD_FRAME(oldFrame);
 return 0;
 
 /* return; */
 RES_BRK_CURR_STAT();
 SWITCH_TO_OLD_FRAME(oldFrame);
 return 0;
}

/* handler for function 11 */
static Obj  HdlrFunc11 (
 Obj  self,
 Obj  a_key )
{
 Obj t_1 = 0;
 Obj t_2 = 0;
 Obj t_3 = 0;
 Obj t_4 = 0;
 Bag oldFrame;
 OLD_BRK_CURR_STAT
 
 /* allocate new stack frame */
 SWITCH_TO_NEW_FRAME(self,0,0,oldFrame);
 REM_BRK_CURR_STAT();
 SET_BRK_CURR_STAT(0);
 
 /* if not IsPrimeInt( key ) then */
 t_4 = GF_IsPrimeInt;
 t_3 = CALL_1ARGS( t_4, a_key );
 CHECK_FUNC_RESULT( t_3 )
 CHECK_BOOL( t_3 )
 t_2 = (Obj)(UInt)(t_3 != False);
 t_1 = (Obj)(UInt)( ! ((Int)t_2) );
 if ( t_1 ) {
  
  /* Error( name, ": <p> must be a prime" ); */
  t_1 = GF_Error;
  t_2 = OBJ_LVAR_1UP( 1 );
  CHECK_BOUND( t_2, "name" )
  C_NEW_STRING( t_3, 21, ": <p> must be a prime" );
  CALL_2ARGS( t_1, t_2, t_3 );
  
 }
 /* fi */
 
 /* return; */
 RES_BRK_CURR_STAT();
 SWITCH_TO_OLD_FRAME(oldFrame);
 return 0;
 
 /* return; */
 RES_BRK_CURR_STAT();
 SWITCH_TO_OLD_FRAME(oldFrame);
 return 0;
}

/* handler for function 12 */
static Obj  HdlrFunc12 (
 Obj  self,
 Obj  a_D )
{
 Obj t_1 = 0;
 Bag oldFrame;
 OLD_BRK_CURR_STAT
 
 /* allocate new stack frame */
 SWITCH_TO_NEW_FRAME(self,0,0,oldFrame);
 REM_BRK_CURR_STAT();
 SET_BRK_CURR_STAT(0);
 
 /* return [  ]; */
 t_1 = NEW_PLIST( T_PLIST, 0 );
 SET_LEN_PLIST( t_1, 0 );
 RES_BRK_CURR_STAT();
 SWITCH_TO_OLD_FRAME(oldFrame);
 return t_1;
 
 /* return; */
 RES_BRK_CURR_STAT();
 SWITCH_TO_OLD_FRAME(oldFrame);
 return 0;
}

/* handler for function 13 */
static Obj  HdlrFunc13 (
 Obj  self,
 Obj  a_D,
 Obj  a_key )
{
 Obj l_known = 0;
 Obj l_i = 0;
 Obj l_erg = 0;
 Obj t_1 = 0;
 Obj t_2 = 0;
 Obj t_3 = 0;
 Obj t_4 = 0;
 Obj t_5 = 0;
 Bag oldFrame;
 OLD_BRK_CURR_STAT
 
 /* allocate new stack frame */
 SWITCH_TO_NEW_FRAME(self,0,0,oldFrame);
 REM_BRK_CURR_STAT();
 SET_BRK_CURR_STAT(0);
 
 /* keytest( key ); */
 t_1 = OBJ_LVAR_1UP( 2 );
 CHECK_BOUND( t_1, "keytest" )
 CHECK_FUNC( t_1 )
 CALL_1ARGS( t_1, a_key );
 
 /* known := attr( D ); */
 t_2 = OBJ_LVAR_1UP( 4 );
 CHECK_BOUND( t_2, "attr" )
 CHECK_FUNC( t_2 )
 t_1 = CALL_1ARGS( t_2, a_D );
 CHECK_FUNC_RESULT( t_1 )
 l_known = t_1;
 
 /* i := 1; */
 l_i = INTOBJ_INT(1);
 
 /* while i < LEN_LIST( known ) and known[i] < key od */
 while ( 1 ) {
  t_4 = GF_LEN__LIST;
  t_3 = CALL_1ARGS( t_4, l_known );
  CHECK_FUNC_RESULT( t_3 )
  t_2 = (Obj)(UInt)(LT( l_i, t_3 ));
  t_1 = t_2;
  if ( t_1 ) {
   CHECK_INT_POS( l_i )
   C_ELM_LIST_FPL( t_4, l_known, l_i )
   t_3 = (Obj)(UInt)(LT( t_4, a_key ));
   t_1 = t_3;
  }
  if ( ! t_1 ) break;
  
  /* i := i + 2; */
  C_SUM_FIA( t_1, l_i, INTOBJ_INT(2) )
  l_i = t_1;
  
 }
 /* od */
 
 /* if LEN_LIST( known ) < i or known[i] <> key then */
 t_4 = GF_LEN__LIST;
 t_3 = CALL_1ARGS( t_4, l_known );
 CHECK_FUNC_RESULT( t_3 )
 t_2 = (Obj)(UInt)(LT( t_3, l_i ));
 t_1 = t_2;
 if ( ! t_1 ) {
  CHECK_INT_POS( l_i )
  C_ELM_LIST_FPL( t_4, l_known, l_i )
  t_3 = (Obj)(UInt)( ! EQ( t_4, a_key ));
  t_1 = t_3;
 }
 if ( t_1 ) {
  
  /* erg := oper( D, key ); */
  t_2 = OBJ_LVAR_1UP( 3 );
  CHECK_BOUND( t_2, "oper" )
  CHECK_FUNC( t_2 )
  t_1 = CALL_2ARGS( t_2, a_D, a_key );
  CHECK_FUNC_RESULT( t_1 )
  l_erg = t_1;
  
  /* known{[ i + 2 .. LEN_LIST( known ) + 2 ]} := known{[ i .. LEN_LIST( known ) ]}; */
  C_SUM_FIA( t_2, l_i, INTOBJ_INT(2) )
  t_5 = GF_LEN__LIST;
  t_4 = CALL_1ARGS( t_5, l_known );
  CHECK_FUNC_RESULT( t_4 )
  C_SUM_FIA( t_3, t_4, INTOBJ_INT(2) )
  t_1 = Range2Check( t_2, t_3 );
  t_5 = GF_LEN__LIST;
  t_4 = CALL_1ARGS( t_5, l_known );
  CHECK_FUNC_RESULT( t_4 )
  t_3 = Range2Check( l_i, t_4 );
  t_2 = ElmsListCheck( l_known, t_3 );
  AsssListCheck( l_known, t_1, t_2 );
  
  /* known[i] := key; */
  CHECK_INT_POS( l_i )
  C_ASS_LIST_FPL( l_known, l_i, a_key )
  
  /* known[i + 1] := erg; */
  C_SUM_FIA( t_1, l_i, INTOBJ_INT(1) )
  CHECK_INT_POS( t_1 )
  C_ASS_LIST_FPL( l_known, t_1, l_erg )
  
 }
 /* fi */
 
 /* return known[i + 1]; */
 C_SUM_FIA( t_2, l_i, INTOBJ_INT(1) )
 CHECK_INT_POS( t_2 )
 C_ELM_LIST_FPL( t_1, l_known, t_2 )
 RES_BRK_CURR_STAT();
 SWITCH_TO_OLD_FRAME(oldFrame);
 return t_1;
 
 /* return; */
 RES_BRK_CURR_STAT();
 SWITCH_TO_OLD_FRAME(oldFrame);
 return 0;
}

/* handler for function 10 */
static Obj  HdlrFunc10 (
 Obj  self,
 Obj  a_name,
 Obj  a_domreq,
 Obj  a_keyreq,
 Obj  a_keytest )
{
 Obj l_str = 0;
 Obj l_lk = 0;
 Obj t_1 = 0;
 Obj t_2 = 0;
 Obj t_3 = 0;
 Obj t_4 = 0;
 Obj t_5 = 0;
 Obj t_6 = 0;
 Obj t_7 = 0;
 Bag oldFrame;
 OLD_BRK_CURR_STAT
 
 /* allocate new stack frame */
 SWITCH_TO_NEW_FRAME(self,4,0,oldFrame);
 ASS_LVAR( 1, a_name );
 ASS_LVAR( 2, a_keytest );
 REM_BRK_CURR_STAT();
 SET_BRK_CURR_STAT(0);
 
 /* if keytest = "prime" then */
 t_2 = OBJ_LVAR( 2 );
 CHECK_BOUND( t_2, "keytest" )
 C_NEW_STRING( t_3, 5, "prime" );
 t_1 = (Obj)(UInt)(EQ( t_2, t_3 ));
 if ( t_1 ) {
  
  /* keytest := function ( key )
      if not IsPrimeInt( key )  then
          Error( name, ": <p> must be a prime" );
      fi;
      return;
  end; */
  t_1 = NewFunction( NameFunc[11], NargFunc[11], NamsFunc[11], HdlrFunc11 );
  ENVI_FUNC( t_1 ) = TLS(CurrLVars);
  t_2 = NewBag( T_BODY, NUMBER_HEADER_ITEMS_BODY*sizeof(Obj) );
  STARTLINE_BODY(t_2) = INTOBJ_INT(758);
  ENDLINE_BODY(t_2) = INTOBJ_INT(762);
  FILENAME_BODY(t_2) = FileName;
  BODY_FUNC(t_1) = t_2;
  CHANGED_BAG( TLS(CurrLVars) );
  ASS_LVAR( 2, t_1 );
  
 }
 /* fi */
 
 /* str := SHALLOW_COPY_OBJ( name ); */
 t_2 = GF_SHALLOW__COPY__OBJ;
 t_3 = OBJ_LVAR( 1 );
 CHECK_BOUND( t_3, "name" )
 t_1 = CALL_1ARGS( t_2, t_3 );
 CHECK_FUNC_RESULT( t_1 )
 l_str = t_1;
 
 /* APPEND_LIST_INTR( str, "Op" ); */
 t_1 = GF_APPEND__LIST__INTR;
 C_NEW_STRING( t_2, 2, "Op" );
 CALL_2ARGS( t_1, l_str, t_2 );
 
 /* DeclareOperation( str, [ domreq, keyreq ] ); */
 t_1 = GF_DeclareOperation;
 t_2 = NEW_PLIST( T_PLIST, 2 );
 SET_LEN_PLIST( t_2, 2 );
 SET_ELM_PLIST( t_2, 1, a_domreq );
 CHANGED_BAG( t_2 );
 SET_ELM_PLIST( t_2, 2, a_keyreq );
 CHANGED_BAG( t_2 );
 CALL_2ARGS( t_1, l_str, t_2 );
 
 /* oper := VALUE_GLOBAL( str ); */
 t_2 = GF_VALUE__GLOBAL;
 t_1 = CALL_1ARGS( t_2, l_str );
 CHECK_FUNC_RESULT( t_1 )
 ASS_LVAR( 3, t_1 );
 
 /* str := "Computed"; */
 C_NEW_STRING( t_1, 8, "Computed" );
 l_str = t_1;
 
 /* APPEND_LIST_INTR( str, name ); */
 t_1 = GF_APPEND__LIST__INTR;
 t_2 = OBJ_LVAR( 1 );
 CHECK_BOUND( t_2, "name" )
 CALL_2ARGS( t_1, l_str, t_2 );
 
 /* APPEND_LIST_INTR( str, "s" ); */
 t_1 = GF_APPEND__LIST__INTR;
 C_NEW_STRING( t_2, 1, "s" );
 CALL_2ARGS( t_1, l_str, t_2 );
 
 /* DeclareAttribute( str, domreq, "mutable" ); */
 t_1 = GF_DeclareAttribute;
 C_NEW_STRING( t_2, 7, "mutable" );
 CALL_3ARGS( t_1, l_str, a_domreq, t_2 );
 
 /* attr := VALUE_GLOBAL( str ); */
 t_2 = GF_VALUE__GLOBAL;
 t_1 = CALL_1ARGS( t_2, l_str );
 CHECK_FUNC_RESULT( t_1 )
 ASS_LVAR( 4, t_1 );
 
 /* InstallMethod( attr, "default method", true, [ domreq ], 0, function ( D )
      return [  ];
  end ); */
 t_1 = GF_InstallMethod;
 t_2 = OBJ_LVAR( 4 );
 CHECK_BOUND( t_2, "attr" )
 C_NEW_STRING( t_3, 14, "default method" );
 t_4 = True;
 t_5 = NEW_PLIST( T_PLIST, 1 );
 SET_LEN_PLIST( t_5, 1 );
 SET_ELM_PLIST( t_5, 1, a_domreq );
 CHANGED_BAG( t_5 );
 t_6 = NewFunction( NameFunc[12], NargFunc[12], NamsFunc[12], HdlrFunc12 );
 ENVI_FUNC( t_6 ) = TLS(CurrLVars);
 t_7 = NewBag( T_BODY, NUMBER_HEADER_ITEMS_BODY*sizeof(Obj) );
 STARTLINE_BODY(t_7) = INTOBJ_INT(779);
 ENDLINE_BODY(t_7) = INTOBJ_INT(779);
 FILENAME_BODY(t_7) = FileName;
 BODY_FUNC(t_6) = t_7;
 CHANGED_BAG( TLS(CurrLVars) );
 CALL_6ARGS( t_1, t_2, t_3, t_4, t_5, INTOBJ_INT(0), t_6 );
 
 /* DeclareOperation( name, [ domreq, keyreq ] ); */
 t_1 = GF_DeclareOperation;
 t_2 = OBJ_LVAR( 1 );
 CHECK_BOUND( t_2, "name" )
 t_3 = NEW_PLIST( T_PLIST, 2 );
 SET_LEN_PLIST( t_3, 2 );
 SET_ELM_PLIST( t_3, 1, a_domreq );
 CHANGED_BAG( t_3 );
 SET_ELM_PLIST( t_3, 2, a_keyreq );
 CHANGED_BAG( t_3 );
 CALL_2ARGS( t_1, t_2, t_3 );
 
 /* lk := WRITE_LOCK( OPERATIONS_REGION ); */
 t_2 = GF_WRITE__LOCK;
 t_3 = GC_OPERATIONS__REGION;
 CHECK_BOUND( t_3, "OPERATIONS_REGION" )
 t_1 = CALL_1ARGS( t_2, t_3 );
 CHECK_FUNC_RESULT( t_1 )
 l_lk = t_1;
 
 /* ADD_LIST( WRAPPER_OPERATIONS, VALUE_GLOBAL( name ) ); */
 t_1 = GF_ADD__LIST;
 t_2 = GC_WRAPPER__OPERATIONS;
 CHECK_BOUND( t_2, "WRAPPER_OPERATIONS" )
 t_4 = GF_VALUE__GLOBAL;
 t_5 = OBJ_LVAR( 1 );
 CHECK_BOUND( t_5, "name" )
 t_3 = CALL_1ARGS( t_4, t_5 );
 CHECK_FUNC_RESULT( t_3 )
 CALL_2ARGS( t_1, t_2, t_3 );
 
 /* UNLOCK( lk ); */
 t_1 = GF_UNLOCK;
 CALL_1ARGS( t_1, l_lk );
 
 /* InstallOtherMethod( VALUE_GLOBAL( name ), "default method", true, [ domreq, keyreq ], 0, function ( D, key )
      local  known, i, erg;
      keytest( key );
      known := attr( D );
      i := 1;
      while i < LEN_LIST( known ) and known[i] < key  do
          i := i + 2;
      od;
      if LEN_LIST( known ) < i or known[i] <> key  then
          erg := oper( D, key );
          known{[ i + 2 .. LEN_LIST( known ) + 2 ]} := known{[ i .. LEN_LIST( known ) ]};
          known[i] := key;
          known[i + 1] := erg;
      fi;
      return known[i + 1];
  end ); */
 t_1 = GF_InstallOtherMethod;
 t_3 = GF_VALUE__GLOBAL;
 t_4 = OBJ_LVAR( 1 );
 CHECK_BOUND( t_4, "name" )
 t_2 = CALL_1ARGS( t_3, t_4 );
 CHECK_FUNC_RESULT( t_2 )
 C_NEW_STRING( t_3, 14, "default method" );
 t_4 = True;
 t_5 = NEW_PLIST( T_PLIST, 2 );
 SET_LEN_PLIST( t_5, 2 );
 SET_ELM_PLIST( t_5, 1, a_domreq );
 CHANGED_BAG( t_5 );
 SET_ELM_PLIST( t_5, 2, a_keyreq );
 CHANGED_BAG( t_5 );
 t_6 = NewFunction( NameFunc[13], NargFunc[13], NamsFunc[13], HdlrFunc13 );
 ENVI_FUNC( t_6 ) = TLS(CurrLVars);
 t_7 = NewBag( T_BODY, NUMBER_HEADER_ITEMS_BODY*sizeof(Obj) );
 STARTLINE_BODY(t_7) = INTOBJ_INT(795);
 ENDLINE_BODY(t_7) = INTOBJ_INT(816);
 FILENAME_BODY(t_7) = FileName;
 BODY_FUNC(t_6) = t_7;
 CHANGED_BAG( TLS(CurrLVars) );
 CALL_6ARGS( t_1, t_2, t_3, t_4, t_5, INTOBJ_INT(0), t_6 );
 
 /* return; */
 RES_BRK_CURR_STAT();
 SWITCH_TO_OLD_FRAME(oldFrame);
 return 0;
 
 /* return; */
 RES_BRK_CURR_STAT();
 SWITCH_TO_OLD_FRAME(oldFrame);
 return 0;
}

/* handler for function 15 */
static Obj  HdlrFunc15 (
 Obj  self,
 Obj  a_arg )
{
 Obj t_1 = 0;
 Obj t_2 = 0;
 Obj t_3 = 0;
 Obj t_4 = 0;
 Obj t_5 = 0;
 Obj t_6 = 0;
 Obj t_7 = 0;
 Obj t_8 = 0;
 Obj t_9 = 0;
 Obj t_10 = 0;
 Obj t_11 = 0;
 Obj t_12 = 0;
 Obj t_13 = 0;
 Obj t_14 = 0;
 Obj t_15 = 0;
 Obj t_16 = 0;
 Obj t_17 = 0;
 Obj t_18 = 0;
 Bag oldFrame;
 OLD_BRK_CURR_STAT
 
 /* allocate new stack frame */
 SWITCH_TO_NEW_FRAME(self,0,0,oldFrame);
 REM_BRK_CURR_STAT();
 SET_BRK_CURR_STAT(0);
 
 /* re := false; */
 t_1 = False;
 ASS_LVAR_1UP( 4, t_1 );
 
 /* for i in [ 1 .. LEN_LIST( reqs ) ] do */
 t_6 = GF_LEN__LIST;
 t_7 = OBJ_LVAR_1UP( 2 );
 CHECK_BOUND( t_7, "reqs" )
 t_5 = CALL_1ARGS( t_6, t_7 );
 CHECK_FUNC_RESULT( t_5 )
 t_4 = Range2Check( INTOBJ_INT(1), t_5 );
 if ( IS_SMALL_LIST(t_4) ) {
  t_3 = (Obj)(UInt)1;
  t_1 = INTOBJ_INT(1);
 }
 else {
  t_3 = (Obj)(UInt)0;
  t_1 = CALL_1ARGS( GF_ITERATOR, t_4 );
 }
 while ( 1 ) {
  if ( t_3 ) {
   if ( LEN_LIST(t_4) < INT_INTOBJ(t_1) )  break;
   t_2 = ELMV0_LIST( t_4, INT_INTOBJ(t_1) );
   t_1 = (Obj)(((UInt)t_1)+4);
   if ( t_2 == 0 )  continue;
  }
  else {
   if ( CALL_1ARGS( GF_IS_DONE_ITER, t_1 ) != False )  break;
   t_2 = CALL_1ARGS( GF_NEXT_ITER, t_1 );
  }
  ASS_LVAR_1UP( 5, t_2 );
  
  /* re := re or IsBound( cond[i] ) and not Tester( cond[i] )( arg[i] ) and cond[i]( arg[i] ) and Tester( cond[i] )( arg[i] ); */
  t_7 = OBJ_LVAR_1UP( 4 );
  CHECK_BOUND( t_7, "re" )
  CHECK_BOOL( t_7 )
  t_6 = (Obj)(UInt)(t_7 != False);
  t_5 = (t_6 ? True : False);
  if ( t_5 == False ) {
   t_12 = OBJ_LVAR_1UP( 3 );
   CHECK_BOUND( t_12, "cond" )
   t_13 = OBJ_LVAR_1UP( 5 );
   CHECK_BOUND( t_13, "i" )
   CHECK_INT_POS( t_13 )
   t_11 = C_ISB_LIST( t_12, t_13 );
   t_10 = (Obj)(UInt)(t_11 != False);
   t_9 = t_10;
   if ( t_9 ) {
    t_15 = GF_Tester;
    t_17 = OBJ_LVAR_1UP( 3 );
    CHECK_BOUND( t_17, "cond" )
    t_18 = OBJ_LVAR_1UP( 5 );
    CHECK_BOUND( t_18, "i" )
    CHECK_INT_POS( t_18 )
    C_ELM_LIST_FPL( t_16, t_17, t_18 )
    t_14 = CALL_1ARGS( t_15, t_16 );
    CHECK_FUNC_RESULT( t_14 )
    CHECK_FUNC( t_14 )
    t_16 = OBJ_LVAR_1UP( 5 );
    CHECK_BOUND( t_16, "i" )
    CHECK_INT_POS( t_16 )
    C_ELM_LIST_FPL( t_15, a_arg, t_16 )
    t_13 = CALL_1ARGS( t_14, t_15 );
    CHECK_FUNC_RESULT( t_13 )
    CHECK_BOOL( t_13 )
    t_12 = (Obj)(UInt)(t_13 != False);
    t_11 = (Obj)(UInt)( ! ((Int)t_12) );
    t_9 = t_11;
   }
   t_8 = t_9;
   if ( t_8 ) {
    t_13 = OBJ_LVAR_1UP( 3 );
    CHECK_BOUND( t_13, "cond" )
    t_14 = OBJ_LVAR_1UP( 5 );
    CHECK_BOUND( t_14, "i" )
    CHECK_INT_POS( t_14 )
    C_ELM_LIST_FPL( t_12, t_13, t_14 )
    CHECK_FUNC( t_12 )
    t_14 = OBJ_LVAR_1UP( 5 );
    CHECK_BOUND( t_14, "i" )
    CHECK_INT_POS( t_14 )
    C_ELM_LIST_FPL( t_13, a_arg, t_14 )
    t_11 = CALL_1ARGS( t_12, t_13 );
    CHECK_FUNC_RESULT( t_11 )
    CHECK_BOOL( t_11 )
    t_10 = (Obj)(UInt)(t_11 != False);
    t_8 = t_10;
   }
   t_7 = t_8;
   if ( t_7 ) {
    t_12 = GF_Tester;
    t_14 = OBJ_LVAR_1UP( 3 );
    CHECK_BOUND( t_14, "cond" )
    t_15 = OBJ_LVAR_1UP( 5 );
    CHECK_BOUND( t_15, "i" )
    CHECK_INT_POS( t_15 )
    C_ELM_LIST_FPL( t_13, t_14, t_15 )
    t_11 = CALL_1ARGS( t_12, t_13 );
    CHECK_FUNC_RESULT( t_11 )
    CHECK_FUNC( t_11 )
    t_13 = OBJ_LVAR_1UP( 5 );
    CHECK_BOUND( t_13, "i" )
    CHECK_INT_POS( t_13 )
    C_ELM_LIST_FPL( t_12, a_arg, t_13 )
    t_10 = CALL_1ARGS( t_11, t_12 );
    CHECK_FUNC_RESULT( t_10 )
    CHECK_BOOL( t_10 )
    t_9 = (Obj)(UInt)(t_10 != False);
    t_7 = t_9;
   }
   t_5 = (t_7 ? True : False);
  }
  ASS_LVAR_1UP( 4, t_5 );
  
 }
 /* od */
 
 /* if re then */
 t_2 = OBJ_LVAR_1UP( 4 );
 CHECK_BOUND( t_2, "re" )
 CHECK_BOOL( t_2 )
 t_1 = (Obj)(UInt)(t_2 != False);
 if ( t_1 ) {
  
  /* return CallFuncList( oper, arg ); */
  t_2 = GF_CallFuncList;
  t_3 = OBJ_LVAR_1UP( 1 );
  CHECK_BOUND( t_3, "oper" )
  t_1 = CALL_2ARGS( t_2, t_3, a_arg );
  CHECK_FUNC_RESULT( t_1 )
  RES_BRK_CURR_STAT();
  SWITCH_TO_OLD_FRAME(oldFrame);
  return t_1;
  
 }
 
 /* else */
 else {
  
  /* return TRY_NEXT_METHOD; */
  t_1 = GC_TRY__NEXT__METHOD;
  CHECK_BOUND( t_1, "TRY_NEXT_METHOD" )
  RES_BRK_CURR_STAT();
  SWITCH_TO_OLD_FRAME(oldFrame);
  return t_1;
  
 }
 /* fi */
 
 /* return; */
 RES_BRK_CURR_STAT();
 SWITCH_TO_OLD_FRAME(oldFrame);
 return 0;
 
 /* return; */
 RES_BRK_CURR_STAT();
 SWITCH_TO_OLD_FRAME(oldFrame);
 return 0;
}

/* handler for function 14 */
static Obj  HdlrFunc14 (
 Obj  self,
 Obj  a_arg )
{
 Obj l_info = 0;
 Obj l_fampred = 0;
 Obj l_val = 0;
 Obj t_1 = 0;
 Obj t_2 = 0;
 Obj t_3 = 0;
 Obj t_4 = 0;
 Obj t_5 = 0;
 Obj t_6 = 0;
 Obj t_7 = 0;
 Obj t_8 = 0;
 Obj t_9 = 0;
 Obj t_10 = 0;
 Obj t_11 = 0;
 Obj t_12 = 0;
 Bag oldFrame;
 OLD_BRK_CURR_STAT
 
 /* allocate new stack frame */
 SWITCH_TO_NEW_FRAME(self,5,0,oldFrame);
 REM_BRK_CURR_STAT();
 SET_BRK_CURR_STAT(0);
 
 /* if LEN_LIST( arg ) = 5 then */
 t_3 = GF_LEN__LIST;
 t_2 = CALL_1ARGS( t_3, a_arg );
 CHECK_FUNC_RESULT( t_2 )
 t_1 = (Obj)(UInt)(EQ( t_2, INTOBJ_INT(5) ));
 if ( t_1 ) {
  
  /* oper := arg[1]; */
  C_ELM_LIST_FPL( t_1, a_arg, INTOBJ_INT(1) )
  ASS_LVAR( 1, t_1 );
  
  /* info := " fallback method to test conditions"; */
  C_NEW_STRING( t_1, 35, " fallback method to test conditions" );
  l_info = t_1;
  
  /* fampred := arg[2]; */
  C_ELM_LIST_FPL( t_1, a_arg, INTOBJ_INT(2) )
  l_fampred = t_1;
  
  /* reqs := arg[3]; */
  C_ELM_LIST_FPL( t_1, a_arg, INTOBJ_INT(3) )
  ASS_LVAR( 2, t_1 );
  
  /* cond := arg[4]; */
  C_ELM_LIST_FPL( t_1, a_arg, INTOBJ_INT(4) )
  ASS_LVAR( 3, t_1 );
  
  /* val := arg[5]; */
  C_ELM_LIST_FPL( t_1, a_arg, INTOBJ_INT(5) )
  l_val = t_1;
  
 }
 
 /* elif LEN_LIST( arg ) = 6 then */
 else {
  t_3 = GF_LEN__LIST;
  t_2 = CALL_1ARGS( t_3, a_arg );
  CHECK_FUNC_RESULT( t_2 )
  t_1 = (Obj)(UInt)(EQ( t_2, INTOBJ_INT(6) ));
  if ( t_1 ) {
   
   /* oper := arg[1]; */
   C_ELM_LIST_FPL( t_1, a_arg, INTOBJ_INT(1) )
   ASS_LVAR( 1, t_1 );
   
   /* info := arg[2]; */
   C_ELM_LIST_FPL( t_1, a_arg, INTOBJ_INT(2) )
   l_info = t_1;
   
   /* fampred := arg[3]; */
   C_ELM_LIST_FPL( t_1, a_arg, INTOBJ_INT(3) )
   l_fampred = t_1;
   
   /* reqs := arg[4]; */
   C_ELM_LIST_FPL( t_1, a_arg, INTOBJ_INT(4) )
   ASS_LVAR( 2, t_1 );
   
   /* cond := arg[5]; */
   C_ELM_LIST_FPL( t_1, a_arg, INTOBJ_INT(5) )
   ASS_LVAR( 3, t_1 );
   
   /* val := arg[6]; */
   C_ELM_LIST_FPL( t_1, a_arg, INTOBJ_INT(6) )
   l_val = t_1;
   
  }
  
  /* else */
  else {
   
   /* Error( "Usage: RedispatchOnCondition(oper[,info],fampred,reqs,cond,val)" ); */
   t_1 = GF_Error;
   C_NEW_STRING( t_2, 63, "Usage: RedispatchOnCondition(oper[,info],fampred,reqs,cond,val)" );
   CALL_1ARGS( t_1, t_2 );
   
  }
 }
 /* fi */
 
 /* for i in reqs do */
 t_4 = OBJ_LVAR( 2 );
 CHECK_BOUND( t_4, "reqs" )
 if ( IS_SMALL_LIST(t_4) ) {
  t_3 = (Obj)(UInt)1;
  t_1 = INTOBJ_INT(1);
 }
 else {
  t_3 = (Obj)(UInt)0;
  t_1 = CALL_1ARGS( GF_ITERATOR, t_4 );
 }
 while ( 1 ) {
  if ( t_3 ) {
   if ( LEN_LIST(t_4) < INT_INTOBJ(t_1) )  break;
   t_2 = ELMV0_LIST( t_4, INT_INTOBJ(t_1) );
   t_1 = (Obj)(((UInt)t_1)+4);
   if ( t_2 == 0 )  continue;
  }
  else {
   if ( CALL_1ARGS( GF_IS_DONE_ITER, t_1 ) != False )  break;
   t_2 = CALL_1ARGS( GF_NEXT_ITER, t_1 );
  }
  ASS_LVAR( 5, t_2 );
  
  /* val := val - SIZE_FLAGS( WITH_HIDDEN_IMPS_FLAGS( FLAGS_FILTER( i ) ) ); */
  CHECK_BOUND( l_val, "val" )
  t_7 = GF_SIZE__FLAGS;
  t_9 = GF_WITH__HIDDEN__IMPS__FLAGS;
  t_11 = GF_FLAGS__FILTER;
  t_12 = OBJ_LVAR( 5 );
  CHECK_BOUND( t_12, "i" )
  t_10 = CALL_1ARGS( t_11, t_12 );
  CHECK_FUNC_RESULT( t_10 )
  t_8 = CALL_1ARGS( t_9, t_10 );
  CHECK_FUNC_RESULT( t_8 )
  t_6 = CALL_1ARGS( t_7, t_8 );
  CHECK_FUNC_RESULT( t_6 )
  C_DIFF_FIA( t_5, l_val, t_6 )
  l_val = t_5;
  
 }
 /* od */
 
 /* InstallOtherMethod( oper, info, fampred, reqs, val, function ( arg... )
      re := false;
      for i  in [ 1 .. LEN_LIST( reqs ) ]  do
          re := re or IsBound( cond[i] ) and not Tester( cond[i] )( arg[i] ) and cond[i]( arg[i] ) and Tester( cond[i] )( arg[i] );
      od;
      if re  then
          return CallFuncList( oper, arg );
      else
          return TRY_NEXT_METHOD;
      fi;
      return;
  end ); */
 t_1 = GF_InstallOtherMethod;
 t_2 = OBJ_LVAR( 1 );
 CHECK_BOUND( t_2, "oper" )
<<<<<<< HEAD
 C_NEW_STRING( t_3, 34, "fallback method to test conditions" );
 t_4 = OBJ_LVAR( 2 );
 CHECK_BOUND( t_4, "reqs" )
 t_5 = NewFunction( NameFunc[15], NargFunc[15], NamsFunc[15], HdlrFunc15 );
 ENVI_FUNC( t_5 ) = TLS(CurrLVars);
 t_6 = NewBag( T_BODY, NUMBER_HEADER_ITEMS_BODY*sizeof(Obj) );
 STARTLINE_BODY(t_6) = INTOBJ_INT(864);
 ENDLINE_BODY(t_6) = INTOBJ_INT(880);
 FILENAME_BODY(t_6) = FileName;
 BODY_FUNC(t_5) = t_6;
=======
 CHECK_BOUND( l_info, "info" )
 CHECK_BOUND( l_fampred, "fampred" )
 t_3 = OBJ_LVAR( 2 );
 CHECK_BOUND( t_3, "reqs" )
 t_4 = NewFunction( NameFunc[15], NargFunc[15], NamsFunc[15], HdlrFunc15 );
 ENVI_FUNC( t_4 ) = TLS(CurrLVars);
 t_5 = NewBag( T_BODY, NUMBER_HEADER_ITEMS_BODY*sizeof(Obj) );
 STARTLINE_BODY(t_5) = INTOBJ_INT(855);
 ENDLINE_BODY(t_5) = INTOBJ_INT(871);
 FILENAME_BODY(t_5) = FileName;
 BODY_FUNC(t_4) = t_5;
>>>>>>> c677a278
 CHANGED_BAG( TLS(CurrLVars) );
 CALL_6ARGS( t_1, t_2, l_info, l_fampred, t_3, l_val, t_4 );
 
 /* return; */
 RES_BRK_CURR_STAT();
 SWITCH_TO_OLD_FRAME(oldFrame);
 return 0;
 
 /* return; */
 RES_BRK_CURR_STAT();
 SWITCH_TO_OLD_FRAME(oldFrame);
 return 0;
}

/* handler for function 1 */
static Obj  HdlrFunc1 (
 Obj  self )
{
 Obj t_1 = 0;
 Obj t_2 = 0;
 Obj t_3 = 0;
 Obj t_4 = 0;
 Obj t_5 = 0;
 Obj t_6 = 0;
 Bag oldFrame;
 OLD_BRK_CURR_STAT
 
 /* allocate new stack frame */
 SWITCH_TO_NEW_FRAME(self,0,0,oldFrame);
 REM_BRK_CURR_STAT();
 SET_BRK_CURR_STAT(0);
 
 /* RUN_IMMEDIATE_METHODS_CHECKS := 0; */
 AssGVar( G_RUN__IMMEDIATE__METHODS__CHECKS, INTOBJ_INT(0) );
 
 /* RUN_IMMEDIATE_METHODS_HITS := 0; */
 AssGVar( G_RUN__IMMEDIATE__METHODS__HITS, INTOBJ_INT(0) );
 
 /* BIND_GLOBAL( "RunImmediateMethods", function ( obj, flags )
      local  flagspos, tried, type, j, imm, i, res, newflags;
      if IGNORE_IMMEDIATE_METHODS  then
          return;
      fi;
      if IS_SUBSET_FLAGS( IMM_FLAGS, flags )  then
          return;
      fi;
      flags := SUB_FLAGS( flags, IMM_FLAGS );
      flagspos := SHALLOW_COPY_OBJ( TRUES_FLAGS( flags ) );
      tried := [  ];
      type := TYPE_OBJ( obj );
      flags := type![2];
      for j  in flagspos  do
          if IsBound( IMMEDIATES[j] )  then
              imm := IMMEDIATES[j];
              for i  in [ 0, 7 .. LEN_LIST( imm ) - 7 ]  do
                  if IS_SUBSET_FLAGS( flags, imm[i + 4] ) and not IS_SUBSET_FLAGS( flags, imm[i + 3] ) and not imm[i + 6] in tried  then
                      res := IMMEDIATE_METHODS[imm[i + 6]]( obj );
                      ADD_LIST( tried, imm[i + 6] );
                      RUN_IMMEDIATE_METHODS_CHECKS := RUN_IMMEDIATE_METHODS_CHECKS + 1;
                      if TRACE_IMMEDIATE_METHODS  then
                          if imm[i + 7] = false  then
                              Print( "#I  immediate: ", NAME_FUNC( imm[i + 1] ), "\n" );
                          else
                              Print( "#I  immediate: ", NAME_FUNC( imm[i + 1] ), ": ", imm[i + 7], "\n" );
                          fi;
                      fi;
                      if res <> TRY_NEXT_METHOD  then
                          IGNORE_IMMEDIATE_METHODS := true;
                          imm[i + 2]( obj, res );
                          IGNORE_IMMEDIATE_METHODS := false;
                          RUN_IMMEDIATE_METHODS_HITS := RUN_IMMEDIATE_METHODS_HITS + 1;
                          if not IS_IDENTICAL_OBJ( TYPE_OBJ( obj ), type )  then
                              type := TYPE_OBJ( obj );
                              newflags := SUB_FLAGS( type![2], IMM_FLAGS );
                              newflags := SUB_FLAGS( newflags, flags );
                              APPEND_LIST_INTR( flagspos, TRUES_FLAGS( newflags ) );
                              flags := type![2];
                          fi;
                      fi;
                  fi;
              od;
          fi;
      od;
      return;
  end ); */
 t_1 = GF_BIND__GLOBAL;
 C_NEW_STRING( t_2, 19, "RunImmediateMethods" );
 t_3 = NewFunction( NameFunc[2], NargFunc[2], NamsFunc[2], HdlrFunc2 );
 ENVI_FUNC( t_3 ) = TLS(CurrLVars);
 t_4 = NewBag( T_BODY, NUMBER_HEADER_ITEMS_BODY*sizeof(Obj) );
 STARTLINE_BODY(t_4) = INTOBJ_INT(26);
 ENDLINE_BODY(t_4) = INTOBJ_INT(117);
 FILENAME_BODY(t_4) = FileName;
 BODY_FUNC(t_3) = t_4;
 CHANGED_BAG( TLS(CurrLVars) );
 CALL_2ARGS( t_1, t_2, t_3 );
 
 /* BIND_GLOBAL( "METHODS_OPERATION_REGION", NewSpecialRegion( "operation methods" ) ); */
 t_1 = GF_BIND__GLOBAL;
 C_NEW_STRING( t_2, 24, "METHODS_OPERATION_REGION" );
 t_4 = GF_NewSpecialRegion;
 C_NEW_STRING( t_5, 17, "operation methods" );
 t_3 = CALL_1ARGS( t_4, t_5 );
 CHECK_FUNC_RESULT( t_3 )
 CALL_2ARGS( t_1, t_2, t_3 );
 
 /* BIND_GLOBAL( "INSTALL_METHOD_FLAGS", function ( opr, info, rel, flags, rank, method )
      local  methods, narg, i, k, tmp, replace, match, j, lk;
      lk := WRITE_LOCK( METHODS_OPERATION_REGION );
      if IS_CONSTRUCTOR( opr )  then
          if 0 < LEN_LIST( flags )  then
              rank := rank - RankFilter( flags[1] );
          fi;
      else
          for i  in flags  do
              rank := rank + RankFilter( i );
          od;
      fi;
      narg := LEN_LIST( flags );
      methods := METHODS_OPERATION( opr, narg );
      methods := methods{[ 1 .. LEN_LIST( methods ) ]};
      if info = false  then
          info := NAME_FUNC( opr );
      else
          k := SHALLOW_COPY_OBJ( NAME_FUNC( opr ) );
          APPEND_LIST_INTR( k, ": " );
          APPEND_LIST_INTR( k, info );
          info := k;
          CONV_STRING( info );
      fi;
      i := 0;
      while i < LEN_LIST( methods ) and rank < methods[i + (narg + 3)]  do
          i := i + (narg + 4);
      od;
      replace := false;
      if REREADING  then
          k := i;
          while k < LEN_LIST( methods ) and rank = methods[k + narg + 3]  do
              if info = methods[k + narg + 4]  then
                  match := false;
                  for j  in [ 1 .. narg ]  do
                      match := match and methods[k + j + 1] = flags[j];
                  od;
                  if match  then
                      replace := true;
                      i := k;
                      break;
                  fi;
              fi;
              k := k + narg + 4;
          od;
      fi;
      if not REREADING or not replace  then
          methods{[ narg + 4 + i + 1 .. narg + 4 + LEN_LIST( methods ) ]} := methods{[ i + 1 .. LEN_LIST( methods ) ]};
      fi;
      if rel = true  then
          methods[i + 1] := RETURN_TRUE;
      elif rel = false  then
          methods[i + 1] := RETURN_FALSE;
      elif IS_FUNCTION( rel )  then
          if CHECK_INSTALL_METHOD  then
              tmp := NARG_FUNC( rel );
              if tmp < AINV( narg ) - 1 or tmp >= 0 and tmp <> narg  then
                  Error( NAME_FUNC( opr ), ": <famrel> must accept ", narg, " arguments" );
              fi;
          fi;
          methods[i + 1] := rel;
      else
          Error( NAME_FUNC( opr ), ": <famrel> must be a function, `true', or `false'" );
      fi;
      for k  in [ 1 .. narg ]  do
          methods[i + k + 1] := flags[k];
      od;
      if method = true  then
          methods[i + (narg + 2)] := RETURN_TRUE;
      elif method = false  then
          methods[i + (narg + 2)] := RETURN_FALSE;
      elif IS_FUNCTION( method )  then
          if CHECK_INSTALL_METHOD and not IS_OPERATION( method )  then
              tmp := NARG_FUNC( method );
              if tmp < AINV( narg ) - 1 or tmp >= 0 and tmp <> narg  then
                  Error( NAME_FUNC( opr ), ": <method> must accept ", narg, " arguments" );
              fi;
          fi;
          methods[i + (narg + 2)] := method;
      else
          Error( NAME_FUNC( opr ), ": <method> must be a function, `true', or `false'" );
      fi;
      methods[i + (narg + 3)] := rank;
      methods[i + (narg + 4)] := IMMUTABLE_COPY_OBJ( info );
      SET_METHODS_OPERATION( opr, narg, MakeReadOnlyObj( methods ) );
      UNLOCK( lk );
      return;
  end ); */
 t_1 = GF_BIND__GLOBAL;
 C_NEW_STRING( t_2, 20, "INSTALL_METHOD_FLAGS" );
 t_3 = NewFunction( NameFunc[3], NargFunc[3], NamsFunc[3], HdlrFunc3 );
 ENVI_FUNC( t_3 ) = TLS(CurrLVars);
 t_4 = NewBag( T_BODY, NUMBER_HEADER_ITEMS_BODY*sizeof(Obj) );
 STARTLINE_BODY(t_4) = INTOBJ_INT(136);
 ENDLINE_BODY(t_4) = INTOBJ_INT(250);
 FILENAME_BODY(t_4) = FileName;
 BODY_FUNC(t_3) = t_4;
 CHANGED_BAG( TLS(CurrLVars) );
 CALL_2ARGS( t_1, t_2, t_3 );
 
 /* BIND_GLOBAL( "InstallMethod", function ( arg... )
      INSTALL_METHOD( arg, true );
      return;
  end ); */
 t_1 = GF_BIND__GLOBAL;
 C_NEW_STRING( t_2, 13, "InstallMethod" );
 t_3 = NewFunction( NameFunc[4], NargFunc[4], NamsFunc[4], HdlrFunc4 );
 ENVI_FUNC( t_3 ) = TLS(CurrLVars);
 t_4 = NewBag( T_BODY, NUMBER_HEADER_ITEMS_BODY*sizeof(Obj) );
 STARTLINE_BODY(t_4) = INTOBJ_INT(297);
 ENDLINE_BODY(t_4) = INTOBJ_INT(299);
 FILENAME_BODY(t_4) = FileName;
 BODY_FUNC(t_3) = t_4;
 CHANGED_BAG( TLS(CurrLVars) );
 CALL_2ARGS( t_1, t_2, t_3 );
 
 /* BIND_GLOBAL( "InstallOtherMethod", function ( arg... )
      INSTALL_METHOD( arg, false );
      return;
  end ); */
 t_1 = GF_BIND__GLOBAL;
 C_NEW_STRING( t_2, 18, "InstallOtherMethod" );
 t_3 = NewFunction( NameFunc[5], NargFunc[5], NamsFunc[5], HdlrFunc5 );
 ENVI_FUNC( t_3 ) = TLS(CurrLVars);
 t_4 = NewBag( T_BODY, NUMBER_HEADER_ITEMS_BODY*sizeof(Obj) );
 STARTLINE_BODY(t_4) = INTOBJ_INT(324);
 ENDLINE_BODY(t_4) = INTOBJ_INT(326);
 FILENAME_BODY(t_4) = FileName;
 BODY_FUNC(t_3) = t_4;
 CHANGED_BAG( TLS(CurrLVars) );
 CALL_2ARGS( t_1, t_2, t_3 );
 
 /* DeclareGlobalFunction( "EvalString" ); */
 t_1 = GF_DeclareGlobalFunction;
 C_NEW_STRING( t_2, 10, "EvalString" );
 CALL_1ARGS( t_1, t_2 );
 
 /* Unbind( INSTALL_METHOD ); */
 AssGVar( G_INSTALL__METHOD, 0 );
 
 /* BIND_GLOBAL( "INSTALL_METHOD", function ( arglist, check )
      local  len, opr, info, pos, rel, filters, info1, isstr, flags, i, rank, method, req, reqs, match, j, k, imp, notmatch, lk;
      lk := READ_LOCK( OPERATIONS_REGION );
      len := LEN_LIST( arglist );
      if len < 3  then
          Error( "too few arguments given in <arglist>" );
      fi;
      opr := arglist[1];
      if not IS_OPERATION( opr )  then
          Error( "<opr> is not an operation" );
      fi;
      if IS_STRING_REP( arglist[2] )  then
          info := arglist[2];
          pos := 3;
      else
          info := false;
          pos := 2;
      fi;
      if arglist[pos] = true or IS_FUNCTION( arglist[pos] )  then
          rel := arglist[pos];
          pos := pos + 1;
      else
          rel := true;
      fi;
      if not IsBound( arglist[pos] ) or not IS_LIST( arglist[pos] )  then
          Error( "<arglist>[", pos, "] must be a list of filters" );
      fi;
      filters := arglist[pos];
      if GAPInfo.MaxNrArgsMethod < LEN_LIST( filters )  then
          Error( "methods can have at most ", GAPInfo.MaxNrArgsMethod, " arguments" );
      fi;
      if 0 < LEN_LIST( filters )  then
          info1 := "[ ";
          isstr := true;
          for i  in [ 1 .. LEN_LIST( filters ) ]  do
              if IS_STRING_REP( filters[i] )  then
                  APPEND_LIST_INTR( info1, filters[i] );
                  APPEND_LIST_INTR( info1, ", " );
                  filters[i] := EvalString( filters[i] );
                  if not IS_FUNCTION( filters[i] )  then
                      Error( "string does not evaluate to a function" );
                  fi;
              else
                  isstr := false;
                  break;
              fi;
          od;
          if isstr and info = false  then
              info1[LEN_LIST( info1 ) - 1] := ' ';
              info1[LEN_LIST( info1 )] := ']';
              info := info1;
          fi;
      fi;
      pos := pos + 1;
      flags := [  ];
      for i  in filters  do
          ADD_LIST( flags, FLAGS_FILTER( i ) );
      od;
      if not IsBound( arglist[pos] )  then
          Error( "the method is missing in <arglist>" );
      elif IS_INT( arglist[pos] )  then
          rank := arglist[pos];
          pos := pos + 1;
      else
          rank := 0;
      fi;
      if not IsBound( arglist[pos] )  then
          Error( "the method is missing in <arglist>" );
      fi;
      method := arglist[pos];
      if FLAG1_FILTER( opr ) <> 0 and (rel = true or rel = RETURN_TRUE) and LEN_LIST( filters ) = 1 and (method = true or method = RETURN_TRUE)  then
          Error( NAME_FUNC( opr ), ": use `InstallTrueMethod' for <opr>" );
      fi;
      if CHECK_INSTALL_METHOD and check  then
          if opr in WRAPPER_OPERATIONS  then
              INFO_DEBUG( 1, "a method is installed for the wrapper operation ", NAME_FUNC( opr ), "\n", "#I  probably it should be installed for (one of) its\n", "#I  underlying operation(s)" );
          fi;
          req := false;
          for i  in [ 1, 3 .. LEN_LIST( OPERATIONS ) - 1 ]  do
              if IS_IDENTICAL_OBJ( OPERATIONS[i], opr )  then
                  req := OPERATIONS[i + 1];
                  break;
              fi;
          od;
          if req = false  then
              Error( "unknown operation ", NAME_FUNC( opr ) );
          fi;
          imp := [  ];
          for i  in flags  do
              ADD_LIST( imp, WITH_HIDDEN_IMPS_FLAGS( i ) );
          od;
          j := 0;
          match := false;
          notmatch := 0;
          while j < LEN_LIST( req ) and not match  do
              j := j + 1;
              reqs := req[j];
              if LEN_LIST( reqs ) = LEN_LIST( imp )  then
                  match := true;
                  for i  in [ 1 .. LEN_LIST( reqs ) ]  do
                      if not IS_SUBSET_FLAGS( imp[i], reqs[i] )  then
                          match := false;
                          notmatch := i;
                          break;
                      fi;
                  od;
                  if match  then
                      break;
                  fi;
              fi;
          od;
          if not match  then
              if notmatch = 0  then
                  Error( "the number of arguments does not match a declaration of ", NAME_FUNC( opr ) );
              else
                  Error( "required filters ", NamesFilter( imp[notmatch] ), "\nfor ", Ordinal( notmatch ), " argument do not match a declaration of ", NAME_FUNC( opr ) );
              fi;
          else
              for k  in [ j + 1 .. LEN_LIST( req ) ]  do
                  reqs := req[k];
                  if LEN_LIST( reqs ) = LEN_LIST( imp )  then
                      match := true;
                      for i  in [ 1 .. LEN_LIST( reqs ) ]  do
                          if not IS_SUBSET_FLAGS( imp[i], reqs[i] )  then
                              match := false;
                              break;
                          fi;
                      od;
                      if match  then
                          INFO_DEBUG( 1, "method installed for ", NAME_FUNC( opr ), " matches more than one declaration" );
                      fi;
                  fi;
              od;
          fi;
      fi;
      INSTALL_METHOD_FLAGS( opr, info, rel, flags, rank, method );
      UNLOCK( lk );
      return;
  end ); */
 t_1 = GF_BIND__GLOBAL;
 C_NEW_STRING( t_2, 14, "INSTALL_METHOD" );
 t_3 = NewFunction( NameFunc[6], NargFunc[6], NamsFunc[6], HdlrFunc6 );
 ENVI_FUNC( t_3 ) = TLS(CurrLVars);
 t_4 = NewBag( T_BODY, NUMBER_HEADER_ITEMS_BODY*sizeof(Obj) );
 STARTLINE_BODY(t_4) = INTOBJ_INT(337);
 ENDLINE_BODY(t_4) = INTOBJ_INT(545);
 FILENAME_BODY(t_4) = FileName;
 BODY_FUNC(t_3) = t_4;
 CHANGED_BAG( TLS(CurrLVars) );
 CALL_2ARGS( t_1, t_2, t_3 );
 
 /* LENGTH_SETTER_METHODS_2 := LENGTH_SETTER_METHODS_2 + 6; */
 t_2 = GC_LENGTH__SETTER__METHODS__2;
 CHECK_BOUND( t_2, "LENGTH_SETTER_METHODS_2" )
 C_SUM_FIA( t_1, t_2, INTOBJ_INT(6) )
 AssGVar( G_LENGTH__SETTER__METHODS__2, t_1 );
 
 /* InstallAttributeFunction( function ( name, filter, getter, setter, tester, mutflag )
      local  flags, rank, cats, props, i, lk;
      if not IS_IDENTICAL_OBJ( filter, IS_OBJECT )  then
          flags := FLAGS_FILTER( filter );
          rank := 0;
          cats := IS_OBJECT;
          props := [  ];
          lk := DO_LOCK( FILTER_REGION, false, CATS_AND_REPS );
          for i  in [ 1 .. LEN_FLAGS( flags ) ]  do
              if ELM_FLAGS( flags, i )  then
                  if i in CATS_AND_REPS  then
                      cats := cats and FILTERS[i];
                      rank := rank - RankFilter( FILTERS[i] );
                  elif i in NUMBERS_PROPERTY_GETTERS  then
                      ADD_LIST( props, FILTERS[i] );
                  fi;
              fi;
          od;
          UNLOCK( lk );
          MakeImmutable( props );
          if 0 < LEN_LIST( props )  then
              InstallOtherMethod( getter, "default method requiring categories and checking properties", true, [ cats ], rank, function ( obj )
                    local  found, prop;
                    found := false;
                    for prop  in props  do
                        if not Tester( prop )( obj )  then
                            found := true;
                            if not (prop( obj ) and Tester( prop )( obj ))  then
                                return TRY_NEXT_METHOD;
                            fi;
                        fi;
                    od;
                    if found  then
                        return getter( obj );
                    else
                        return TRY_NEXT_METHOD;
                    fi;
                    return;
                end );
          fi;
      fi;
      return;
  end ); */
 t_1 = GF_InstallAttributeFunction;
 t_2 = NewFunction( NameFunc[7], NargFunc[7], NamsFunc[7], HdlrFunc7 );
 ENVI_FUNC( t_2 ) = TLS(CurrLVars);
 t_3 = NewBag( T_BODY, NUMBER_HEADER_ITEMS_BODY*sizeof(Obj) );
 STARTLINE_BODY(t_3) = INTOBJ_INT(564);
 ENDLINE_BODY(t_3) = INTOBJ_INT(625);
 FILENAME_BODY(t_3) = FileName;
 BODY_FUNC(t_2) = t_3;
 CHANGED_BAG( TLS(CurrLVars) );
 CALL_1ARGS( t_1, t_2 );
 
 /* InstallAttributeFunction( function ( name, filter, getter, setter, tester, mutflag )
      InstallOtherMethod( setter, "default method, does nothing", true, [ IS_OBJECT, IS_OBJECT ], 0, DO_NOTHING_SETTER );
      return;
  end ); */
 t_1 = GF_InstallAttributeFunction;
 t_2 = NewFunction( NameFunc[9], NargFunc[9], NamsFunc[9], HdlrFunc9 );
 ENVI_FUNC( t_2 ) = TLS(CurrLVars);
 t_3 = NewBag( T_BODY, NUMBER_HEADER_ITEMS_BODY*sizeof(Obj) );
 STARTLINE_BODY(t_3) = INTOBJ_INT(628);
 ENDLINE_BODY(t_3) = INTOBJ_INT(634);
 FILENAME_BODY(t_3) = FileName;
 BODY_FUNC(t_2) = t_3;
 CHANGED_BAG( TLS(CurrLVars) );
 CALL_1ARGS( t_1, t_2 );
 
 /* IsPrimeInt := "2b defined"; */
 C_NEW_STRING( t_1, 10, "2b defined" );
 AssGVar( G_IsPrimeInt, t_1 );
 
 /* BIND_GLOBAL( "KeyDependentOperation", function ( name, domreq, keyreq, keytest )
      local  str, oper, attr, lk;
      if keytest = "prime"  then
          keytest := function ( key )
                if not IsPrimeInt( key )  then
                    Error( name, ": <p> must be a prime" );
                fi;
                return;
            end;
      fi;
      str := SHALLOW_COPY_OBJ( name );
      APPEND_LIST_INTR( str, "Op" );
      DeclareOperation( str, [ domreq, keyreq ] );
      oper := VALUE_GLOBAL( str );
      str := "Computed";
      APPEND_LIST_INTR( str, name );
      APPEND_LIST_INTR( str, "s" );
      DeclareAttribute( str, domreq, "mutable" );
      attr := VALUE_GLOBAL( str );
      InstallMethod( attr, "default method", true, [ domreq ], 0, function ( D )
            return [  ];
        end );
      DeclareOperation( name, [ domreq, keyreq ] );
      lk := WRITE_LOCK( OPERATIONS_REGION );
      ADD_LIST( WRAPPER_OPERATIONS, VALUE_GLOBAL( name ) );
      UNLOCK( lk );
      InstallOtherMethod( VALUE_GLOBAL( name ), "default method", true, [ domreq, keyreq ], 0, function ( D, key )
            local  known, i, erg;
            keytest( key );
            known := attr( D );
            i := 1;
            while i < LEN_LIST( known ) and known[i] < key  do
                i := i + 2;
            od;
            if LEN_LIST( known ) < i or known[i] <> key  then
                erg := oper( D, key );
                known{[ i + 2 .. LEN_LIST( known ) + 2 ]} := known{[ i .. LEN_LIST( known ) ]};
                known[i] := key;
                known[i + 1] := erg;
            fi;
            return known[i + 1];
        end );
      return;
  end ); */
 t_1 = GF_BIND__GLOBAL;
 C_NEW_STRING( t_2, 21, "KeyDependentOperation" );
 t_3 = NewFunction( NameFunc[10], NargFunc[10], NamsFunc[10], HdlrFunc10 );
 ENVI_FUNC( t_3 ) = TLS(CurrLVars);
 t_4 = NewBag( T_BODY, NUMBER_HEADER_ITEMS_BODY*sizeof(Obj) );
 STARTLINE_BODY(t_4) = INTOBJ_INT(754);
 ENDLINE_BODY(t_4) = INTOBJ_INT(817);
 FILENAME_BODY(t_4) = FileName;
 BODY_FUNC(t_3) = t_4;
 CHANGED_BAG( TLS(CurrLVars) );
 CALL_2ARGS( t_1, t_2, t_3 );
 
 /* CallFuncList := "2b defined"; */
 C_NEW_STRING( t_1, 10, "2b defined" );
 AssGVar( G_CallFuncList, t_1 );
 
 /* BIND_GLOBAL( "RedispatchOnCondition", function ( arg... )
      local  oper, info, fampred, reqs, cond, val, re, i;
      if LEN_LIST( arg ) = 5  then
          oper := arg[1];
          info := " fallback method to test conditions";
          fampred := arg[2];
          reqs := arg[3];
          cond := arg[4];
          val := arg[5];
      elif LEN_LIST( arg ) = 6  then
          oper := arg[1];
          info := arg[2];
          fampred := arg[3];
          reqs := arg[4];
          cond := arg[5];
          val := arg[6];
      else
          Error( "Usage: RedispatchOnCondition(oper[,info],fampred,reqs,cond,val)" );
      fi;
      for i  in reqs  do
          val := val - SIZE_FLAGS( WITH_HIDDEN_IMPS_FLAGS( FLAGS_FILTER( i ) ) );
      od;
      InstallOtherMethod( oper, info, fampred, reqs, val, function ( arg... )
            re := false;
            for i  in [ 1 .. LEN_LIST( reqs ) ]  do
                re := re or IsBound( cond[i] ) and not Tester( cond[i] )( arg[i] ) and cond[i]( arg[i] ) and Tester( cond[i] )( arg[i] );
            od;
            if re  then
                return CallFuncList( oper, arg );
            else
                return TRY_NEXT_METHOD;
            fi;
            return;
        end );
      return;
  end ); */
 t_1 = GF_BIND__GLOBAL;
 C_NEW_STRING( t_2, 21, "RedispatchOnCondition" );
 t_3 = NewFunction( NameFunc[14], NargFunc[14], NamsFunc[14], HdlrFunc14 );
 ENVI_FUNC( t_3 ) = TLS(CurrLVars);
 t_4 = NewBag( T_BODY, NUMBER_HEADER_ITEMS_BODY*sizeof(Obj) );
<<<<<<< HEAD
 STARTLINE_BODY(t_4) = INTOBJ_INT(850);
 ENDLINE_BODY(t_4) = INTOBJ_INT(881);
=======
 STARTLINE_BODY(t_4) = INTOBJ_INT(823);
 ENDLINE_BODY(t_4) = INTOBJ_INT(872);
>>>>>>> c677a278
 FILENAME_BODY(t_4) = FileName;
 BODY_FUNC(t_3) = t_4;
 CHANGED_BAG( TLS(CurrLVars) );
 CALL_2ARGS( t_1, t_2, t_3 );
 
 /* InstallMethod( ViewObj, "default method using `PrintObj'", true, [ IS_OBJECT ], 0, PRINT_OBJ ); */
 t_1 = GF_InstallMethod;
 t_2 = GC_ViewObj;
 CHECK_BOUND( t_2, "ViewObj" )
 C_NEW_STRING( t_3, 31, "default method using `PrintObj'" );
 t_4 = True;
 t_5 = NEW_PLIST( T_PLIST, 1 );
 SET_LEN_PLIST( t_5, 1 );
 t_6 = GC_IS__OBJECT;
 CHECK_BOUND( t_6, "IS_OBJECT" )
 SET_ELM_PLIST( t_5, 1, t_6 );
 CHANGED_BAG( t_5 );
 t_6 = GC_PRINT__OBJ;
 CHECK_BOUND( t_6, "PRINT_OBJ" )
 CALL_6ARGS( t_1, t_2, t_3, t_4, t_5, INTOBJ_INT(0), t_6 );
 
 /* return; */
 RES_BRK_CURR_STAT();
 SWITCH_TO_OLD_FRAME(oldFrame);
 return 0;
 
 /* return; */
 RES_BRK_CURR_STAT();
 SWITCH_TO_OLD_FRAME(oldFrame);
 return 0;
}

/* 'InitKernel' sets up data structures, fopies, copies, handlers */
static Int InitKernel ( StructInitInfo * module )
{
 
 /* global variables used in handlers */
 InitCopyGVar( "REREADING", &GC_REREADING );
 InitFopyGVar( "SHALLOW_COPY_OBJ", &GF_SHALLOW__COPY__OBJ );
 InitCopyGVar( "PRINT_OBJ", &GC_PRINT__OBJ );
 InitCopyGVar( "GAPInfo", &GC_GAPInfo );
 InitFopyGVar( "IS_FUNCTION", &GF_IS__FUNCTION );
 InitFopyGVar( "NAME_FUNC", &GF_NAME__FUNC );
 InitFopyGVar( "NARG_FUNC", &GF_NARG__FUNC );
 InitFopyGVar( "IS_OPERATION", &GF_IS__OPERATION );
 InitFopyGVar( "AINV", &GF_AINV );
 InitFopyGVar( "IS_INT", &GF_IS__INT );
 InitFopyGVar( "IS_LIST", &GF_IS__LIST );
 InitFopyGVar( "ADD_LIST", &GF_ADD__LIST );
 InitFopyGVar( "IS_STRING_REP", &GF_IS__STRING__REP );
 InitFopyGVar( "Error", &GF_Error );
 InitFopyGVar( "TYPE_OBJ", &GF_TYPE__OBJ );
 InitFopyGVar( "IMMUTABLE_COPY_OBJ", &GF_IMMUTABLE__COPY__OBJ );
 InitFopyGVar( "IS_IDENTICAL_OBJ", &GF_IS__IDENTICAL__OBJ );
 InitFopyGVar( "MakeImmutable", &GF_MakeImmutable );
 InitCopyGVar( "IS_OBJECT", &GC_IS__OBJECT );
 InitCopyGVar( "TRY_NEXT_METHOD", &GC_TRY__NEXT__METHOD );
 InitFopyGVar( "SUB_FLAGS", &GF_SUB__FLAGS );
 InitFopyGVar( "WITH_HIDDEN_IMPS_FLAGS", &GF_WITH__HIDDEN__IMPS__FLAGS );
 InitFopyGVar( "IS_SUBSET_FLAGS", &GF_IS__SUBSET__FLAGS );
 InitFopyGVar( "TRUES_FLAGS", &GF_TRUES__FLAGS );
 InitFopyGVar( "SIZE_FLAGS", &GF_SIZE__FLAGS );
 InitFopyGVar( "LEN_FLAGS", &GF_LEN__FLAGS );
 InitFopyGVar( "ELM_FLAGS", &GF_ELM__FLAGS );
 InitFopyGVar( "FLAG1_FILTER", &GF_FLAG1__FILTER );
 InitFopyGVar( "FLAGS_FILTER", &GF_FLAGS__FILTER );
 InitFopyGVar( "METHODS_OPERATION", &GF_METHODS__OPERATION );
 InitFopyGVar( "SET_METHODS_OPERATION", &GF_SET__METHODS__OPERATION );
 InitCopyGVar( "DO_NOTHING_SETTER", &GC_DO__NOTHING__SETTER );
 InitCopyGVar( "RETURN_TRUE", &GC_RETURN__TRUE );
 InitCopyGVar( "RETURN_FALSE", &GC_RETURN__FALSE );
 InitFopyGVar( "LEN_LIST", &GF_LEN__LIST );
 InitFopyGVar( "APPEND_LIST_INTR", &GF_APPEND__LIST__INTR );
 InitFopyGVar( "CONV_STRING", &GF_CONV__STRING );
 InitFopyGVar( "Print", &GF_Print );
 InitCopyGVar( "ViewObj", &GC_ViewObj );
 InitFopyGVar( "DO_LOCK", &GF_DO__LOCK );
 InitFopyGVar( "WRITE_LOCK", &GF_WRITE__LOCK );
 InitFopyGVar( "READ_LOCK", &GF_READ__LOCK );
 InitFopyGVar( "UNLOCK", &GF_UNLOCK );
 InitFopyGVar( "MakeReadOnlyObj", &GF_MakeReadOnlyObj );
 InitCopyGVar( "RUN_IMMEDIATE_METHODS_CHECKS", &GC_RUN__IMMEDIATE__METHODS__CHECKS );
 InitCopyGVar( "RUN_IMMEDIATE_METHODS_HITS", &GC_RUN__IMMEDIATE__METHODS__HITS );
 InitFopyGVar( "BIND_GLOBAL", &GF_BIND__GLOBAL );
 InitCopyGVar( "IGNORE_IMMEDIATE_METHODS", &GC_IGNORE__IMMEDIATE__METHODS );
 InitCopyGVar( "IMM_FLAGS", &GC_IMM__FLAGS );
 InitCopyGVar( "IMMEDIATES", &GC_IMMEDIATES );
 InitCopyGVar( "IMMEDIATE_METHODS", &GC_IMMEDIATE__METHODS );
 InitCopyGVar( "TRACE_IMMEDIATE_METHODS", &GC_TRACE__IMMEDIATE__METHODS );
 InitFopyGVar( "NewSpecialRegion", &GF_NewSpecialRegion );
 InitCopyGVar( "METHODS_OPERATION_REGION", &GC_METHODS__OPERATION__REGION );
 InitFopyGVar( "IS_CONSTRUCTOR", &GF_IS__CONSTRUCTOR );
 InitFopyGVar( "RankFilter", &GF_RankFilter );
 InitCopyGVar( "CHECK_INSTALL_METHOD", &GC_CHECK__INSTALL__METHOD );
 InitFopyGVar( "INSTALL_METHOD", &GF_INSTALL__METHOD );
 InitFopyGVar( "DeclareGlobalFunction", &GF_DeclareGlobalFunction );
 InitCopyGVar( "OPERATIONS_REGION", &GC_OPERATIONS__REGION );
 InitFopyGVar( "EvalString", &GF_EvalString );
 InitCopyGVar( "WRAPPER_OPERATIONS", &GC_WRAPPER__OPERATIONS );
 InitFopyGVar( "INFO_DEBUG", &GF_INFO__DEBUG );
 InitCopyGVar( "OPERATIONS", &GC_OPERATIONS );
 InitFopyGVar( "NamesFilter", &GF_NamesFilter );
 InitFopyGVar( "Ordinal", &GF_Ordinal );
 InitFopyGVar( "INSTALL_METHOD_FLAGS", &GF_INSTALL__METHOD__FLAGS );
 InitCopyGVar( "LENGTH_SETTER_METHODS_2", &GC_LENGTH__SETTER__METHODS__2 );
 InitFopyGVar( "InstallAttributeFunction", &GF_InstallAttributeFunction );
 InitCopyGVar( "FILTER_REGION", &GC_FILTER__REGION );
 InitCopyGVar( "CATS_AND_REPS", &GC_CATS__AND__REPS );
 InitCopyGVar( "FILTERS", &GC_FILTERS );
 InitCopyGVar( "NUMBERS_PROPERTY_GETTERS", &GC_NUMBERS__PROPERTY__GETTERS );
 InitFopyGVar( "InstallOtherMethod", &GF_InstallOtherMethod );
 InitFopyGVar( "Tester", &GF_Tester );
 InitFopyGVar( "IsPrimeInt", &GF_IsPrimeInt );
 InitFopyGVar( "DeclareOperation", &GF_DeclareOperation );
 InitFopyGVar( "VALUE_GLOBAL", &GF_VALUE__GLOBAL );
 InitFopyGVar( "DeclareAttribute", &GF_DeclareAttribute );
 InitFopyGVar( "InstallMethod", &GF_InstallMethod );
 InitFopyGVar( "CallFuncList", &GF_CallFuncList );
 
 /* information for the functions */
<<<<<<< HEAD
 InitGlobalBag( &DefaultName, "GAPROOT/lib/oper1.g:DefaultName(-79117946)" );
 InitGlobalBag( &FileName, "GAPROOT/lib/oper1.g:FileName(-79117946)" );
 InitHandlerFunc( HdlrFunc1, "GAPROOT/lib/oper1.g:HdlrFunc1(-79117946)" );
 InitGlobalBag( &(NameFunc[1]), "GAPROOT/lib/oper1.g:NameFunc[1](-79117946)" );
 InitHandlerFunc( HdlrFunc2, "GAPROOT/lib/oper1.g:HdlrFunc2(-79117946)" );
 InitGlobalBag( &(NameFunc[2]), "GAPROOT/lib/oper1.g:NameFunc[2](-79117946)" );
 InitHandlerFunc( HdlrFunc3, "GAPROOT/lib/oper1.g:HdlrFunc3(-79117946)" );
 InitGlobalBag( &(NameFunc[3]), "GAPROOT/lib/oper1.g:NameFunc[3](-79117946)" );
 InitHandlerFunc( HdlrFunc4, "GAPROOT/lib/oper1.g:HdlrFunc4(-79117946)" );
 InitGlobalBag( &(NameFunc[4]), "GAPROOT/lib/oper1.g:NameFunc[4](-79117946)" );
 InitHandlerFunc( HdlrFunc5, "GAPROOT/lib/oper1.g:HdlrFunc5(-79117946)" );
 InitGlobalBag( &(NameFunc[5]), "GAPROOT/lib/oper1.g:NameFunc[5](-79117946)" );
 InitHandlerFunc( HdlrFunc6, "GAPROOT/lib/oper1.g:HdlrFunc6(-79117946)" );
 InitGlobalBag( &(NameFunc[6]), "GAPROOT/lib/oper1.g:NameFunc[6](-79117946)" );
 InitHandlerFunc( HdlrFunc7, "GAPROOT/lib/oper1.g:HdlrFunc7(-79117946)" );
 InitGlobalBag( &(NameFunc[7]), "GAPROOT/lib/oper1.g:NameFunc[7](-79117946)" );
 InitHandlerFunc( HdlrFunc8, "GAPROOT/lib/oper1.g:HdlrFunc8(-79117946)" );
 InitGlobalBag( &(NameFunc[8]), "GAPROOT/lib/oper1.g:NameFunc[8](-79117946)" );
 InitHandlerFunc( HdlrFunc9, "GAPROOT/lib/oper1.g:HdlrFunc9(-79117946)" );
 InitGlobalBag( &(NameFunc[9]), "GAPROOT/lib/oper1.g:NameFunc[9](-79117946)" );
 InitHandlerFunc( HdlrFunc10, "GAPROOT/lib/oper1.g:HdlrFunc10(-79117946)" );
 InitGlobalBag( &(NameFunc[10]), "GAPROOT/lib/oper1.g:NameFunc[10](-79117946)" );
 InitHandlerFunc( HdlrFunc11, "GAPROOT/lib/oper1.g:HdlrFunc11(-79117946)" );
 InitGlobalBag( &(NameFunc[11]), "GAPROOT/lib/oper1.g:NameFunc[11](-79117946)" );
 InitHandlerFunc( HdlrFunc12, "GAPROOT/lib/oper1.g:HdlrFunc12(-79117946)" );
 InitGlobalBag( &(NameFunc[12]), "GAPROOT/lib/oper1.g:NameFunc[12](-79117946)" );
 InitHandlerFunc( HdlrFunc13, "GAPROOT/lib/oper1.g:HdlrFunc13(-79117946)" );
 InitGlobalBag( &(NameFunc[13]), "GAPROOT/lib/oper1.g:NameFunc[13](-79117946)" );
 InitHandlerFunc( HdlrFunc14, "GAPROOT/lib/oper1.g:HdlrFunc14(-79117946)" );
 InitGlobalBag( &(NameFunc[14]), "GAPROOT/lib/oper1.g:NameFunc[14](-79117946)" );
 InitHandlerFunc( HdlrFunc15, "GAPROOT/lib/oper1.g:HdlrFunc15(-79117946)" );
 InitGlobalBag( &(NameFunc[15]), "GAPROOT/lib/oper1.g:NameFunc[15](-79117946)" );
=======
 InitGlobalBag( &DefaultName, "GAPROOT/lib/oper1.g:DefaultName(-28903883)" );
 InitGlobalBag( &FileName, "GAPROOT/lib/oper1.g:FileName(-28903883)" );
 InitHandlerFunc( HdlrFunc1, "GAPROOT/lib/oper1.g:HdlrFunc1(-28903883)" );
 InitGlobalBag( &(NameFunc[1]), "GAPROOT/lib/oper1.g:NameFunc[1](-28903883)" );
 InitHandlerFunc( HdlrFunc2, "GAPROOT/lib/oper1.g:HdlrFunc2(-28903883)" );
 InitGlobalBag( &(NameFunc[2]), "GAPROOT/lib/oper1.g:NameFunc[2](-28903883)" );
 InitHandlerFunc( HdlrFunc3, "GAPROOT/lib/oper1.g:HdlrFunc3(-28903883)" );
 InitGlobalBag( &(NameFunc[3]), "GAPROOT/lib/oper1.g:NameFunc[3](-28903883)" );
 InitHandlerFunc( HdlrFunc4, "GAPROOT/lib/oper1.g:HdlrFunc4(-28903883)" );
 InitGlobalBag( &(NameFunc[4]), "GAPROOT/lib/oper1.g:NameFunc[4](-28903883)" );
 InitHandlerFunc( HdlrFunc5, "GAPROOT/lib/oper1.g:HdlrFunc5(-28903883)" );
 InitGlobalBag( &(NameFunc[5]), "GAPROOT/lib/oper1.g:NameFunc[5](-28903883)" );
 InitHandlerFunc( HdlrFunc6, "GAPROOT/lib/oper1.g:HdlrFunc6(-28903883)" );
 InitGlobalBag( &(NameFunc[6]), "GAPROOT/lib/oper1.g:NameFunc[6](-28903883)" );
 InitHandlerFunc( HdlrFunc7, "GAPROOT/lib/oper1.g:HdlrFunc7(-28903883)" );
 InitGlobalBag( &(NameFunc[7]), "GAPROOT/lib/oper1.g:NameFunc[7](-28903883)" );
 InitHandlerFunc( HdlrFunc8, "GAPROOT/lib/oper1.g:HdlrFunc8(-28903883)" );
 InitGlobalBag( &(NameFunc[8]), "GAPROOT/lib/oper1.g:NameFunc[8](-28903883)" );
 InitHandlerFunc( HdlrFunc9, "GAPROOT/lib/oper1.g:HdlrFunc9(-28903883)" );
 InitGlobalBag( &(NameFunc[9]), "GAPROOT/lib/oper1.g:NameFunc[9](-28903883)" );
 InitHandlerFunc( HdlrFunc10, "GAPROOT/lib/oper1.g:HdlrFunc10(-28903883)" );
 InitGlobalBag( &(NameFunc[10]), "GAPROOT/lib/oper1.g:NameFunc[10](-28903883)" );
 InitHandlerFunc( HdlrFunc11, "GAPROOT/lib/oper1.g:HdlrFunc11(-28903883)" );
 InitGlobalBag( &(NameFunc[11]), "GAPROOT/lib/oper1.g:NameFunc[11](-28903883)" );
 InitHandlerFunc( HdlrFunc12, "GAPROOT/lib/oper1.g:HdlrFunc12(-28903883)" );
 InitGlobalBag( &(NameFunc[12]), "GAPROOT/lib/oper1.g:NameFunc[12](-28903883)" );
 InitHandlerFunc( HdlrFunc13, "GAPROOT/lib/oper1.g:HdlrFunc13(-28903883)" );
 InitGlobalBag( &(NameFunc[13]), "GAPROOT/lib/oper1.g:NameFunc[13](-28903883)" );
 InitHandlerFunc( HdlrFunc14, "GAPROOT/lib/oper1.g:HdlrFunc14(-28903883)" );
 InitGlobalBag( &(NameFunc[14]), "GAPROOT/lib/oper1.g:NameFunc[14](-28903883)" );
 InitHandlerFunc( HdlrFunc15, "GAPROOT/lib/oper1.g:HdlrFunc15(-28903883)" );
 InitGlobalBag( &(NameFunc[15]), "GAPROOT/lib/oper1.g:NameFunc[15](-28903883)" );
>>>>>>> c677a278
 
 /* return success */
 return 0;
 
}

/* 'InitLibrary' sets up gvars, rnams, functions */
static Int InitLibrary ( StructInitInfo * module )
{
 Obj func1;
 Obj body1;
 
 /* Complete Copy/Fopy registration */
 UpdateCopyFopyInfo();
 
 /* global variables used in handlers */
 G_REREADING = GVarName( "REREADING" );
 G_SHALLOW__COPY__OBJ = GVarName( "SHALLOW_COPY_OBJ" );
 G_PRINT__OBJ = GVarName( "PRINT_OBJ" );
 G_GAPInfo = GVarName( "GAPInfo" );
 G_IS__FUNCTION = GVarName( "IS_FUNCTION" );
 G_NAME__FUNC = GVarName( "NAME_FUNC" );
 G_NARG__FUNC = GVarName( "NARG_FUNC" );
 G_IS__OPERATION = GVarName( "IS_OPERATION" );
 G_AINV = GVarName( "AINV" );
 G_IS__INT = GVarName( "IS_INT" );
 G_IS__LIST = GVarName( "IS_LIST" );
 G_ADD__LIST = GVarName( "ADD_LIST" );
 G_IS__STRING__REP = GVarName( "IS_STRING_REP" );
 G_Error = GVarName( "Error" );
 G_TYPE__OBJ = GVarName( "TYPE_OBJ" );
 G_IMMUTABLE__COPY__OBJ = GVarName( "IMMUTABLE_COPY_OBJ" );
 G_IS__IDENTICAL__OBJ = GVarName( "IS_IDENTICAL_OBJ" );
 G_MakeImmutable = GVarName( "MakeImmutable" );
 G_IS__OBJECT = GVarName( "IS_OBJECT" );
 G_TRY__NEXT__METHOD = GVarName( "TRY_NEXT_METHOD" );
 G_SUB__FLAGS = GVarName( "SUB_FLAGS" );
 G_WITH__HIDDEN__IMPS__FLAGS = GVarName( "WITH_HIDDEN_IMPS_FLAGS" );
 G_IS__SUBSET__FLAGS = GVarName( "IS_SUBSET_FLAGS" );
 G_TRUES__FLAGS = GVarName( "TRUES_FLAGS" );
 G_SIZE__FLAGS = GVarName( "SIZE_FLAGS" );
 G_LEN__FLAGS = GVarName( "LEN_FLAGS" );
 G_ELM__FLAGS = GVarName( "ELM_FLAGS" );
 G_FLAG1__FILTER = GVarName( "FLAG1_FILTER" );
 G_FLAGS__FILTER = GVarName( "FLAGS_FILTER" );
 G_METHODS__OPERATION = GVarName( "METHODS_OPERATION" );
 G_SET__METHODS__OPERATION = GVarName( "SET_METHODS_OPERATION" );
 G_DO__NOTHING__SETTER = GVarName( "DO_NOTHING_SETTER" );
 G_RETURN__TRUE = GVarName( "RETURN_TRUE" );
 G_RETURN__FALSE = GVarName( "RETURN_FALSE" );
 G_LEN__LIST = GVarName( "LEN_LIST" );
 G_APPEND__LIST__INTR = GVarName( "APPEND_LIST_INTR" );
 G_CONV__STRING = GVarName( "CONV_STRING" );
 G_Print = GVarName( "Print" );
 G_ViewObj = GVarName( "ViewObj" );
 G_DO__LOCK = GVarName( "DO_LOCK" );
 G_WRITE__LOCK = GVarName( "WRITE_LOCK" );
 G_READ__LOCK = GVarName( "READ_LOCK" );
 G_UNLOCK = GVarName( "UNLOCK" );
 G_MakeReadOnlyObj = GVarName( "MakeReadOnlyObj" );
 G_RUN__IMMEDIATE__METHODS__CHECKS = GVarName( "RUN_IMMEDIATE_METHODS_CHECKS" );
 G_RUN__IMMEDIATE__METHODS__HITS = GVarName( "RUN_IMMEDIATE_METHODS_HITS" );
 G_BIND__GLOBAL = GVarName( "BIND_GLOBAL" );
 G_IGNORE__IMMEDIATE__METHODS = GVarName( "IGNORE_IMMEDIATE_METHODS" );
 G_IMM__FLAGS = GVarName( "IMM_FLAGS" );
 G_IMMEDIATES = GVarName( "IMMEDIATES" );
 G_IMMEDIATE__METHODS = GVarName( "IMMEDIATE_METHODS" );
 G_TRACE__IMMEDIATE__METHODS = GVarName( "TRACE_IMMEDIATE_METHODS" );
 G_NewSpecialRegion = GVarName( "NewSpecialRegion" );
 G_METHODS__OPERATION__REGION = GVarName( "METHODS_OPERATION_REGION" );
 G_IS__CONSTRUCTOR = GVarName( "IS_CONSTRUCTOR" );
 G_RankFilter = GVarName( "RankFilter" );
 G_CHECK__INSTALL__METHOD = GVarName( "CHECK_INSTALL_METHOD" );
 G_INSTALL__METHOD = GVarName( "INSTALL_METHOD" );
 G_DeclareGlobalFunction = GVarName( "DeclareGlobalFunction" );
 G_OPERATIONS__REGION = GVarName( "OPERATIONS_REGION" );
 G_EvalString = GVarName( "EvalString" );
 G_WRAPPER__OPERATIONS = GVarName( "WRAPPER_OPERATIONS" );
 G_INFO__DEBUG = GVarName( "INFO_DEBUG" );
 G_OPERATIONS = GVarName( "OPERATIONS" );
 G_NamesFilter = GVarName( "NamesFilter" );
 G_Ordinal = GVarName( "Ordinal" );
 G_INSTALL__METHOD__FLAGS = GVarName( "INSTALL_METHOD_FLAGS" );
 G_LENGTH__SETTER__METHODS__2 = GVarName( "LENGTH_SETTER_METHODS_2" );
 G_InstallAttributeFunction = GVarName( "InstallAttributeFunction" );
 G_FILTER__REGION = GVarName( "FILTER_REGION" );
 G_CATS__AND__REPS = GVarName( "CATS_AND_REPS" );
 G_FILTERS = GVarName( "FILTERS" );
 G_NUMBERS__PROPERTY__GETTERS = GVarName( "NUMBERS_PROPERTY_GETTERS" );
 G_InstallOtherMethod = GVarName( "InstallOtherMethod" );
 G_Tester = GVarName( "Tester" );
 G_IsPrimeInt = GVarName( "IsPrimeInt" );
 G_DeclareOperation = GVarName( "DeclareOperation" );
 G_VALUE__GLOBAL = GVarName( "VALUE_GLOBAL" );
 G_DeclareAttribute = GVarName( "DeclareAttribute" );
 G_InstallMethod = GVarName( "InstallMethod" );
 G_CallFuncList = GVarName( "CallFuncList" );
 
 /* record names used in handlers */
 R_MaxNrArgsMethod = RNamName( "MaxNrArgsMethod" );
 
 /* information for the functions */
 C_NEW_STRING( DefaultName, 14, "local function" );
 C_NEW_STRING( FileName, 19, "GAPROOT/lib/oper1.g" );
 NameFunc[1] = DefaultName;
 NamsFunc[1] = 0;
 NargFunc[1] = 0;
 NameFunc[2] = DefaultName;
 NamsFunc[2] = 0;
 NargFunc[2] = 2;
 NameFunc[3] = DefaultName;
 NamsFunc[3] = 0;
 NargFunc[3] = 6;
 NameFunc[4] = DefaultName;
 NamsFunc[4] = 0;
 NargFunc[4] = -1;
 NameFunc[5] = DefaultName;
 NamsFunc[5] = 0;
 NargFunc[5] = -1;
 NameFunc[6] = DefaultName;
 NamsFunc[6] = 0;
 NargFunc[6] = 2;
 NameFunc[7] = DefaultName;
 NamsFunc[7] = 0;
 NargFunc[7] = 6;
 NameFunc[8] = DefaultName;
 NamsFunc[8] = 0;
 NargFunc[8] = 1;
 NameFunc[9] = DefaultName;
 NamsFunc[9] = 0;
 NargFunc[9] = 6;
 NameFunc[10] = DefaultName;
 NamsFunc[10] = 0;
 NargFunc[10] = 4;
 NameFunc[11] = DefaultName;
 NamsFunc[11] = 0;
 NargFunc[11] = 1;
 NameFunc[12] = DefaultName;
 NamsFunc[12] = 0;
 NargFunc[12] = 1;
 NameFunc[13] = DefaultName;
 NamsFunc[13] = 0;
 NargFunc[13] = 2;
 NameFunc[14] = DefaultName;
 NamsFunc[14] = 0;
 NargFunc[14] = -1;
 NameFunc[15] = DefaultName;
 NamsFunc[15] = 0;
 NargFunc[15] = -1;
 
 /* create all the functions defined in this module */
 func1 = NewFunction(NameFunc[1],NargFunc[1],NamsFunc[1],HdlrFunc1);
 ENVI_FUNC( func1 ) = TLS(CurrLVars);
 CHANGED_BAG( TLS(CurrLVars) );
 body1 = NewBag( T_BODY, NUMBER_HEADER_ITEMS_BODY*sizeof(Obj));
 BODY_FUNC( func1 ) = body1;
 CHANGED_BAG( func1 );
 CALL_0ARGS( func1 );
 
 /* return success */
 return 0;
 
}

/* 'PostRestore' restore gvars, rnams, functions */
static Int PostRestore ( StructInitInfo * module )
{
 
 /* global variables used in handlers */
 G_REREADING = GVarName( "REREADING" );
 G_SHALLOW__COPY__OBJ = GVarName( "SHALLOW_COPY_OBJ" );
 G_PRINT__OBJ = GVarName( "PRINT_OBJ" );
 G_GAPInfo = GVarName( "GAPInfo" );
 G_IS__FUNCTION = GVarName( "IS_FUNCTION" );
 G_NAME__FUNC = GVarName( "NAME_FUNC" );
 G_NARG__FUNC = GVarName( "NARG_FUNC" );
 G_IS__OPERATION = GVarName( "IS_OPERATION" );
 G_AINV = GVarName( "AINV" );
 G_IS__INT = GVarName( "IS_INT" );
 G_IS__LIST = GVarName( "IS_LIST" );
 G_ADD__LIST = GVarName( "ADD_LIST" );
 G_IS__STRING__REP = GVarName( "IS_STRING_REP" );
 G_Error = GVarName( "Error" );
 G_TYPE__OBJ = GVarName( "TYPE_OBJ" );
 G_IMMUTABLE__COPY__OBJ = GVarName( "IMMUTABLE_COPY_OBJ" );
 G_IS__IDENTICAL__OBJ = GVarName( "IS_IDENTICAL_OBJ" );
 G_MakeImmutable = GVarName( "MakeImmutable" );
 G_IS__OBJECT = GVarName( "IS_OBJECT" );
 G_TRY__NEXT__METHOD = GVarName( "TRY_NEXT_METHOD" );
 G_SUB__FLAGS = GVarName( "SUB_FLAGS" );
 G_WITH__HIDDEN__IMPS__FLAGS = GVarName( "WITH_HIDDEN_IMPS_FLAGS" );
 G_IS__SUBSET__FLAGS = GVarName( "IS_SUBSET_FLAGS" );
 G_TRUES__FLAGS = GVarName( "TRUES_FLAGS" );
 G_SIZE__FLAGS = GVarName( "SIZE_FLAGS" );
 G_LEN__FLAGS = GVarName( "LEN_FLAGS" );
 G_ELM__FLAGS = GVarName( "ELM_FLAGS" );
 G_FLAG1__FILTER = GVarName( "FLAG1_FILTER" );
 G_FLAGS__FILTER = GVarName( "FLAGS_FILTER" );
 G_METHODS__OPERATION = GVarName( "METHODS_OPERATION" );
 G_SET__METHODS__OPERATION = GVarName( "SET_METHODS_OPERATION" );
 G_DO__NOTHING__SETTER = GVarName( "DO_NOTHING_SETTER" );
 G_RETURN__TRUE = GVarName( "RETURN_TRUE" );
 G_RETURN__FALSE = GVarName( "RETURN_FALSE" );
 G_LEN__LIST = GVarName( "LEN_LIST" );
 G_APPEND__LIST__INTR = GVarName( "APPEND_LIST_INTR" );
 G_CONV__STRING = GVarName( "CONV_STRING" );
 G_Print = GVarName( "Print" );
 G_ViewObj = GVarName( "ViewObj" );
 G_DO__LOCK = GVarName( "DO_LOCK" );
 G_WRITE__LOCK = GVarName( "WRITE_LOCK" );
 G_READ__LOCK = GVarName( "READ_LOCK" );
 G_UNLOCK = GVarName( "UNLOCK" );
 G_MakeReadOnlyObj = GVarName( "MakeReadOnlyObj" );
 G_RUN__IMMEDIATE__METHODS__CHECKS = GVarName( "RUN_IMMEDIATE_METHODS_CHECKS" );
 G_RUN__IMMEDIATE__METHODS__HITS = GVarName( "RUN_IMMEDIATE_METHODS_HITS" );
 G_BIND__GLOBAL = GVarName( "BIND_GLOBAL" );
 G_IGNORE__IMMEDIATE__METHODS = GVarName( "IGNORE_IMMEDIATE_METHODS" );
 G_IMM__FLAGS = GVarName( "IMM_FLAGS" );
 G_IMMEDIATES = GVarName( "IMMEDIATES" );
 G_IMMEDIATE__METHODS = GVarName( "IMMEDIATE_METHODS" );
 G_TRACE__IMMEDIATE__METHODS = GVarName( "TRACE_IMMEDIATE_METHODS" );
 G_NewSpecialRegion = GVarName( "NewSpecialRegion" );
 G_METHODS__OPERATION__REGION = GVarName( "METHODS_OPERATION_REGION" );
 G_IS__CONSTRUCTOR = GVarName( "IS_CONSTRUCTOR" );
 G_RankFilter = GVarName( "RankFilter" );
 G_CHECK__INSTALL__METHOD = GVarName( "CHECK_INSTALL_METHOD" );
 G_INSTALL__METHOD = GVarName( "INSTALL_METHOD" );
 G_DeclareGlobalFunction = GVarName( "DeclareGlobalFunction" );
 G_OPERATIONS__REGION = GVarName( "OPERATIONS_REGION" );
 G_EvalString = GVarName( "EvalString" );
 G_WRAPPER__OPERATIONS = GVarName( "WRAPPER_OPERATIONS" );
 G_INFO__DEBUG = GVarName( "INFO_DEBUG" );
 G_OPERATIONS = GVarName( "OPERATIONS" );
 G_NamesFilter = GVarName( "NamesFilter" );
 G_Ordinal = GVarName( "Ordinal" );
 G_INSTALL__METHOD__FLAGS = GVarName( "INSTALL_METHOD_FLAGS" );
 G_LENGTH__SETTER__METHODS__2 = GVarName( "LENGTH_SETTER_METHODS_2" );
 G_InstallAttributeFunction = GVarName( "InstallAttributeFunction" );
 G_FILTER__REGION = GVarName( "FILTER_REGION" );
 G_CATS__AND__REPS = GVarName( "CATS_AND_REPS" );
 G_FILTERS = GVarName( "FILTERS" );
 G_NUMBERS__PROPERTY__GETTERS = GVarName( "NUMBERS_PROPERTY_GETTERS" );
 G_InstallOtherMethod = GVarName( "InstallOtherMethod" );
 G_Tester = GVarName( "Tester" );
 G_IsPrimeInt = GVarName( "IsPrimeInt" );
 G_DeclareOperation = GVarName( "DeclareOperation" );
 G_VALUE__GLOBAL = GVarName( "VALUE_GLOBAL" );
 G_DeclareAttribute = GVarName( "DeclareAttribute" );
 G_InstallMethod = GVarName( "InstallMethod" );
 G_CallFuncList = GVarName( "CallFuncList" );
 
 /* record names used in handlers */
 R_MaxNrArgsMethod = RNamName( "MaxNrArgsMethod" );
 
 /* information for the functions */
 NameFunc[1] = DefaultName;
 NamsFunc[1] = 0;
 NargFunc[1] = 0;
 NameFunc[2] = DefaultName;
 NamsFunc[2] = 0;
 NargFunc[2] = 2;
 NameFunc[3] = DefaultName;
 NamsFunc[3] = 0;
 NargFunc[3] = 6;
 NameFunc[4] = DefaultName;
 NamsFunc[4] = 0;
 NargFunc[4] = -1;
 NameFunc[5] = DefaultName;
 NamsFunc[5] = 0;
 NargFunc[5] = -1;
 NameFunc[6] = DefaultName;
 NamsFunc[6] = 0;
 NargFunc[6] = 2;
 NameFunc[7] = DefaultName;
 NamsFunc[7] = 0;
 NargFunc[7] = 6;
 NameFunc[8] = DefaultName;
 NamsFunc[8] = 0;
 NargFunc[8] = 1;
 NameFunc[9] = DefaultName;
 NamsFunc[9] = 0;
 NargFunc[9] = 6;
 NameFunc[10] = DefaultName;
 NamsFunc[10] = 0;
 NargFunc[10] = 4;
 NameFunc[11] = DefaultName;
 NamsFunc[11] = 0;
 NargFunc[11] = 1;
 NameFunc[12] = DefaultName;
 NamsFunc[12] = 0;
 NargFunc[12] = 1;
 NameFunc[13] = DefaultName;
 NamsFunc[13] = 0;
 NargFunc[13] = 2;
 NameFunc[14] = DefaultName;
 NamsFunc[14] = 0;
 NargFunc[14] = -1;
 NameFunc[15] = DefaultName;
 NamsFunc[15] = 0;
 NargFunc[15] = -1;
 
 /* return success */
 return 0;
 
}


/* <name> returns the description of this module */
static StructInitInfo module = {
 /* type        = */ 2,
 /* name        = */ "GAPROOT/lib/oper1.g",
 /* revision_c  = */ 0,
 /* revision_h  = */ 0,
 /* version     = */ 0,
<<<<<<< HEAD
 /* crc         = */ -79117946,
=======
 /* crc         = */ -28903883,
>>>>>>> c677a278
 /* initKernel  = */ InitKernel,
 /* initLibrary = */ InitLibrary,
 /* checkInit   = */ 0,
 /* preSave     = */ 0,
 /* postSave    = */ 0,
 /* postRestore = */ PostRestore
};

StructInitInfo * Init__oper1 ( void )
{
 return &module;
}

/* compiled code ends here */
#endif<|MERGE_RESOLUTION|>--- conflicted
+++ resolved
@@ -3333,7 +3333,7 @@
  }
  /* od */
  
- /* InstallOtherMethod( oper, info, fampred, reqs, val, function ( arg... )
+ /* InstallOtherMethod( oper, info, fampred, reqs, val, function ( arg )
       re := false;
       for i  in [ 1 .. LEN_LIST( reqs ) ]  do
           re := re or IsBound( cond[i] ) and not Tester( cond[i] )( arg[i] ) and cond[i]( arg[i] ) and Tester( cond[i] )( arg[i] );
@@ -3348,18 +3348,6 @@
  t_1 = GF_InstallOtherMethod;
  t_2 = OBJ_LVAR( 1 );
  CHECK_BOUND( t_2, "oper" )
-<<<<<<< HEAD
- C_NEW_STRING( t_3, 34, "fallback method to test conditions" );
- t_4 = OBJ_LVAR( 2 );
- CHECK_BOUND( t_4, "reqs" )
- t_5 = NewFunction( NameFunc[15], NargFunc[15], NamsFunc[15], HdlrFunc15 );
- ENVI_FUNC( t_5 ) = TLS(CurrLVars);
- t_6 = NewBag( T_BODY, NUMBER_HEADER_ITEMS_BODY*sizeof(Obj) );
- STARTLINE_BODY(t_6) = INTOBJ_INT(864);
- ENDLINE_BODY(t_6) = INTOBJ_INT(880);
- FILENAME_BODY(t_6) = FileName;
- BODY_FUNC(t_5) = t_6;
-=======
  CHECK_BOUND( l_info, "info" )
  CHECK_BOUND( l_fampred, "fampred" )
  t_3 = OBJ_LVAR( 2 );
@@ -3367,11 +3355,10 @@
  t_4 = NewFunction( NameFunc[15], NargFunc[15], NamsFunc[15], HdlrFunc15 );
  ENVI_FUNC( t_4 ) = TLS(CurrLVars);
  t_5 = NewBag( T_BODY, NUMBER_HEADER_ITEMS_BODY*sizeof(Obj) );
- STARTLINE_BODY(t_5) = INTOBJ_INT(855);
- ENDLINE_BODY(t_5) = INTOBJ_INT(871);
+ STARTLINE_BODY(t_5) = INTOBJ_INT(884);
+ ENDLINE_BODY(t_5) = INTOBJ_INT(900);
  FILENAME_BODY(t_5) = FileName;
  BODY_FUNC(t_4) = t_5;
->>>>>>> c677a278
  CHANGED_BAG( TLS(CurrLVars) );
  CALL_6ARGS( t_1, t_2, l_info, l_fampred, t_3, l_val, t_4 );
  
@@ -3578,7 +3565,7 @@
  CHANGED_BAG( TLS(CurrLVars) );
  CALL_2ARGS( t_1, t_2, t_3 );
  
- /* BIND_GLOBAL( "InstallMethod", function ( arg... )
+ /* BIND_GLOBAL( "InstallMethod", function ( arg )
       INSTALL_METHOD( arg, true );
       return;
   end ); */
@@ -3594,7 +3581,7 @@
  CHANGED_BAG( TLS(CurrLVars) );
  CALL_2ARGS( t_1, t_2, t_3 );
  
- /* BIND_GLOBAL( "InstallOtherMethod", function ( arg... )
+ /* BIND_GLOBAL( "InstallOtherMethod", function ( arg )
       INSTALL_METHOD( arg, false );
       return;
   end ); */
@@ -3908,7 +3895,7 @@
  C_NEW_STRING( t_1, 10, "2b defined" );
  AssGVar( G_CallFuncList, t_1 );
  
- /* BIND_GLOBAL( "RedispatchOnCondition", function ( arg... )
+ /* BIND_GLOBAL( "RedispatchOnCondition", function ( arg )
       local  oper, info, fampred, reqs, cond, val, re, i;
       if LEN_LIST( arg ) = 5  then
           oper := arg[1];
@@ -3930,7 +3917,7 @@
       for i  in reqs  do
           val := val - SIZE_FLAGS( WITH_HIDDEN_IMPS_FLAGS( FLAGS_FILTER( i ) ) );
       od;
-      InstallOtherMethod( oper, info, fampred, reqs, val, function ( arg... )
+      InstallOtherMethod( oper, info, fampred, reqs, val, function ( arg )
             re := false;
             for i  in [ 1 .. LEN_LIST( reqs ) ]  do
                 re := re or IsBound( cond[i] ) and not Tester( cond[i] )( arg[i] ) and cond[i]( arg[i] ) and Tester( cond[i] )( arg[i] );
@@ -3949,13 +3936,8 @@
  t_3 = NewFunction( NameFunc[14], NargFunc[14], NamsFunc[14], HdlrFunc14 );
  ENVI_FUNC( t_3 ) = TLS(CurrLVars);
  t_4 = NewBag( T_BODY, NUMBER_HEADER_ITEMS_BODY*sizeof(Obj) );
-<<<<<<< HEAD
- STARTLINE_BODY(t_4) = INTOBJ_INT(850);
- ENDLINE_BODY(t_4) = INTOBJ_INT(881);
-=======
- STARTLINE_BODY(t_4) = INTOBJ_INT(823);
- ENDLINE_BODY(t_4) = INTOBJ_INT(872);
->>>>>>> c677a278
+ STARTLINE_BODY(t_4) = INTOBJ_INT(852);
+ ENDLINE_BODY(t_4) = INTOBJ_INT(901);
  FILENAME_BODY(t_4) = FileName;
  BODY_FUNC(t_3) = t_4;
  CHANGED_BAG( TLS(CurrLVars) );
@@ -4076,73 +4058,38 @@
  InitFopyGVar( "CallFuncList", &GF_CallFuncList );
  
  /* information for the functions */
-<<<<<<< HEAD
- InitGlobalBag( &DefaultName, "GAPROOT/lib/oper1.g:DefaultName(-79117946)" );
- InitGlobalBag( &FileName, "GAPROOT/lib/oper1.g:FileName(-79117946)" );
- InitHandlerFunc( HdlrFunc1, "GAPROOT/lib/oper1.g:HdlrFunc1(-79117946)" );
- InitGlobalBag( &(NameFunc[1]), "GAPROOT/lib/oper1.g:NameFunc[1](-79117946)" );
- InitHandlerFunc( HdlrFunc2, "GAPROOT/lib/oper1.g:HdlrFunc2(-79117946)" );
- InitGlobalBag( &(NameFunc[2]), "GAPROOT/lib/oper1.g:NameFunc[2](-79117946)" );
- InitHandlerFunc( HdlrFunc3, "GAPROOT/lib/oper1.g:HdlrFunc3(-79117946)" );
- InitGlobalBag( &(NameFunc[3]), "GAPROOT/lib/oper1.g:NameFunc[3](-79117946)" );
- InitHandlerFunc( HdlrFunc4, "GAPROOT/lib/oper1.g:HdlrFunc4(-79117946)" );
- InitGlobalBag( &(NameFunc[4]), "GAPROOT/lib/oper1.g:NameFunc[4](-79117946)" );
- InitHandlerFunc( HdlrFunc5, "GAPROOT/lib/oper1.g:HdlrFunc5(-79117946)" );
- InitGlobalBag( &(NameFunc[5]), "GAPROOT/lib/oper1.g:NameFunc[5](-79117946)" );
- InitHandlerFunc( HdlrFunc6, "GAPROOT/lib/oper1.g:HdlrFunc6(-79117946)" );
- InitGlobalBag( &(NameFunc[6]), "GAPROOT/lib/oper1.g:NameFunc[6](-79117946)" );
- InitHandlerFunc( HdlrFunc7, "GAPROOT/lib/oper1.g:HdlrFunc7(-79117946)" );
- InitGlobalBag( &(NameFunc[7]), "GAPROOT/lib/oper1.g:NameFunc[7](-79117946)" );
- InitHandlerFunc( HdlrFunc8, "GAPROOT/lib/oper1.g:HdlrFunc8(-79117946)" );
- InitGlobalBag( &(NameFunc[8]), "GAPROOT/lib/oper1.g:NameFunc[8](-79117946)" );
- InitHandlerFunc( HdlrFunc9, "GAPROOT/lib/oper1.g:HdlrFunc9(-79117946)" );
- InitGlobalBag( &(NameFunc[9]), "GAPROOT/lib/oper1.g:NameFunc[9](-79117946)" );
- InitHandlerFunc( HdlrFunc10, "GAPROOT/lib/oper1.g:HdlrFunc10(-79117946)" );
- InitGlobalBag( &(NameFunc[10]), "GAPROOT/lib/oper1.g:NameFunc[10](-79117946)" );
- InitHandlerFunc( HdlrFunc11, "GAPROOT/lib/oper1.g:HdlrFunc11(-79117946)" );
- InitGlobalBag( &(NameFunc[11]), "GAPROOT/lib/oper1.g:NameFunc[11](-79117946)" );
- InitHandlerFunc( HdlrFunc12, "GAPROOT/lib/oper1.g:HdlrFunc12(-79117946)" );
- InitGlobalBag( &(NameFunc[12]), "GAPROOT/lib/oper1.g:NameFunc[12](-79117946)" );
- InitHandlerFunc( HdlrFunc13, "GAPROOT/lib/oper1.g:HdlrFunc13(-79117946)" );
- InitGlobalBag( &(NameFunc[13]), "GAPROOT/lib/oper1.g:NameFunc[13](-79117946)" );
- InitHandlerFunc( HdlrFunc14, "GAPROOT/lib/oper1.g:HdlrFunc14(-79117946)" );
- InitGlobalBag( &(NameFunc[14]), "GAPROOT/lib/oper1.g:NameFunc[14](-79117946)" );
- InitHandlerFunc( HdlrFunc15, "GAPROOT/lib/oper1.g:HdlrFunc15(-79117946)" );
- InitGlobalBag( &(NameFunc[15]), "GAPROOT/lib/oper1.g:NameFunc[15](-79117946)" );
-=======
- InitGlobalBag( &DefaultName, "GAPROOT/lib/oper1.g:DefaultName(-28903883)" );
- InitGlobalBag( &FileName, "GAPROOT/lib/oper1.g:FileName(-28903883)" );
- InitHandlerFunc( HdlrFunc1, "GAPROOT/lib/oper1.g:HdlrFunc1(-28903883)" );
- InitGlobalBag( &(NameFunc[1]), "GAPROOT/lib/oper1.g:NameFunc[1](-28903883)" );
- InitHandlerFunc( HdlrFunc2, "GAPROOT/lib/oper1.g:HdlrFunc2(-28903883)" );
- InitGlobalBag( &(NameFunc[2]), "GAPROOT/lib/oper1.g:NameFunc[2](-28903883)" );
- InitHandlerFunc( HdlrFunc3, "GAPROOT/lib/oper1.g:HdlrFunc3(-28903883)" );
- InitGlobalBag( &(NameFunc[3]), "GAPROOT/lib/oper1.g:NameFunc[3](-28903883)" );
- InitHandlerFunc( HdlrFunc4, "GAPROOT/lib/oper1.g:HdlrFunc4(-28903883)" );
- InitGlobalBag( &(NameFunc[4]), "GAPROOT/lib/oper1.g:NameFunc[4](-28903883)" );
- InitHandlerFunc( HdlrFunc5, "GAPROOT/lib/oper1.g:HdlrFunc5(-28903883)" );
- InitGlobalBag( &(NameFunc[5]), "GAPROOT/lib/oper1.g:NameFunc[5](-28903883)" );
- InitHandlerFunc( HdlrFunc6, "GAPROOT/lib/oper1.g:HdlrFunc6(-28903883)" );
- InitGlobalBag( &(NameFunc[6]), "GAPROOT/lib/oper1.g:NameFunc[6](-28903883)" );
- InitHandlerFunc( HdlrFunc7, "GAPROOT/lib/oper1.g:HdlrFunc7(-28903883)" );
- InitGlobalBag( &(NameFunc[7]), "GAPROOT/lib/oper1.g:NameFunc[7](-28903883)" );
- InitHandlerFunc( HdlrFunc8, "GAPROOT/lib/oper1.g:HdlrFunc8(-28903883)" );
- InitGlobalBag( &(NameFunc[8]), "GAPROOT/lib/oper1.g:NameFunc[8](-28903883)" );
- InitHandlerFunc( HdlrFunc9, "GAPROOT/lib/oper1.g:HdlrFunc9(-28903883)" );
- InitGlobalBag( &(NameFunc[9]), "GAPROOT/lib/oper1.g:NameFunc[9](-28903883)" );
- InitHandlerFunc( HdlrFunc10, "GAPROOT/lib/oper1.g:HdlrFunc10(-28903883)" );
- InitGlobalBag( &(NameFunc[10]), "GAPROOT/lib/oper1.g:NameFunc[10](-28903883)" );
- InitHandlerFunc( HdlrFunc11, "GAPROOT/lib/oper1.g:HdlrFunc11(-28903883)" );
- InitGlobalBag( &(NameFunc[11]), "GAPROOT/lib/oper1.g:NameFunc[11](-28903883)" );
- InitHandlerFunc( HdlrFunc12, "GAPROOT/lib/oper1.g:HdlrFunc12(-28903883)" );
- InitGlobalBag( &(NameFunc[12]), "GAPROOT/lib/oper1.g:NameFunc[12](-28903883)" );
- InitHandlerFunc( HdlrFunc13, "GAPROOT/lib/oper1.g:HdlrFunc13(-28903883)" );
- InitGlobalBag( &(NameFunc[13]), "GAPROOT/lib/oper1.g:NameFunc[13](-28903883)" );
- InitHandlerFunc( HdlrFunc14, "GAPROOT/lib/oper1.g:HdlrFunc14(-28903883)" );
- InitGlobalBag( &(NameFunc[14]), "GAPROOT/lib/oper1.g:NameFunc[14](-28903883)" );
- InitHandlerFunc( HdlrFunc15, "GAPROOT/lib/oper1.g:HdlrFunc15(-28903883)" );
- InitGlobalBag( &(NameFunc[15]), "GAPROOT/lib/oper1.g:NameFunc[15](-28903883)" );
->>>>>>> c677a278
+ InitGlobalBag( &DefaultName, "GAPROOT/lib/oper1.g:DefaultName(-38499908)" );
+ InitGlobalBag( &FileName, "GAPROOT/lib/oper1.g:FileName(-38499908)" );
+ InitHandlerFunc( HdlrFunc1, "GAPROOT/lib/oper1.g:HdlrFunc1(-38499908)" );
+ InitGlobalBag( &(NameFunc[1]), "GAPROOT/lib/oper1.g:NameFunc[1](-38499908)" );
+ InitHandlerFunc( HdlrFunc2, "GAPROOT/lib/oper1.g:HdlrFunc2(-38499908)" );
+ InitGlobalBag( &(NameFunc[2]), "GAPROOT/lib/oper1.g:NameFunc[2](-38499908)" );
+ InitHandlerFunc( HdlrFunc3, "GAPROOT/lib/oper1.g:HdlrFunc3(-38499908)" );
+ InitGlobalBag( &(NameFunc[3]), "GAPROOT/lib/oper1.g:NameFunc[3](-38499908)" );
+ InitHandlerFunc( HdlrFunc4, "GAPROOT/lib/oper1.g:HdlrFunc4(-38499908)" );
+ InitGlobalBag( &(NameFunc[4]), "GAPROOT/lib/oper1.g:NameFunc[4](-38499908)" );
+ InitHandlerFunc( HdlrFunc5, "GAPROOT/lib/oper1.g:HdlrFunc5(-38499908)" );
+ InitGlobalBag( &(NameFunc[5]), "GAPROOT/lib/oper1.g:NameFunc[5](-38499908)" );
+ InitHandlerFunc( HdlrFunc6, "GAPROOT/lib/oper1.g:HdlrFunc6(-38499908)" );
+ InitGlobalBag( &(NameFunc[6]), "GAPROOT/lib/oper1.g:NameFunc[6](-38499908)" );
+ InitHandlerFunc( HdlrFunc7, "GAPROOT/lib/oper1.g:HdlrFunc7(-38499908)" );
+ InitGlobalBag( &(NameFunc[7]), "GAPROOT/lib/oper1.g:NameFunc[7](-38499908)" );
+ InitHandlerFunc( HdlrFunc8, "GAPROOT/lib/oper1.g:HdlrFunc8(-38499908)" );
+ InitGlobalBag( &(NameFunc[8]), "GAPROOT/lib/oper1.g:NameFunc[8](-38499908)" );
+ InitHandlerFunc( HdlrFunc9, "GAPROOT/lib/oper1.g:HdlrFunc9(-38499908)" );
+ InitGlobalBag( &(NameFunc[9]), "GAPROOT/lib/oper1.g:NameFunc[9](-38499908)" );
+ InitHandlerFunc( HdlrFunc10, "GAPROOT/lib/oper1.g:HdlrFunc10(-38499908)" );
+ InitGlobalBag( &(NameFunc[10]), "GAPROOT/lib/oper1.g:NameFunc[10](-38499908)" );
+ InitHandlerFunc( HdlrFunc11, "GAPROOT/lib/oper1.g:HdlrFunc11(-38499908)" );
+ InitGlobalBag( &(NameFunc[11]), "GAPROOT/lib/oper1.g:NameFunc[11](-38499908)" );
+ InitHandlerFunc( HdlrFunc12, "GAPROOT/lib/oper1.g:HdlrFunc12(-38499908)" );
+ InitGlobalBag( &(NameFunc[12]), "GAPROOT/lib/oper1.g:NameFunc[12](-38499908)" );
+ InitHandlerFunc( HdlrFunc13, "GAPROOT/lib/oper1.g:HdlrFunc13(-38499908)" );
+ InitGlobalBag( &(NameFunc[13]), "GAPROOT/lib/oper1.g:NameFunc[13](-38499908)" );
+ InitHandlerFunc( HdlrFunc14, "GAPROOT/lib/oper1.g:HdlrFunc14(-38499908)" );
+ InitGlobalBag( &(NameFunc[14]), "GAPROOT/lib/oper1.g:NameFunc[14](-38499908)" );
+ InitHandlerFunc( HdlrFunc15, "GAPROOT/lib/oper1.g:HdlrFunc15(-38499908)" );
+ InitGlobalBag( &(NameFunc[15]), "GAPROOT/lib/oper1.g:NameFunc[15](-38499908)" );
  
  /* return success */
  return 0;
@@ -4457,11 +4404,7 @@
  /* revision_c  = */ 0,
  /* revision_h  = */ 0,
  /* version     = */ 0,
-<<<<<<< HEAD
- /* crc         = */ -79117946,
-=======
- /* crc         = */ -28903883,
->>>>>>> c677a278
+ /* crc         = */ -38499908,
  /* initKernel  = */ InitKernel,
  /* initLibrary = */ InitLibrary,
  /* checkInit   = */ 0,
