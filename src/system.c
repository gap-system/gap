/****************************************************************************
**
*W  system.c                    GAP source                       Frank Celler
*W                                                         & Martin Schönert
*W                                                         & Dave Bayer (MAC)
*W                                                  & Harald Boegeholz (OS/2)
*W                                                         & Paul Doyle (VMS)
*W                                                  & Burkhard Höfling (MAC)
*W                                                    & Steve Linton (MS/DOS)
**
**
*Y  Copyright (C)  1996,  Lehrstuhl D für Mathematik,  RWTH Aachen,  Germany
*Y  (C) 1998 School Math and Comp. Sci., University of St Andrews, Scotland
*Y  Copyright (C) 2002 The GAP Group
**
**  The  files   "system.c" and  "sysfiles.c"  contains all  operating system
**  dependent  functions.  This file contains  all system dependent functions
**  except file and stream operations, which are implemented in "sysfiles.c".
**  The following labels determine which operating system is actually used.
**
**  Under UNIX autoconf  is used to check  various features of  the operating
**  system and the compiler.  Should you have problem compiling GAP check the
**  file "bin/CPU-VENDOR-OS/config.h" after you have done a
**
**     ./configure ; make config
**
**  in the root directory.  And then do a
**
**     make compile
**
**  to compile and link GAP.
*/

#include        "system.h"              /* system dependent part           */



#include        "sysfiles.h"            /* file input/output               */
#include        "gasman.h"            
#include        <fcntl.h>


#include        <stdio.h>               /* standard input/output functions */
#include        <stdlib.h>              /* ANSI standard functions         */
#include        <string.h>              /* string functions                */

#include        <assert.h>
#include        <dirent.h>

#if HAVE_UNISTD_H                       /* definition of 'R_OK'            */
# include        <unistd.h>
#endif


#if HAVE_LIBREADLINE
#include        <readline/readline.h>   /* readline for interactive input  */
#endif

#if HAVE_SYS_TIMES_H                    /* time functions                  */
# include       <sys/types.h>
# include       <sys/times.h>
#endif

#if HAVE_MADVISE
#include        <sys/mman.h>
#endif

/****************************************************************************
**  The following function is from profile.c. We put a prototype here
**  Rather than #include "profile.h" to avoid pulling in large chunks
**  of the GAP type system
*/    
Int enableProfilingAtStartup( Char **argv, void * dummy);
Int enableCodeCoverageAtStartup( Char **argv, void * dummy);

/****************************************************************************
**
*V  SyKernelVersion  . . . . . . . . . . . . . . . . name of the architecture
** do not edit the following line. Occurences of `4.dev' and `today'
** will be replaced by string matching by distribution wrapping scripts.
*/
const Char * SyKernelVersion = "4.dev";

/****************************************************************************
*V  SyWindowsPath  . . . . . . . . . . . . . . . . . default path for Windows
** do not edit the following line. Occurences of `gap4dev'
** will be replaced by string matching by distribution wrapping scripts.
*/
const Char * SyWindowsPath = "/cygdrive/c/gap4dev";

/****************************************************************************
**

*F * * * * * * * * * * * command line settable options  * * * * * * * * * * *
*/

/****************************************************************************
**

*V  SyStackAlign  . . . . . . . . . . . . . . . . . .  alignment of the stack
**
**  'SyStackAlign' is  the  alignment  of items on the stack.   It  must be a
**  divisor of  'sizof(Bag)'.  The  addresses of all identifiers on the stack
**  must be  divisable by 'SyStackAlign'.  So if it  is 1, identifiers may be
**  anywhere on the stack, and if it is  'sizeof(Bag)',  identifiers may only
**  be  at addresses  divisible by  'sizeof(Bag)'.  This value is initialized
**  from a macro passed from the makefile, because it is machine dependent.
**
**  This value is passed to 'InitBags'.
*/
UInt SyStackAlign = SYS_STACK_ALIGN;


/****************************************************************************
**
*V  SyArchitecture  . . . . . . . . . . . . . . . .  name of the architecture
*/
const Char * SyArchitecture = SYS_ARCH;


/****************************************************************************
**
*V  SyCTRD  . . . . . . . . . . . . . . . . . . .  true if '<ctr>-D' is <eof>
*/
UInt SyCTRD;


/****************************************************************************
**
*V  SyCacheSize . . . . . . . . . . . . . . . . . . . . . . size of the cache
**
**  'SyCacheSize' is the size of the data cache.
**
**  This is per  default 0, which means that  there is no usuable data cache.
**  It is usually changed with the '-c' option in the script that starts GAP.
**
**  This value is passed to 'InitBags'.
**
**  Put in this package because the command line processing takes place here.
*/
UInt SyCacheSize;


/****************************************************************************
**
*V  SyCheckCRCCompiledModule  . . .  check crc while loading compiled modules
*/
Int SyCheckCRCCompiledModule;


/****************************************************************************
**
*V  SyCompileInput  . . . . . . . . . . . . . . . . . .  from this input file
*/
Char SyCompileInput [256];


/****************************************************************************
**
*V  SyCompileMagic1 . . . . . . . . . . . . . . . . . . and this magic string
*/
Char * SyCompileMagic1;


/****************************************************************************
**
*V  SyCompileName . . . . . . . . . . . . . . . . . . . . . .  with this name
*/
Char SyCompileName [256];


/****************************************************************************
**
*V  SyCompileOutput . . . . . . . . . . . . . . . . . . into this output file
*/
Char SyCompileOutput [256];

/****************************************************************************
**
*V  SyCompileOutput . . . . . . . . . . . . . . . . . . into this output file
*/
Char SyCompileOptions [256] = {'\0'};


/****************************************************************************
**
*V  SyCompilePlease . . . . . . . . . . . . . . .  tell GAP to compile a file
*/
Int SyCompilePlease;


/****************************************************************************
**
*V  SyDebugLoading  . . . . . . . . .  output messages about loading of files
*/
Int SyDebugLoading;


/****************************************************************************
**
*V  SyGapRootPaths  . . . . . . . . . . . . . . . . . . . array of root paths
**
**  'SyGapRootPaths' contains the  names   of the directories where   the GAP
**  files are located.
**
**  It is modified by the command line option -l.
**
**  It  is copied into the GAP  variable  called 'GAP_ROOT_PATHS' and used by
**  'SyFindGapRootFile'.
**
**  Each entry must end  with the pathname seperator, eg.  if 'init.g' is the
**  name of a library file 'strcat( SyGapRootPaths[i], "lib/init.g" );'  must
**  be a valid filename.
**
**  In addition we store the path to the users ~/.gap directory, if available,
**  in 'DotGapPath'.
**  
**  Put in this package because the command line processing takes place here.
**
#define MAX_GAP_DIRS 128
*/
Char SyGapRootPaths [MAX_GAP_DIRS] [512];
#if HAVE_DOTGAPRC
Char DotGapPath[512];
#endif

/****************************************************************************
**
*V  IgnoreGapRC . . . . . . . . . . . . . . . . . . . -r option for kernel
**
*/
Int IgnoreGapRC;

/****************************************************************************
**
*V  SyHasUserHome . . . . . . . . . .  true if user has HOME in environment
*V  SyUserHome . . . . . . . . . . . . .  path of users home (it is exists)
*/
Int SyHasUserHome;
Char SyUserHome [256];

/****************************************************************************
**
*V  SyLineEdit  . . . . . . . . . . . . . . . . . . . .  support line editing
**
**  0: no line editing
**  1: line editing if terminal
**  2: always line editing (EMACS)
*/
UInt SyLineEdit;

/****************************************************************************
**
*V  ThreadUI  . . . . . . . . . . . . . . . . . . . .  support UI for threads
**
*/
UInt ThreadUI = 1;

/****************************************************************************
**
*V  DeadlockCheck  . . . . . . . . . . . . . . . . . .  check for deadlocks
**
*/
UInt DeadlockCheck = 1;

/****************************************************************************
**
*V  SyNumProcessors  . . . . . . . . . . . . . . . . . number of logical CPUs
**
*/
#ifdef NUM_CPUS
UInt SyNumProcessors = NUM_CPUS;
#else
UInt SyNumProcessors = 4;
#endif

/****************************************************************************
**
*V  SyNumGCThreads  . . . . . . . . . . . . . . . number of GC worker threads
**
*/
UInt SyNumGCThreads = 0;



/****************************************************************************
**
*V  SyUseReadline   . . . . . . . . . . . . . . . . . .  support line editing
**
**  Switch for not using readline although GAP is compiled with libreadline
*/
UInt SyUseReadline;

/****************************************************************************
**
*V  SyMsgsFlagBags  . . . . . . . . . . . . . . . . .  enable gasman messages
**
**  'SyMsgsFlagBags' determines whether garabage collections are reported  or
**  not.
**
**  Per default it is false, i.e. Gasman is silent about garbage collections.
**  It can be changed by using the  '-g'  option  on the  GAP  command  line.
**
**  This is used in the function 'SyMsgsBags' below.
**
**  Put in this package because the command line processing takes place here.
*/
UInt SyMsgsFlagBags;


/****************************************************************************
**
*V  SyNrCols  . . . . . . . . . . . . . . . . . .  length of the output lines
**
**  'SyNrCols' is the length of the lines on the standard output  device.
**
**  Per default this is 80 characters which is the usual width of  terminals.
**  It can be changed by the '-x' options for larger terminals  or  printers.
**
**  'Pr' uses this to decide where to insert a <newline> on the output lines.
**  'SyRead' uses it to decide when to start scrolling the echoed input line.
**
**  See also getwindowsize() below.
**
**  Put in this package because the command line processing takes place here.
*/
UInt SyNrCols;
UInt SyNrColsLocked;

/****************************************************************************
**
*V  SyNrRows  . . . . . . . . . . . . . . . . . number of lines on the screen
**
**  'SyNrRows' is the number of lines on the standard output device.
**
**  Per default this is 24, which is the  usual  size  of  terminal  screens.
**  It can be changed with the '-y' option for larger terminals or  printers.
**
**  'SyHelp' uses this to decide where to stop with '-- <space> for more --'.
**
**  See also getwindowsize() below.
*/
UInt SyNrRows;
UInt SyNrRowsLocked;

/****************************************************************************
**
*V  SyQuiet . . . . . . . . . . . . . . . . . . . . . . . . . suppress prompt
**
**  'SyQuiet' determines whether GAP should print the prompt and the  banner.
**
**  Per default its false, i.e. GAP prints the prompt and  the  nice  banner.
**  It can be changed by the '-q' option to have GAP operate in silent  mode.
**
**  It is used by the functions in 'gap.c' to suppress printing the  prompts.
**
**  Put in this package because the command line processing takes place here.
*/
UInt SyQuiet;


/****************************************************************************
**
*V  SyRestoring . . . . . . . . . . . . . . . . . . . . restoring a workspace
**
**  `SyRestoring' determines whether GAP is restoring a workspace or not.  If
**  it is zero no restoring should take place otherwise it holds the filename
**  of a workspace to restore.
**
*/
Char * SyRestoring;


/****************************************************************************
**
*V  SyInitializing                               set to 1 during library init
**
**  `SyInitializing' is set to 1 during the library intialization phase of
**  startup. It supresses some ebhaviours that may not be possible so early
**  such as homogeneity tests in the plist code.
*/

UInt SyInitializing;


/****************************************************************************
**
*V  SyStorMax . . . . . . . . . . . . . . . . . . . maximal size of workspace
**
**  'SyStorMax' is the maximal size of the workspace allocated by Gasman.
**  in kilobytes
**
**  This is per default 1G in 32-bit mode and 2G in 64-bit mode, which
**  is often a reasonable value. It is usually changed with the '-o'
**  option in the script that starts GAP.
**
**  This is used in the function 'SyAllocBags'below.
**
**  Put in this package because the command line processing takes place here.
*/
Int SyStorMax;
Int SyStorOverrun;

/****************************************************************************
**
*V  SyStorKill . . . . . . . . . . . . . . . . . . maximal size of workspace
**
**  'SyStorKill' is really the maximal size of the workspace allocated by 
**  Gasman in kB. GAP exits before trying to allocate more than this amount
**  of memory.
**
**  This is per default disabled (i.e. = 0).
**  Can be changed with the '-K' option in the script that starts GAP.
**
**  This is used in the function 'SyAllocBags'below.
**
**  Put in this package because the command line processing takes place here.
*/
Int SyStorKill;


/****************************************************************************
**
*V  SyStorMin . . . . . . . . . . . . . .  default size for initial workspace
**
**  'SyStorMin' is the size of the initial workspace allocated by Gasman.
**
**  This is per default  24 Megabyte,  which  is  often  a  reasonable  value.
**  It is usually changed with the '-m' option in the script that starts GAP.
**
**  This value is used in the function 'SyAllocBags' below.
**
**  Put in this package because the command line processing takes place here.
*/
Int SyStorMin;


/****************************************************************************
**
*V  SySystemInitFile  . . . . . . . . . . .  name of the system "init.g" file
*/
Char SySystemInitFile [256];


/****************************************************************************
**
*V  SyUseModule . . . . . check for dynamic/static modules in 'READ_GAP_ROOT'
*/
int SyUseModule;


/****************************************************************************
**
*V  SyWindow  . . . . . . . . . . . . . . . .  running under a window handler
**
**  'SyWindow' is 1 if GAP  is running under  a window handler front end such
**  as 'xgap', and 0 otherwise.
**
**  If running under  a window handler front  end, GAP adds various  commands
**  starting with '@' to the output to let 'xgap' know what is going on.
*/
UInt SyWindow;


/****************************************************************************
**

*F * * * * * * * * * * * * * time related functions * * * * * * * * * * * * *
*/

/****************************************************************************
**

*V  SyStartTime . . . . . . . . . . . . . . . . . . time when GAP was started
*/
UInt SyStartTime;


/****************************************************************************
**
*F  SyTime()  . . . . . . . . . . . . . . . return time spent in milliseconds
**
**  'SyTime' returns the number of milliseconds spent by GAP so far.
**
**  Should be as accurate as possible,  because it  is  used  for  profiling.
*/


/****************************************************************************
**
*f  SyTime()  . . . . . . . . . . . . . . . . . . . . . . . using `getrusage'
**
**  Use use   'getrusage'  if possible,  because  it gives  us  a much better
**  resolution. 
*/
#if HAVE_GETRUSAGE && !SYS_IS_CYGWIN32

#if HAVE_SYS_TIME_H
# include       <sys/time.h>            /* definition of 'struct timeval'  */
#endif
#if HAVE_SYS_RESOURCE_H
# include       <sys/resource.h>        /* definition of 'struct rusage'   */
#endif

UInt SyTime ( void )
{
    struct rusage       buf;

    if ( getrusage( RUSAGE_SELF, &buf ) ) {
        fputs("gap: panic 'SyTime' cannot get time!\n",stderr);
        SyExit( 1 );
    }
    return buf.ru_utime.tv_sec*1000 + buf.ru_utime.tv_usec/1000 - SyStartTime;
}
UInt SyTimeSys ( void )
{
    struct rusage       buf;

    if ( getrusage( RUSAGE_SELF, &buf ) ) {
        fputs("gap: panic 'SyTimeSys' cannot get time!\n",stderr);
        SyExit( 1 );
    }
    return buf.ru_stime.tv_sec*1000 + buf.ru_stime.tv_usec/1000;
}
UInt SyTimeChildren ( void )
{
    struct rusage       buf;

    if ( getrusage( RUSAGE_CHILDREN, &buf ) ) {
        fputs("gap: panic 'SyTimeChildren' cannot get time!\n",stderr);
        SyExit( 1 );
    }
    return buf.ru_utime.tv_sec*1000 + buf.ru_utime.tv_usec/1000;
}
UInt SyTimeChildrenSys ( void )
{
    struct rusage       buf;

    if ( getrusage( RUSAGE_CHILDREN, &buf ) ) {
        fputs("gap: panic 'SyTimeChildrenSys' cannot get time!\n",stderr);
        SyExit( 1 );
    }
    return buf.ru_stime.tv_sec*1000 + buf.ru_stime.tv_usec/1000;
}

#endif


/****************************************************************************
**
*f  SyTime()
**
**  The 'times' POSIX call measures clock ticks in 1/CLOCKS_PER_SEC. Typically,
**  CLOCKS_PER_SEC equals 60 or 100. On most systems, the 'times' API has been
**  deprecated in favor of 'getrusage', which provides a much better resolution.
**
**  Cygwin claims to support 'getrusage' but child times are not given properly.
*/
#if HAVE_TIMES && (SYS_IS_CYGWIN32 || !HAVE_GETRUSAGE)

#include <time.h> /* for CLOCKS_PER_SEC */

UInt SyTime ( void )
{
    struct tms          tbuf;

    if ( times( &tbuf ) == -1 ) {
        fputs("gap: panic 'SyTime' cannot get time!\n",stderr);
        SyExit( 1 );
    }
    return tbuf.tms_utime * 1000L / CLOCKS_PER_SEC - SyStartTime;
}

UInt SyTimeSys ( void )
{
    struct tms          tbuf;

    if ( times( &tbuf ) == -1 ) {
        fputs("gap: panic 'SyTimeSys' cannot get time!\n",stderr);
        SyExit( 1 );
    }
    return tbuf.tms_stime * 1000L / CLOCKS_PER_SEC;
}

UInt SyTimeChildren ( void )
{
    struct tms          tbuf;

    if ( times( &tbuf ) == -1 ) {
        fputs("gap: panic 'SyTimeChildren' cannot get time!\n",stderr);
        SyExit( 1 );
    }
    return tbuf.tms_cutime * 1000L / CLOCKS_PER_SEC;
}

UInt SyTimeChildrenSys ( void )
{
    struct tms          tbuf;

    if ( times( &tbuf ) == -1 ) {
        fputs("gap: panic 'SyTimeChildrenSys' cannot get time!\n",stderr);
        SyExit( 1 );
    }
    return tbuf.tms_cstime * 1000L / CLOCKS_PER_SEC;
}

#endif


/****************************************************************************
**

*F * * * * * * * * * * * * * * * string functions * * * * * * * * * * * * * *
*/


/****************************************************************************
**
*F  SyStrlen( <str> ) . . . . . . . . . . . . . . . . . .  length of a string
**
**  'SyStrlen' returns the length of the string <str>, i.e.,  the  number  of
**  characters in <str> that precede the terminating null character.
*/
UInt SyStrlen (
    const Char *         str )
{
    return strlen( str );
}


/****************************************************************************
**
*F  SyStrcmp( <str1>, <str2> )  . . . . . . . . . . . . . compare two strings
**
**  'SyStrcmp' returns an integer greater than, equal to, or less  than  zero
**  according to whether <str1> is greater  than,  equal  to,  or  less  than
**  <str2> lexicographically.
*/
Int SyStrcmp (
    const Char *        str1,
    const Char *        str2 )
{
    return strcmp( str1, str2 );
}


/****************************************************************************
**
*F  SyStrncmp( <str1>, <str2>, <len> )  . . . . . . . . . compare two strings
**
**  'SyStrncmp' returns an integer greater than, equal to,  or less than zero
**  according  to whether  <str1>  is greater than,  equal  to,  or less than
**  <str2> lexicographically.  'SyStrncmp' compares at most <len> characters.
*/
Int SyStrncmp (
    const Char *        str1,
    const Char *        str2,
    UInt                len )
{
    return strncmp( str1, str2, len );
}

/****************************************************************************
**
*F  SyIntString( <string> ) . . . . . . . . extract a C integer from a string
**
*/




#if HAVE_ATOL
Int SyIntString( const Char *string) {
  return atol (string);
}
#else
Int SyIntString( const Char *string) {
  Int x = 0;
  Int sign = 1;
  while (IsSpace(*string))
    string++;
  if (*string == '-')
    {
      sign = -1;
      string++;
    }
  else if (*string == '+')
    {
      string++;
    }
  while (IsDigit(*string)) {
    x *= 10;
    x += (*string - '0');
    string++;
  }
  return sign*x;
}


#endif



/****************************************************************************
**
*F  SyStrncat( <dst>, <src>, <len> )  . . . . .  append one string to another
**
**  'SyStrncat'  appends characters from the  <src>  to <dst>  until either a
**  null character  is  encoutered  or  <len>  characters have   been copied.
**  <dst> becomes the concatenation of <dst> and <src>.  The resulting string
**  is always null terminated.  'SyStrncat' returns a pointer to <dst>.
*/
Char * SyStrncat (
    Char *              dst,
    const Char *        src,
    UInt                len )
{
    return strncat( dst, src, len );
}


#ifndef HAVE_STRLCPY

size_t strlcpy (
    char *dst,
    const char *src,
    size_t len)
{
    /* Keep a copy of the original src. */
    const char * const orig_src = src;

    /* If a non-empty len was specified, we can actually copy some data. */
    if (len > 0) {
        /* Copy up to len-1 bytes (reserve one for the terminating zero). */
        while (--len > 0) {
            /* Copy from src to dst; if we reach the string end, we are
               done and can simply return the total source string length */
            if ((*dst++ = *src++) == 0) {
                /* return length of source string without the zero byte */
                return src - orig_src - 1;
            }
        }
        
        /* If we got here, then we used up the whole buffer and len is zero.
           We must make sure to terminate the destination string. */
        *dst = 0;
    }

    /* in the end, we must return the length of the source string, no
       matter whether we completely copied or not; so advance src
       till its terminator is reached */
    while (*src++)
        ;

    /* return length of source string without the zero byte */
    return src - orig_src - 1;
}

#endif /* !HAVE_STRLCPY */


#ifndef HAVE_STRLCAT

size_t strlcat (
    char *dst,
    const char *src,
    size_t len)
{
    /* Keep a copy of the original dst. */
    const char * const orig_dst = dst;

    /* Find the end of the dst string, so that we can append after it. */
    while (*dst != 0 && len > 0) {
        dst++;
        len--;
    }

    /* We can only append anything if there is free space left in the
       destination buffer. */
    if (len > 0) {
        /* One byte goes away for the terminating zero. */
        len--;

        /* Do the actual work and append from src to dst, until we either
           appended everything, or reached the dst buffer's end. */
        while (*src != 0 && len > 0) {
            *dst++ = *src++;
            len--;
        }

        /* Terminate, terminate, terminate! */
        *dst = 0;
    }

    /* Compute the final result. */
    return (dst - orig_dst) + strlen(src);
}

#endif /* !HAVE_STRLCAT */

size_t strlncat (
    char *dst,
    const char *src,
    size_t len,
    size_t n)
{
    /* Keep a copy of the original dst. */
    const char * const orig_dst = dst;

    /* Find the end of the dst string, so that we can append after it. */
    while (*dst != 0 && len > 0) {
        dst++;
        len--;
    }

    /* We can only append anything if there is free space left in the
       destination buffer. */
    if (len > 0) {
        /* One byte goes away for the terminating zero. */
        len--;

        /* Do the actual work and append from src to dst, until we either
           appended everything, or reached the dst buffer's end. */
        while (*src != 0 && len > 0 && n > 0) {
            *dst++ = *src++;
            len--;
            n--;
        }

        /* Terminate, terminate, terminate! */
        *dst = 0;
    }

    /* Compute the final result. */
    len = strlen(src);
    if (n < len)
        len = n;
    return (dst - orig_dst) + len;
}

size_t strxcpy (
    char *dst,
    const char *src,
    size_t len)
{
    size_t res = strlcpy(dst, src, len);
    assert(res < len);
    return res;
}

size_t strxcat (
    char *dst,
    const char *src,
    size_t len)
{
    size_t res = strlcat(dst, src, len);
    assert(res < len);
    return res;
}

size_t strxncat (
    char *dst,
    const char *src,
    size_t len,
    size_t n)
{
    size_t res = strlncat(dst, src, len, n);
    assert(res < len);
    return res;
}

/****************************************************************************
**

*F * * * * * * * * * * * * * * gasman interface * * * * * * * * * * * * * * *
*/


/****************************************************************************
**
*F  SyMsgsBags( <full>, <phase>, <nr> ) . . . . . . . display Gasman messages
**
**  'SyMsgsBags' is the function that is used by Gasman to  display  messages
**  during garbage collections.
*/

Int SyGasmanNumbers[2][9];

void SyMsgsBags (
    UInt                full,
    UInt                phase,
    Int                 nr )
{
    Char                cmd [3];        /* command string buffer           */
    Char                str [32];       /* string buffer                   */
    Char                ch;             /* leading character               */
    UInt                i;              /* loop variable                   */
    Int                 copynr;         /* copy of <nr>                    */
    UInt                shifted;        /* non-zero if nr > 10^6 and so
                                           has to be shifted down          */
    static UInt         tstart = 0;

    /* remember the numbers */
    if (phase > 0)
      {
        SyGasmanNumbers[full][phase] = nr;
        
        /* in a full GC clear the partial numbers */
        if (full)
          SyGasmanNumbers[0][phase] = 0;
      }
    else
      {
        SyGasmanNumbers[full][0]++;
        tstart = SyTime();
      }
    if (phase == 6) 
      {
        UInt x = SyTime() - tstart;
        SyGasmanNumbers[full][7] = x;
        SyGasmanNumbers[full][8] += x;
      }

    /* convert <nr> into a string with leading blanks                      */
    copynr = nr;
    ch = '0';  str[7] = '\0';
    shifted = (nr >= ((phase % 2) ? 10000000 : 1000000)) ? 1 : 0;
    if (shifted)
      {
        nr /= 1024;
      }
    if ((phase % 2) == 1 && shifted && nr > 1000000)
      {
        shifted++;
        nr /= 1024;
      }
      
    for ( i = ((phase % 2) == 1 && shifted) ? 6 : 7 ;
          i != 0; i-- ) {
        if      ( 0 < nr ) { str[i-1] = '0' + ( nr) % 10;  ch = ' '; }
        else if ( nr < 0 ) { str[i-1] = '0' + (-nr) % 10;  ch = '-'; }
        else               { str[i-1] = ch;                ch = ' '; }
        nr = nr / 10;
    }
    nr = copynr;

    if ((phase % 2) == 1 && shifted == 1)
      str[6] = 'K';
    if ((phase % 2) == 1 && shifted == 2)
      str[6] = 'M';

    

    /* ordinary full garbage collection messages                           */
    if ( 1 <= SyMsgsFlagBags && full ) {
        if ( phase == 0 ) { SyFputs( "#G  FULL ", 3 );                     }
        if ( phase == 1 ) { SyFputs( str, 3 );  SyFputs( "/",         3 ); }
        if ( phase == 2 ) { SyFputs( str, 3 );  SyFputs( shifted ? "mb live  " : "kb live  ", 3 ); }
        if ( phase == 3 ) { SyFputs( str, 3 );  SyFputs( "/",         3 ); }
        if ( phase == 4 ) { SyFputs( str, 3 );  SyFputs( shifted ? "mb dead  " : "kb dead  ", 3 ); }
        if ( phase == 5 ) { SyFputs( str, 3 );  SyFputs( "/",         3 ); }
        if ( phase == 6 ) { SyFputs( str, 3 );  SyFputs( shifted ? "mb free\n" : "kb free\n", 3 ); }
    }

    /* ordinary partial garbage collection messages                        */
    if ( 2 <= SyMsgsFlagBags && ! full ) {
        if ( phase == 0 ) { SyFputs( "#G  PART ", 3 );                     }
        if ( phase == 1 ) { SyFputs( str, 3 );  SyFputs( "/",         3 ); }
        if ( phase == 2 ) { SyFputs( str, 3 );  SyFputs( shifted ? "mb+live  ":"kb+live  ", 3 ); }
        if ( phase == 3 ) { SyFputs( str, 3 );  SyFputs( "/",         3 ); }
        if ( phase == 4 ) { SyFputs( str, 3 );  SyFputs( shifted ? "mb+dead  ":"kb+dead  ", 3 ); }
        if ( phase == 5 ) { SyFputs( str, 3 );  SyFputs( "/",         3 ); }
        if ( phase == 6 ) { SyFputs( str, 3 );  SyFputs( shifted ? "mb free\n":"kb free\n", 3 ); }
    }
    /* package (window) mode full garbage collection messages              */
    if ( phase != 0 ) {
      shifted =   3 <= phase && nr >= (1 << 21);
      if (shifted)
        nr *= 1024;
      cmd[0] = '@';
      cmd[1] = ( full ? '0' : ' ' ) + phase;
      cmd[2] = '\0';
      i = 0;
      for ( ; 0 < nr; nr /=10 )
        str[i++] = '0' + (nr % 10);
      str[i++] = '+';
      str[i++] = '\0';
      if (shifted)
        str[i++] = 'k';
      syWinPut( 1, cmd, str );
    }
}



/****************************************************************************
**
*F  SyAllocBags( <size>, <need> ) . . . allocate memory block of <size> kilobytes
**
**  'SyAllocBags' is called from Gasman to get new storage from the operating
**  system.  <size> is the needed amount in kilobytes (it is always a multiple of
**  512 KByte),  and <need> tells 'SyAllocBags' whether  Gasman  really needs
**  the storage or only wants it to have a reasonable amount of free storage.
**
**  Currently  Gasman  expects this function to return  immediately  adjacent
**  areas on subsequent calls.  So 'sbrk' will  work  on  most  systems,  but
**  'malloc' will not.
**
**  If <need> is 0, 'SyAllocBags' must return 0 if it cannot or does not want
**  to extend the workspace,  and a pointer to the allocated area to indicate
**  success.   If <need> is 1  and 'SyAllocBags' cannot extend the workspace,
**  'SyAllocBags' must abort,  because GAP assumes that  'NewBag'  will never
**  fail.
**
**  <size> may also be negative in which case 'SyAllocBags' should return the
**  storage to the operating system.  In this case  <need>  will always be 0.
**  'SyAllocBags' can either accept this reduction and  return 1  and  return
**  the storage to the operating system or refuse the reduction and return 0.
**
**  If the operating system does not support dynamic memory managment, simply
**  give 'SyAllocBags' a static buffer, from where it returns the blocks.
*/

static UInt SyAllocPool;

/****************************************************************************
**
*f  SyAllocBags( <size>, <need> )
**
**  For UNIX, 'SyAllocBags' calls 'sbrk', which will work on most systems.
**
**  Note that   it may  happen that  another   function   has  called  'sbrk'
**  between  two calls to  'SyAllocBags',  so that the  next  allocation will
**  not be immediately adjacent to the last one.   In this case 'SyAllocBags'
**  returns the area to the operating system,  and either returns 0 if <need>
**  was 0 or aborts GAP if <need> was 1.  'SyAllocBags' will refuse to extend
**  the workspace beyond 'SyStorMax' or to reduce it below 'SyStorMin'.
*/

static UInt pagesize = 4096;   /* Will be initialised if SyAllocPool > 0 */

static inline UInt SyRoundUpToPagesize(UInt x)
{
    UInt r;
    r = x % pagesize;
    return r == 0 ? x : x - r + pagesize;
}

void *     POOL = NULL;
UInt * * * syWorkspace = NULL;
UInt       syWorksize = 0;


#if HAVE_MADVISE
#ifndef MAP_ANONYMOUS
#define MAP_ANONYMOUS MAP_ANON
#endif

static void *SyMMapStart = NULL;   /* Start of mmap'ed region for POOL */
static void *SyMMapEnd;            /* End of mmap'ed region for POOL */
static void *SyMMapAdvised;        /* We have already advised about non-usage
                                      up to here. */

void SyMAdviseFree() {
    size_t size;
    void *from;
    if (!SyMMapStart) 
        return;
    from = (char *) syWorkspace + syWorksize * 1024;
    from = (void *)SyRoundUpToPagesize((UInt) from);
    if (from > SyMMapAdvised) {
        SyMMapAdvised = from;
        return;
    }
    if (from < SyMMapStart || from >= SyMMapEnd || from >= SyMMapAdvised)
        return;
    size = (char *)SyMMapAdvised - (char *)from;
#if defined(MADV_FREE)
    madvise(from, size, MADV_FREE);
#elif defined(MADV_DONTNEED)
    madvise(from, size, MADV_DONTNEED);
#endif
    SyMMapAdvised = from;
    /* On Darwin, MADV_FREE and MADV_DONTNEED will not actually update
     * a process's resident memory until those pages are explicitly
     * unmapped or needed elsewhere.
     *
     * The following code accomplishes this, but is not portable and
     * potentially not safe, since the POSIX standard does not make
     * any sufficiently strong promises with regard to the use of
     * MAP_FIXED.
     *
     * We probably don't want to do this and just live with pages
     * remaining with a process until reused even if that appears to
     * inflate the resident set size.
     *
     * Maybe we do want to do this until it breaks to avoid questions
     * by users...
     */
#ifndef NO_DIRTY_OSX_MMAP_TRICK
#if SYS_IS_DARWIN
    if (mmap(from, size, PROT_NONE,
            MAP_PRIVATE|MAP_ANONYMOUS|MAP_FIXED, -1, 0) != from) {
        fputs("gap: OS X trick to free pages did not work, bye!\n", stderr);
        SyExit( 2 );
    }
    if (mmap(from, size, PROT_READ|PROT_WRITE,
            MAP_PRIVATE|MAP_ANONYMOUS|MAP_FIXED, -1, 0) != from) {
        fputs("gap: OS X trick to free pages did not work, bye!\n", stderr);
        SyExit( 2 );
    }
#endif
#endif
}

void *SyAnonMMap(size_t size) {
    void *result;
    size = SyRoundUpToPagesize(size);
#ifdef SYS_IS_64_BIT
    /* The following is at 16 Terabyte: */
    result = mmap((void *) (16L*1024*1024*1024*1024), size, 
                  PROT_READ|PROT_WRITE, MAP_PRIVATE|MAP_ANONYMOUS, -1, 0);
    if (result == MAP_FAILED) {
        result = mmap(NULL, size, PROT_READ|PROT_WRITE,
            MAP_PRIVATE|MAP_ANONYMOUS, -1, 0);
    }
#else
    result = mmap(NULL, size, PROT_READ|PROT_WRITE,
        MAP_PRIVATE|MAP_ANONYMOUS, -1, 0);
#endif
    if (result == MAP_FAILED)
        result = NULL;
    SyMMapStart = result;
    SyMMapEnd = (char *)result + size;
    SyMMapAdvised = (char *)result + size;
    return result;
}

int SyTryToIncreasePool(void)
/* This tries to increase the pool size by a factor of 3/2, if this
 * worked, then 0 is returned, otherwise -1. */
{
    void *result;
    size_t size;
    size_t newchunk;

    size = (Int) SyMMapEnd - (Int) SyMMapStart;
    newchunk = SyRoundUpToPagesize(size/2);
    result = mmap(SyMMapEnd, newchunk, PROT_READ|PROT_WRITE,
                  MAP_PRIVATE|MAP_ANONYMOUS, -1, 0);
    if (result == MAP_FAILED) return -1;
    if (result != SyMMapEnd) {
        munmap(result,newchunk);
        return -1;
    }
    /* We actually got an extension! */
    SyMMapEnd = (void *)((char *)SyMMapEnd + newchunk);
    SyAllocPool += newchunk;
    return 0;
}

#else

void SyMAdviseFree(void) {
    /* do nothing */
}

int SyTryToIncreasePool(void)
{
    return -1;   /* Refuse */
}

#endif

int halvingsdone = 0;

void SyInitialAllocPool( void )
{
#if HAVE_SYSCONF
#ifdef _SC_PAGESIZE
   pagesize = sysconf(_SC_PAGESIZE);
#endif
#endif
   /* Otherwise we take the default of 4k as pagesize. */

   do {
       /* Always round up to pagesize: */
       SyAllocPool = SyRoundUpToPagesize(SyAllocPool);
#if HAVE_MADVISE
       POOL = SyAnonMMap(SyAllocPool+pagesize);   /* For alignment */
#else
       POOL = calloc(SyAllocPool+pagesize,1);   /* For alignment */
#endif
       if (POOL != NULL) {
           /* fprintf(stderr,"Pool size is %lx.\n",SyAllocPool); */
           break;
       }
       SyAllocPool = SyAllocPool / 2;
       halvingsdone++;
       if (SyDebugLoading) fputs("gap: halving pool size.\n", stderr);
       if (SyAllocPool < 16*1024*1024) {
         fputs("gap: cannot allocate initial memory, bye.\n", stderr);
         SyExit( 2 );
       }
   } while (1);   /* Is left by break */

   /* ensure alignment of start address */
   syWorkspace = (UInt***)(SyRoundUpToPagesize((UInt) POOL));
   /* Now both syWorkspace and SyAllocPool are aligned to pagesize */
}

UInt ***SyAllocBagsFromPool(Int size, UInt need)
{
  /* get the storage, but only if we stay within the bounds              */
  /* if ( (0 < size && syWorksize + size <= SyStorMax) */
  /* first check if we would get above SyStorKill, if yes exit! */
  if ( need < 2 && SyStorKill != 0 && 0 < size 
                && SyStorKill < syWorksize + size ) {
      fputs("gap: will not extend workspace above -K limit, bye!\n",stderr);
      SyExit( 2 );
  }
  if (size > 0) {
    while ((syWorksize+size)*1024 > SyAllocPool) {
        if (SyTryToIncreasePool()) return (UInt***)-1;
    }
    return (UInt***)((char*)syWorkspace + syWorksize*1024);
  }
  else if  (size < 0 && (need >= 2 || SyStorMin <= syWorksize + size))
    return (UInt***)((char*)syWorkspace + syWorksize*1024);
  else
    return (UInt***)-1;
}

#if HAVE_SBRK && ! HAVE_VM_ALLOCATE /* prefer `vm_allocate' over `sbrk' */

UInt * * * SyAllocBags (
    Int                 size,
    UInt                need )
{
    UInt * * *          ret;
    UInt adjust = 0;

    if (SyAllocPool > 0) {
      if (POOL == NULL) SyInitialAllocPool();
      /* Note that this does abort GAP if it does not succeed! */
      
      ret = SyAllocBagsFromPool(size,need);
    }
    else {



        /* force alignment on first call                                       */
        if ( syWorkspace == (UInt***)0 ) {
#ifdef SYS_IS_64_BIT
            syWorkspace = (UInt***)sbrk( 8 - (UInt)sbrk(0) % 8 );
#else
            syWorkspace = (UInt***)sbrk( 4 - (UInt)sbrk(0) % 4 );
#endif
            syWorkspace = (UInt***)sbrk( 0 );
        }

        /* get the storage, but only if we stay within the bounds              */
        /* if ( (0 < size && syWorksize + size <= SyStorMax) */
        /* first check if we would get above SyStorKill, if yes exit! */
        if ( need < 2 && SyStorKill != 0 && 0 < size && 
             SyStorKill < syWorksize + size ) {
            fputs("gap: will not extend workspace above -K limit, bye!\n",
                  stderr);
            SyExit( 2 );
        }
        if (0 < size )
          {
#ifndef SYS_IS_64_BIT
            while (size > 1024*1024)
              {
                ret = (UInt ***)sbrk(1024*1024*1024);
                if (ret != (UInt ***)-1  && 
                    ret != (UInt***)((char*)syWorkspace + syWorksize*1024))
                  {
                    sbrk(-1024*1024*1024);
                    ret = (UInt ***)-1;
                  }
                if (ret == (UInt ***)-1)
                  break;
                memset((void *)((char *)syWorkspace + syWorksize*1024), 0, 
                       1024*1024*1024);
                size -= 1024*1024;
                syWorksize += 1024*1024;
                adjust++;
              }
#endif
            ret = (UInt ***)sbrk(size*1024);
            if (ret != (UInt ***)-1  && 
                ret != (UInt***)((char*)syWorkspace + syWorksize*1024))
              {
                sbrk(-size*1024);
                ret = (UInt ***)-1;
              }
            if (ret != (UInt ***)-1)
              memset((void *)((char *)syWorkspace + syWorksize*1024), 0, 
                     1024*size);
            
          }
        else if  (size < 0 && (need >= 2 || SyStorMin <= syWorksize + size))  {
#ifndef SYS_IS_64_BIT
          while (size < -1024*1024)
            {
              ret = (UInt ***)sbrk(-1024*1024*1024);
              if (ret == (UInt ***)-1)
                break;
              size += 1024*1024;
              syWorksize -= 1024*1024;
            }
#endif
            ret = (UInt ***)sbrk(size*1024);
        }
        else {
          ret = (UInt***)-1;
        }
    }


    /* update the size info                                                */
    if ( ret != (UInt***)-1 ) {
        syWorksize += size;
        /* set the overrun flag if we became larger than SyStorMax */
        if ( SyStorMax != 0 && syWorksize  > SyStorMax)  {
          SyStorOverrun = -1;
          SyStorMax=syWorksize*2; /* new maximum */
          InterruptExecStat(); /* interrupt at the next possible point */
        }
    }

    /* test if the allocation failed                                       */
    if ( ret == (UInt***)-1 && need ) {
        fputs("gap: cannot extend the workspace any more!\n",stderr);
        SyExit( 1 );
    }
    /* if we de-allocated the whole workspace then remember this */
    if (syWorksize == 0)
      syWorkspace = (UInt ***)0;

    /* otherwise return the result (which could be 0 to indicate failure)  */
    if ( ret == (UInt***)-1 )
        return 0;
    else
      {
        return (UInt***)(((Char *)ret) - 1024*1024*1024*adjust);
      }

}

#endif


/****************************************************************************
**
*f  SyAllocBags( <size>, <need> )
**
**  Under MACH virtual memory managment functions are used instead of 'sbrk'.
*/
#if HAVE_VM_ALLOCATE

#include <mach/mach.h>

#if (defined(SYS_IS_DARWIN) && SYS_IS_DARWIN) || defined(__gnu_hurd__)
#define task_self mach_task_self
#endif

vm_address_t syBase;
 
UInt * * * SyAllocBags (
    Int                 size,
    UInt                need )
{
    UInt * * *          ret = (UInt***)-1;
    vm_address_t        adr;    

    if (SyAllocPool > 0) {
      if (POOL == NULL) SyInitialAllocPool();
      /* Note that this does abort GAP if it does not succeed! */
 
      ret = SyAllocBagsFromPool(size,need);
      if (ret != (UInt ***)-1)
          syWorksize += size;

    }
    else {
        if ( SyStorKill != 0 && 0 < size && SyStorKill < 1024*(syWorksize + size) ) {
            if (need) {
                fputs("gap: will not extend workspace above -K limit, bye!\n",stderr);
                SyExit( 2 );
            }  
        }
        /* check that <size> is divisible by <vm_page_size>                    */
        else if ( size*1024 % vm_page_size != 0 ) {
            fputs( "gap: memory block size is not a multiple of vm_page_size",
                   stderr );
            SyExit(1);
        }

        /* check that we don't try to shrink uninialized memory                */
        else if ( size <= 0 && syBase == 0 ) {
            fputs( "gap: trying to shrink uninialized vm memory\n", stderr );
            SyExit(1);
        }

        /* allocate memory anywhere on first call                              */
        else if ( 0 < size && syBase == 0 ) {
            if ( vm_allocate(task_self(),&syBase,size*1024,TRUE) == KERN_SUCCESS ) {
                syWorksize = size;
                ret = (UInt***) syBase;
            }
        }

        /* don't shrink memory but mark it as deactivated                      */
        else if ( size < 0 && syWorksize + size > SyStorMin) {
            adr = (vm_address_t)( (char*) syBase + (syWorksize+size)*1024 );
            if ( vm_deallocate(task_self(),adr,-size*1024) == KERN_SUCCESS ) {
                ret = (UInt***)( (char*) syBase + syWorksize*1024 );
                syWorksize += size;
            }
        }

        /* get more memory from system                                         */
        else {
            adr = (vm_address_t)( (char*) syBase + syWorksize*1024 );
            if ( vm_allocate(task_self(),&adr,size*1024,FALSE) == KERN_SUCCESS ) {
                ret = (UInt***) ( (char*) syBase + syWorksize*1024 );
                syWorksize += size;
            }
        }

        /* test if the allocation failed                                       */
        if ( ret == (UInt***)-1 && need ) {
            fputs("gap: cannot extend the workspace any more!!\n",stderr);
            SyExit(1);
        }
    }

    /* otherwise return the result (which could be 0 to indicate failure)  */
    if ( ret == (UInt***)-1 ){
        if (need) { 
            fputs("gap: cannot extend the workspace any more!!!\n",stderr);
            SyExit( 1 );
        }
        return (UInt***) 0;
    } 
    else {
        if (syWorksize  > SyStorMax)  {
            SyStorOverrun = -1;
            SyStorMax=syWorksize*2; /* new maximum */
            InterruptExecStat(); /* interrupt at the next possible point */
       }
     }
    return ret;
}

#endif


/****************************************************************************
**
*F  SyAbortBags( <msg> )  . . . . . . . . . abort GAP in case of an emergency
**
**  'SyAbortBags' is the function called by Gasman in case of an emergency.
*/
void SyAbortBags (
    const Char *        msg )
{
    SyFputs( msg, 3 );
    SyExit( 2 );
}

/****************************************************************************
**
*F  SySleep( <secs> ) . . . . . . . . . . . . . .sleep GAP for <secs> seconds
**
**  NB Various OS events (like signals) might wake us up
**
*/
void SySleep ( UInt secs )
{
  sleep( (unsigned int) secs );
}

/****************************************************************************
**
*F  SyUSleep( <msecs> ) . . . . . . . . . .sleep GAP for <msecs> microseconds
**
**  NB Various OS events (like signals) might wake us up
**
*/
void SyUSleep ( UInt msecs )
{
  usleep( (unsigned int) msecs );
}

/****************************************************************************
**

*F * * * * * * * * * * * * * initialize package * * * * * * * * * * * * * * *
*/


/****************************************************************************
**

*F  SyExit( <ret> ) . . . . . . . . . . . . . exit GAP with return code <ret>
**
**  'SyExit' is the offical  way  to  exit GAP, bus errors are the inoffical.
**  The function 'SyExit' must perform all the neccessary cleanup operations.
**  If ret is 0 'SyExit' should signal to a calling proccess that all is  ok.
**  If ret is 1 'SyExit' should signal a  failure  to  the  calling proccess.
**
**  If the user calls 'QUIT_GAP' with a value, then the global variable
**  'UserHasQUIT' will be set, and their requested return value will be
**  in 'SystemErrorCode'. If the return value would be 0, we check
**  this calue and use it instead.
*/
void SyExit (
    UInt                ret )
{
#if SYS_IS_CYGWIN32
  if (ret!=0) {
    Int c;
    fputs("gap: Press <Enter> to end program\n",stderr);
    do {
      c=SyGetch(1);   /* wait for the user to type <return> */
    } while (c!='\n' && c!=' ');
  }

#endif
        exit( (int)ret );
}

/****************************************************************************
**
*F  SySetGapRootPath( <string> )  . . . . . . . . .  set the root directories
**
**  'SySetGapRootPath' takes a string and modifies a list of root directories
**  in 'SyGapRootPaths'.
**
**  A  leading semicolon in  <string> means  that the list  of directories in
**  <string> is  appended  to the  existing list  of  root paths.  A trailing
**  semicolon means they are prepended.   If there is  no leading or trailing
**  semicolon, then the root paths are overwritten.
*/


/****************************************************************************
**
*f  SySetGapRootPath( <string> )
*/
#if HAVE_SLASH_SEPARATOR 

void SySetGapRootPath( const Char * string )
{
    const Char *          p;
    Char *          q;
    Int             i;
    Int             n;

    /* set string to a default value if unset                              */
    if ( string == 0 || *string == 0 ) {
        string = "./";
    }
 
    /* 
    ** check if we append, prepend or overwrite. 
    */ 
    if( string[0] == ';' ) {
        /* Count the number of root directories already present.           */
         n = 0; while( SyGapRootPaths[n][0] != '\0' ) n++;

         /* Skip leading semicolon.                                        */
         string++;

    }
    else if( string[ strlen(string) - 1 ] == ';' ) {
        /* Count the number of directories in 'string'.                    */
        n = 0; p = string; while( *p ) if( *p++ == ';' ) n++;

        /* Find last root path.                                            */
        for( i = 0; i < MAX_GAP_DIRS; i++ ) 
            if( SyGapRootPaths[i][0] == '\0' ) break;
        i--;

        /* Move existing root paths to the back                            */
        if( i + n >= MAX_GAP_DIRS ) return;
        while( i >= 0 ) {
            memcpy( SyGapRootPaths[i+n], SyGapRootPaths[i], sizeof(SyGapRootPaths[i+n]) );
            i--;
        }

        n = 0;

    }
    else {
        /* Make sure to wipe out all possibly existing root paths          */
        for( i = 0; i < MAX_GAP_DIRS; i++ ) SyGapRootPaths[i][0] = '\0';
        n = 0;
    }

    /* unpack the argument                                                 */
    p = string;
    while ( *p ) {
        if( n >= MAX_GAP_DIRS ) return;

        q = SyGapRootPaths[n];
        while ( *p && *p != ';' ) {
            *q = *p++;

#if SYS_IS_CYGWIN32
            /* fix up for DOS */
            if (*q == '\\')
              *q = '/';
#endif
            
            q++;
        }
        if ( q == SyGapRootPaths[n] ) {
            strxcpy( SyGapRootPaths[n], "./", sizeof(SyGapRootPaths[n]) );
        }
        else if ( q[-1] != '/' ) {
            *q++ = '/';
            *q   = '\0';
        }
        else {
            *q   = '\0';
        }
        if ( *p ) {
            p++;  n++;
        }
    }
    return; 
}

#endif


/****************************************************************************
**
*F  InitSystem( <argc>, <argv> )  . . . . . . . . . initialize system package
**
**  'InitSystem' is called very early during the initialization from  'main'.
**  It is passed the command line array  <argc>, <argv>  to look for options.
**
**  For UNIX it initializes the default files 'stdin', 'stdout' and 'stderr',
**  installs the handler 'syAnsIntr' to answer the user interrupts '<ctr>-C',
**  scans the command line for options, tries to  find  'LIBNAME/init.g'  and
**  '$HOME/.gaprc' and copies the remaining arguments into 'SyInitfiles'.
*/

typedef struct { Char symbol; UInt value; } sizeMultiplier;

sizeMultiplier memoryUnits[]= {
  {'k', 1024},
  {'K', 1024},
  {'m', 1024*1024},
  {'M', 1024*1024},
  {'g', 1024*1024*1024},
  {'G', 1024*1024*1024},
#ifdef SYS_IS_64_BIT
  {'t', 1024UL*1024*1024*1024},
  {'T', 1024UL*1024*1024*1024},
  {'p', 1024UL*1024*1024*1024*1024}, /* you never know */
  {'P', 1024UL*1024*1024*1024*1024},
#endif
};

static UInt ParseMemory( Char * s)
{
  UInt size  = atol(s);
  Char symbol =  s[strlen(s)-1];
  UInt i;
  UInt maxmem;
#ifdef SYS_IS_64_BIT
  maxmem = 15000000000000000000UL;
#else
  maxmem = 4000000000UL;
#endif
  
  for (i = 0; i < sizeof(memoryUnits)/sizeof(memoryUnits[0]); i++) {
    if (symbol == memoryUnits[i].symbol) {
      UInt value = memoryUnits[i].value;
      if (size > maxmem/value)
        size = maxmem;
      else
        size *= value;
      return size;
    }      
  }
  if (!IsDigit(symbol))
    FPUTS_TO_STDERR("Unrecognised memory unit ignored");
  return size;
}


struct optInfo {
  Char shortkey;
  Char longkey[50];
  Int (*handler)(Char **, void *);
  void *otherArg;
  UInt minargs;
};


static Int toggle( Char ** argv, void *Variable )
{
  UInt * variable = (UInt *) Variable;
  *variable = !*variable;
  return 0;
}

static Int storePosInteger( Char **argv, void *Where )
{
  UInt *where = (UInt *)Where;
  UInt n;
  Char *p = argv[0];
  n = 0;
  while (isdigit(*p)) {
    n = n * 10 + (*p-'0');
    p++;
  }
  if (p == argv[0] || *p || n == 0)
    FPUTS_TO_STDERR("Argument not a positive integer");
  *where = n;
  return 1;
}

static Int storeString( Char **argv, void *Where )
{
  Char **where = (Char **)Where;
  *where = argv[0];
  return 1;
}

static Int storeMemory( Char **argv, void *Where )
{
  UInt *where = (UInt *)Where;
  *where = ParseMemory(argv[0]);
  return 1;
}

static Int storeMemory2( Char **argv, void *Where )
{
  UInt *where = (UInt *)Where;
  *where = ParseMemory(argv[0])/1024;
  return 1;
}

static Int processCompilerArgs( Char **argv, void * dummy)
{
  SyCompilePlease = 1;
  strxcat( SyCompileOutput, argv[0], sizeof(SyCompileOutput) );
  strxcat( SyCompileInput, argv[1], sizeof(SyCompileInput) );
  strxcat( SyCompileName, argv[2], sizeof(SyCompileName) );
  SyCompileMagic1 = argv[3];
  return 4;
}

static Int unsetString( Char **argv, void *Where)
{
  *(Char **)Where = (Char *)0;
  return 0;
}

static Int forceLineEditing( Char **argv,void *Level)
{
  UInt level = (UInt)Level;
  SyLineEdit = level;
  return 0;
}

static Int setGapRootPath( Char **argv, void *Dummy)
{
  SySetGapRootPath( argv[0] );
  return 1;
}


static Int preAllocAmount;

/* These are just the options that need kernel processing. Additional options will be 
   recognised and handled in the library */

/* These options must be kept in sync with those in system.g, so the help output
   is correct */
struct optInfo options[] = {
  { 'B',  "architecture", storeString, &SyArchitecture, 1}, /* default architecture needs to be passed from kernel 
                                                                  to library. Might be needed for autoload of compiled files */
  { 'C',  "", processCompilerArgs, 0, 4}, /* must handle in kernel */
  { 'D',  "debug-loading", toggle, &SyDebugLoading, 0}, /* must handle in kernel */
  { 'K',  "maximal-workspace", storeMemory2, &SyStorKill, 1}, /* could handle from library with new interface */
  { 'L', "", storeString, &SyRestoring, 1}, /* must be handled in kernel  */
  { 'M', "", toggle, &SyUseModule, 0}, /* must be handled in kernel */
  { 'X', "", toggle, &SyCheckCRCCompiledModule, 0}, /* must be handled in kernel */
  { 'R', "", unsetString, &SyRestoring, 0}, /* kernel */
  { 'U', "", storeString, SyCompileOptions, 1}, /* kernel */
  { 'a', "", storeMemory, &preAllocAmount, 1 }, /* kernel -- is this still useful */
  { 'c', "", storeMemory, &SyCacheSize, 1 }, /* kernel, unless we provided a hook to set it from library, 
                                           never seems to be useful */
<<<<<<< HEAD
  { "e",  toggle, &SyCTRD, 0 }, /* kernel */
  { "f",  forceLineEditing, (void *)2, 0 }, /* probably library now */
  { "E",  toggle, &SyUseReadline, 0 }, /* kernel */
  { "i",  storeString, SySystemInitFile, 1}, /* kernel */
  { "l",  setGapRootPath, 0, 1}, /* kernel */
  { "m",  storeMemory2, &SyStorMin, 1 }, /* kernel */
  { "r",  toggle, &IgnoreGapRC, 0 }, /* kernel */
  { "s",  storeMemory, &SyAllocPool, 1 }, /* kernel */
  { "n",  forceLineEditing, 0, 0}, /* prob library */
  { "o",  storeMemory2, &SyStorMax, 1 }, /* library with new interface */
  { "p",  toggle, &SyWindow, 0 }, /* ?? */
  { "q",  toggle, &SyQuiet, 0 }, /* ?? */
  { "-prof",  enableProfilingAtStartup, 0, 1},    /* enable profiling at startup, has to be kernel to start early enough */
  { "-cover",  enableCodeCoverageAtStartup, 0, 1}, /* enable code coverage at startup, has to be kernel to start early enough */
  { "S",  toggle, &ThreadUI, 0 }, /* Thread UI */
  { "Z",  toggle, &DeadlockCheck, 0 }, /* Thread UI */
  { "P",  storePosInteger, &SyNumProcessors, 1 }, /* Thread UI */
  { "G",  storePosInteger, &SyNumGCThreads, 1 }, /* Thread UI */
  { "",0,0}};
=======
  { 'e', "", toggle, &SyCTRD, 0 }, /* kernel */
  { 'f', "", forceLineEditing, (void *)2, 0 }, /* probably library now */
  { 'E', "", toggle, &SyUseReadline, 0 }, /* kernel */
  { 'i', "", storeString, SySystemInitFile, 1}, /* kernel */
  { 'l', "roots", setGapRootPath, 0, 1}, /* kernel */
  { 'm', "", storeMemory2, &SyStorMin, 1 }, /* kernel */
  { 'r', "", toggle, &IgnoreGapRC, 0 }, /* kernel */
  { 's', "", storeMemory, &SyAllocPool, 1 }, /* kernel */
  { 'n', "", forceLineEditing, 0, 0}, /* prob library */
  { 'o', "", storeMemory2, &SyStorMax, 1 }, /* library with new interface */
  { 'p', "", toggle, &SyWindow, 0 }, /* ?? */
  { 'q', "", toggle, &SyQuiet, 0 }, /* ?? */
  { 0  , "prof",  enableProfilingAtStartup, 0, 1},    /* enable profiling at startup, has to be kernel to start early enough */
  { 0  , "cover",  enableCodeCoverageAtStartup, 0, 1}, /* enable code coverage at startup, has to be kernel to start early enough */
  { 0, "",0,0}};
>>>>>>> 9b83f219



Char ** SyOriginalArgv;
UInt SyOriginalArgc;

 

void InitSystem (
    Int                 argc,
    Char *              argv [] )
{
    Char *              *ptrlist;
    UInt                i;             /* loop variable                   */
    Int res;                       /* return from option processing function */

    /* Initialize global and static variables. Do it here rather than
       with initializers to allow for restart */
    SyCTRD = 1;             
    SyCacheSize = 0;
    SyCheckCRCCompiledModule = 0;
    SyCompilePlease = 0;
    SyDebugLoading = 0;
    SyHasUserHome = 0;
    SyLineEdit = 1;
    SyUseReadline = 0;
    SyMsgsFlagBags = 0;
    SyNrCols = 0;
    SyNrColsLocked = 0;
    SyNrRows = 0;
    SyNrRowsLocked = 0;
    SyQuiet = 0;
    SyInitializing = 0;
#ifdef SYS_IS_64_BIT
    SyStorMax = 2048*1024L;          /* This is in kB! */
    SyAllocPool = 4096L*1024*1024;   /* Note this is in bytes! */
#else
    SyStorMax = 1024*1024L;          /* This is in kB! */
#if SYS_IS_CYGWIN32
    SyAllocPool = 0;                 /* works better on cygwin */
#else
    SyAllocPool = 1536L*1024*1024;   /* Note this is in bytes! */
#endif
#endif
    SyStorOverrun = 0;
    SyStorKill = 0;
    SyStorMin = SY_STOR_MIN;         /* see system.h */
    SyUseModule = 1;
    SyWindow = 0;

    for (i = 0; i < 2; i++) {
      UInt j;
      for (j = 0; j < 7; j++) {
        SyGasmanNumbers[i][j] = 0;
      }
    }

#if HAVE_VM_ALLOCATE
    syBase = 0;
    syWorksize = 0;
#elif HAVE_SBRK
    syWorkspace = (UInt ***)0;
#endif
    /*  nopts = 0;
    noptvals = 0;
    lenoptvalsbuff = 0;
    gaprc = 1; */

    preAllocAmount = 4*1024*1024;
    
    /* open the standard files                                             */
#if HAVE_TTYNAME
    syBuf[0].fp = fileno(stdin);
    syBuf[0].bufno = -1;
    if ( isatty( fileno(stdin) ) && ttyname(fileno(stdin)) != NULL ) {
        if ( isatty( fileno(stdout) ) && ttyname(fileno(stdout)) != NULL
          && ! strcmp( ttyname(fileno(stdin)), ttyname(fileno(stdout)) ) )
            syBuf[0].echo = fileno(stdout);
        else
            syBuf[0].echo = open( ttyname(fileno(stdin)), O_WRONLY );
        syBuf[0].isTTY = 1;
    }
    else {
        syBuf[0].echo = fileno(stdout);
        syBuf[0].isTTY = 0;
    }
    syBuf[1].echo = syBuf[1].fp = fileno(stdout); 
    syBuf[1].bufno = -1;
    if ( isatty( fileno(stderr) ) && ttyname(fileno(stderr)) != NULL ) {
        if ( isatty( fileno(stdin) ) && ttyname(fileno(stdin)) != NULL
          && ! strcmp( ttyname(fileno(stdin)), ttyname(fileno(stderr)) ) )
            syBuf[2].fp = fileno(stdin);
        else
            syBuf[2].fp = open( ttyname(fileno(stderr)), O_RDONLY );
        syBuf[2].echo = fileno(stderr);
        syBuf[2].isTTY = 1;
    }
    else
      syBuf[2].isTTY = 0;
    syBuf[2].bufno = -1;
    syBuf[3].fp = fileno(stderr);
    syBuf[3].bufno = -1;
    setbuf(stdin, (char *)0);
    setbuf(stdout, (char *)0);
    setbuf(stderr, (char *)0);
#endif

    for (i = 4; i < sizeof(syBuf)/sizeof(syBuf[0]); i++)
      syBuf[i].fp = -1;
    
    for (i = 0; i < sizeof(syBuffers)/sizeof(syBuffers[0]); i++)
          syBuffers[i].inuse = 0;

#if HAVE_LIBREADLINE
    rl_initialize ();
#endif
    
    SyInstallAnswerIntr();

    SySystemInitFile[0] = '\0';
    strxcpy( SySystemInitFile, "lib/init.g", sizeof(SySystemInitFile) );
#if SYS_IS_CYGWIN32
    SySetGapRootPath( SyWindowsPath );
#else

#ifdef SYS_DEFAULT_PATHS
    SySetGapRootPath( SYS_DEFAULT_PATHS );
#else
    SySetGapRootPath( "./" );
#endif

#endif

    /* save the original command line for export to GAP */
    SyOriginalArgc = argc;
    SyOriginalArgv = argv;

    /* scan the command line for options that we have to process in the kernel */
    /* we just scan the whole command line looking for the keys for the options we recognise */
    /* anything else will presumably be dealt with in the library */
    while ( argc > 1 )
      {
        if (argv[1][0] == '-' ) {

          if ( strlen(argv[1]) != 2 && argv[1][1] != '-') {
            FPUTS_TO_STDERR("gap: sorry, options must not be grouped '");
            FPUTS_TO_STDERR(argv[1]);  FPUTS_TO_STDERR("'.\n");
            goto usage;
          }


          for (i = 0;  options[i].shortkey != argv[1][1] &&
                       (argv[1][1] != '-' || argv[1][2] == 0 || strcmp(options[i].longkey, argv[1] + 2)) &&
                       (options[i].shortkey != 0 || options[i].longkey[0] != 0); i++)
            ;

        


          if (argc < 2 + options[i].minargs)
            {
              Char buf[2];
              FPUTS_TO_STDERR("gap: option "); FPUTS_TO_STDERR(argv[1]);
              FPUTS_TO_STDERR(" requires at least ");
              buf[0] = options[i].minargs + '0';
              buf[1] = '\0';
              FPUTS_TO_STDERR(buf); FPUTS_TO_STDERR(" arguments\n");
              goto usage;
            }
          if (options[i].handler) {
            res = (*options[i].handler)(argv+2, options[i].otherArg);
            
            switch (res)
              {
              case -1: goto usage;
                /*            case -2: goto fullusage; */
              default: ;     /* fall through and continue */
              }
          }
          else
            res = options[i].minargs;
          /*    recordOption(argv[1][1], res,  argv+2); */
          argv += 1 + res;
          argc -= 1 + res;
          
        }
        else {
          argv++;
          argc--;
        }
          
      }
    /* adjust SyUseReadline if no readline support available or for XGAP  */
#if !HAVE_LIBREADLINE
    SyUseReadline = 0;
#endif
    if (SyWindow) SyUseReadline = 0;

    /* now that the user has had a chance to give -x and -y,
       we determine the size of the screen ourselves */
    getwindowsize();

    /* fix max if it is lower than min                                     */
    if ( SyStorMax != 0 && SyStorMax < SyStorMin ) {
        SyStorMax = SyStorMin;
    }

    /* fix pool size if larger than SyStorKill */
    if ( SyStorKill != 0 && SyAllocPool != 0 &&
                            SyAllocPool > 1024 * SyStorKill ) {
        SyAllocPool = SyStorKill * 1024;
    }
    /* fix pool size if it is given and lower than SyStorMax */
    if ( SyAllocPool != 0 && SyAllocPool < SyStorMax * 1024) {
        SyAllocPool = SyStorMax * 1024;
    }

    /* when running in package mode set ctrl-d and line editing            */
    if ( SyWindow ) {
      /*         SyLineEdit   = 1;
                 SyCTRD       = 1; */
        syBuf[2].fp = fileno(stdin);  syBuf[2].echo = fileno(stdout);
        syBuf[3].fp = fileno(stdout);
        syWinPut( 0, "@p", "1." );
    }
   

    if (SyAllocPool == 0) {
      /* premalloc stuff                                                     */
      /* allocate in small chunks, and write something to them
       * (the GNU clib uses mmap for large chunks and give it back to the
       * system after free'ing; also it seems that memory is only really 
       * allocated (pagewise) when it is first used)                     */
      ptrlist = (Char **)malloc((1+preAllocAmount/1000)*sizeof(Char*));
      for (i = 1; i*1000 < preAllocAmount; i++) {
        ptrlist[i-1] = (Char *)malloc( 1000 );
        if (ptrlist[i-1] != NULL) ptrlist[i-1][900] = 13;
      }
      for (i = 1; (i+1)*1000 < preAllocAmount; i++) 
        if (ptrlist[i-1] != NULL) free(ptrlist[i-1]);
      free(ptrlist);
       
     /* ptr = (Char *)malloc( preAllocAmount );
      ptr1 = (Char *)malloc(4);
      if ( ptr != 0 )  free( ptr ); */
    }

    /* try to find 'LIBNAME/init.g' to read it upon initialization         */
    if ( SyCompilePlease || SyRestoring ) {
        SySystemInitFile[0] = 0;
    }

    /* the compiler will *not* read in the .gaprc file                     
    if ( gaprc && ! ( SyCompilePlease || SyRestoring ) ) {
        sySetGapRCFile();
    }
    */

#if HAVE_DOTGAPRC
    /* the users home directory                                            */
    if ( getenv("HOME") != 0 ) {
        strxcpy(SyUserHome, getenv("HOME"), sizeof(SyUserHome));
        SyHasUserHome = 1;

        strxcpy(DotGapPath, getenv("HOME"), sizeof(DotGapPath));
# if defined(SYS_IS_DARWIN) && SYS_IS_DARWIN
        /* On Darwin, add .gap to the sys roots, but leave */
        /* DotGapPath at $HOME/Library/Preferences/GAP     */
        strxcat(DotGapPath, "/.gap;", sizeof(DotGapPath));
        if (!IgnoreGapRC) {
          SySetGapRootPath(DotGapPath);
        }
		
        strxcpy(DotGapPath, getenv("HOME"), sizeof(DotGapPath));
        strxcat(DotGapPath, "/Library/Preferences/GAP;", sizeof(DotGapPath));
# elif defined(__CYGWIN__)
        strxcat(DotGapPath, "/_gap;", sizeof(DotGapPath));
# else
        strxcat(DotGapPath, "/.gap;", sizeof(DotGapPath));
# endif

        if (!IgnoreGapRC) {
          SySetGapRootPath(DotGapPath);
        }
        DotGapPath[strlen(DotGapPath)-1] = '\0';
        
        /* and in this case we can also expand paths which start
           with a tilde ~ */
        for (i = 0; i < MAX_GAP_DIRS && SyGapRootPaths[i][0]; i++) {
          if (SyGapRootPaths[i][0] == '~' && 
              strlen(SyUserHome)+strlen(SyGapRootPaths[i]) < 512) {
            memmove(SyGapRootPaths[i]+strlen(SyUserHome),
                    /* don't copy the ~ but the trailing '\0' */
                    SyGapRootPaths[i]+1, strlen(SyGapRootPaths[i]));
            memcpy(SyGapRootPaths[i], SyUserHome, strlen(SyUserHome));
          }
        }
    }
#endif


#if !HAVE_GETRUSAGE
    /* start the clock                                                     */
    SyStartTime = SyTime();
#endif



    /* now we start                                                        */
    return;

    /* print a usage message                                               */
usage:
 FPUTS_TO_STDERR("usage: gap [OPTIONS] [FILES]\n");
 FPUTS_TO_STDERR("       run the Groups, Algorithms and Programming system, Version ");
 FPUTS_TO_STDERR(SyKernelVersion);
 FPUTS_TO_STDERR("\n");
 FPUTS_TO_STDERR("       use '-h' option to get help.\n");
 FPUTS_TO_STDERR("\n");
 SyExit( 1 );
}

static void Merge(char *to, char *from1, UInt size1, char *from2,
  UInt size2, UInt width, int (*lessThan)(const void *a, const void *b))
{
  while (size1 && size2) {
    if (lessThan(from1, from2)) {
      memcpy(to, from1, width);
      from1 += width;
      size1--;
    } else {
      memcpy(to, from2, width);
      from2 += width;
      size2--;
    }
    to += width;
  }
  if (size1)
    memcpy(to, from1, size1*width);
  else
    memcpy(to, from2, size2*width);
}

static void MergeSortRecurse(char *data, char *aux, UInt count, UInt width,
  int (*lessThan)(const void *a, const void *))
{
  UInt nleft, nright;
  /* assert(count > 1); */
  if (count == 2) {
    if (!lessThan(data, data+width))
    {
      memcpy(aux, data, width);
      memcpy(data, data+width, width);
      memcpy(data+width, aux, width);
    }
    return;
  }
  nleft = count/2;
  nright = count-nleft;
  if (nleft > 1)
    MergeSortRecurse(data, aux, nleft, width, lessThan);
  if (nright > 1)
    MergeSortRecurse(data+nleft*width, aux+nleft*width, nright, width, lessThan);
  memcpy(aux, data, count*width);
  Merge(data, aux, nleft, aux+nleft*width, nright, width, lessThan);
}

/****************************************************************************
**
*F  MergeSort() . . . . . . . . . . . . . . . sort an array using mergesort.
**
**  MergeSort() sorts an array of 'count' elements of individual size 'width'
**  with ordering determined by the parameter 'lessThan'. The 'lessThan'
**  function is to return a non-zero value if the first argument is less
**  than the second argument, zero otherwise.
*/

void MergeSort(void *data, UInt count, UInt width,
  int (*lessThan)(const void *a, const void *))
{
  char *aux = alloca(count * width);
  if (count > 1)
    MergeSortRecurse(data, aux, count, width, lessThan);
}


/****************************************************************************
**
*E  system.c  . . . . . . . . . . . . . . . . . . . . . . . . . . . ends here
*/<|MERGE_RESOLUTION|>--- conflicted
+++ resolved
@@ -1802,27 +1802,6 @@
   { 'a', "", storeMemory, &preAllocAmount, 1 }, /* kernel -- is this still useful */
   { 'c', "", storeMemory, &SyCacheSize, 1 }, /* kernel, unless we provided a hook to set it from library, 
                                            never seems to be useful */
-<<<<<<< HEAD
-  { "e",  toggle, &SyCTRD, 0 }, /* kernel */
-  { "f",  forceLineEditing, (void *)2, 0 }, /* probably library now */
-  { "E",  toggle, &SyUseReadline, 0 }, /* kernel */
-  { "i",  storeString, SySystemInitFile, 1}, /* kernel */
-  { "l",  setGapRootPath, 0, 1}, /* kernel */
-  { "m",  storeMemory2, &SyStorMin, 1 }, /* kernel */
-  { "r",  toggle, &IgnoreGapRC, 0 }, /* kernel */
-  { "s",  storeMemory, &SyAllocPool, 1 }, /* kernel */
-  { "n",  forceLineEditing, 0, 0}, /* prob library */
-  { "o",  storeMemory2, &SyStorMax, 1 }, /* library with new interface */
-  { "p",  toggle, &SyWindow, 0 }, /* ?? */
-  { "q",  toggle, &SyQuiet, 0 }, /* ?? */
-  { "-prof",  enableProfilingAtStartup, 0, 1},    /* enable profiling at startup, has to be kernel to start early enough */
-  { "-cover",  enableCodeCoverageAtStartup, 0, 1}, /* enable code coverage at startup, has to be kernel to start early enough */
-  { "S",  toggle, &ThreadUI, 0 }, /* Thread UI */
-  { "Z",  toggle, &DeadlockCheck, 0 }, /* Thread UI */
-  { "P",  storePosInteger, &SyNumProcessors, 1 }, /* Thread UI */
-  { "G",  storePosInteger, &SyNumGCThreads, 1 }, /* Thread UI */
-  { "",0,0}};
-=======
   { 'e', "", toggle, &SyCTRD, 0 }, /* kernel */
   { 'f', "", forceLineEditing, (void *)2, 0 }, /* probably library now */
   { 'E', "", toggle, &SyUseReadline, 0 }, /* kernel */
@@ -1835,10 +1814,13 @@
   { 'o', "", storeMemory2, &SyStorMax, 1 }, /* library with new interface */
   { 'p', "", toggle, &SyWindow, 0 }, /* ?? */
   { 'q', "", toggle, &SyQuiet, 0 }, /* ?? */
+  { 'S', "", toggle, &ThreadUI, 0 }, /* Thread UI */
+  { 'Z', "", toggle, &DeadlockCheck, 0 }, /* Thread UI */
+  { 'P', "", storePosInteger, &SyNumProcessors, 1 }, /* Thread UI */
+  { 'G', "", storePosInteger, &SyNumGCThreads, 1 }, /* Thread UI */
   { 0  , "prof",  enableProfilingAtStartup, 0, 1},    /* enable profiling at startup, has to be kernel to start early enough */
   { 0  , "cover",  enableCodeCoverageAtStartup, 0, 1}, /* enable code coverage at startup, has to be kernel to start early enough */
   { 0, "",0,0}};
->>>>>>> 9b83f219
 
 
 
