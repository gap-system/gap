--- conflicted
+++ resolved
@@ -47,7 +47,6 @@
 
 #include        "exprs.h"               /* expressions                     */
 
-<<<<<<< HEAD
 #include        "tls.h"                 /* thread-local storage            */
 #include        "profile.h"             /* installing methods              */
 #include        "aobjects.h"            /* atomic objects                  */
@@ -56,10 +55,6 @@
 
 #include	<assert.h>
 
-=======
-#include        "profile.h"             /* installing methods              */
-#include <assert.h>
->>>>>>> b58f5769
 
 /****************************************************************************
 **
