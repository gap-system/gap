--- conflicted
+++ resolved
@@ -79,12 +79,6 @@
 #include        "stringobj.h"              /* strings                         */
 
 #include	"code.h"		/* coder                           */
-<<<<<<< HEAD
-#include	"hpc/aobjects.h"		/* atomic access to plists	   */
-#include	"hpc/thread.h"		/* threads			   */
-#include	"hpc/tls.h"			/* thread-local storage		   */
-=======
->>>>>>> e2998641
 
 #include	"hpc/aobjects.h"	/* atomic access to plists	   */
 #include	"hpc/thread.h"		/* threads			   */
@@ -551,7 +545,6 @@
       return 0;
     if (ff > NUM_SHORT_FINITE_FIELDS)
         return 0;
-<<<<<<< HEAD
     /* Important correctness concern here:
      *
      * The values of SuccFF, TypeFF, and TypeFF0 are set in that
@@ -569,9 +562,6 @@
      * tables.
      */
     if (ATOMIC_ELM_PLIST(TypeFF0, ff))
-=======
-    if (ELM_PLIST(TypeFF0, ff))
->>>>>>> e2998641
       return ff;
 
     /* allocate a bag for the finite field and one for a temporary         */
@@ -627,11 +617,7 @@
     }
 
     /* enter the finite field in the tables                                */
-<<<<<<< HEAD
     ATOMIC_SET_ELM_PLIST_ONCE( SuccFF, ff, bag2 );
-=======
-    ASS_LIST( SuccFF, ff, bag2 );
->>>>>>> e2998641
     CHANGED_BAG(SuccFF);
     bag1 = CALL_1ARGS( TYPE_FFE, INTOBJ_INT(p) );
     ATOMIC_SET_ELM_PLIST_ONCE( TypeFF, ff, bag1 );
