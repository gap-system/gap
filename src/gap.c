/****************************************************************************
**
*W  gap.c                       GAP source                       Frank Celler
*W                                                         & Martin Schönert
**
**
*Y  Copyright (C)  1996,  Lehrstuhl D für Mathematik,  RWTH Aachen,  Germany
*Y  (C) 1998 School Math and Comp. Sci., University of St Andrews, Scotland
*Y  Copyright (C) 2002 The GAP Group
**
**  This file contains the various read-eval-print loops and  related  stuff.
*/
#include        <stdio.h>
#include        <assert.h>
#include        <string.h>              /* memcpy */
#include        <stdlib.h>

#include        "system.h"              /* system dependent part           */

#ifdef HAVE_SYS_STAT_H
#include        <sys/stat.h>
#endif

#include        <sys/time.h>
#include        <unistd.h> /* move this and wrap execvp later */

/* TL: extern char * In; */

#include        "gasman.h"              /* garbage collector               */
#include        "objects.h"             /* objects                         */
#include        "scanner.h"             /* scanner                         */

#include        "gap.h"                 /* error handling, initialisation  */
<<<<<<< HEAD
#include        "hpc/tls.h"                 /* thread-local storage            */

=======
>>>>>>> e2998641
#include        "read.h"                /* reader                          */

#include        "gvars.h"               /* global variables                */
#include        "calls.h"               /* generic call mechanism          */
#include        "opers.h"               /* generic operations              */

#include        "ariths.h"              /* basic arithmetic                */

#include        "integer.h"             /* integers                        */
#include        "rational.h"            /* rationals                       */
#include        "cyclotom.h"            /* cyclotomics                     */
#include        "finfield.h"            /* finite fields and ff elements   */

#include        "bool.h"                /* booleans                        */
#include        "macfloat.h"            /* machine doubles                 */
#include        "permutat.h"            /* permutations                    */
#include        "trans.h"               /* transformations                 */
#include        "pperm.h"               /* partial perms                   */

#include        "records.h"             /* generic records                 */
#include        "precord.h"             /* plain records                   */

#include        "lists.h"               /* generic lists                   */
#include        "listoper.h"            /* operations for generic lists    */
#include        "listfunc.h"            /* functions for generic lists     */
#include        "plist.h"               /* plain lists                     */
#include        "set.h"                 /* plain sets                      */
#include        "vector.h"              /* functions for plain vectors     */
#include        "vecffe.h"              /* functions for fin field vectors */
#include        "blister.h"             /* boolean lists                   */
#include        "range.h"               /* ranges                          */
#include        "stringobj.h"              /* strings                         */
#include        "vecgf2.h"              /* functions for GF2 vectors       */
#include        "vec8bit.h"             /* functions for other compressed
                                           GF(q) vectors                   */
#include        "objfgelm.h"            /* objects of free groups          */
#include        "objpcgel.h"            /* objects of polycyclic groups    */
#include        "objscoll.h"            /* single collector                */
#include        "objccoll.h"            /* combinatorial collector         */
#include        "objcftl.h"             /* from the left collect           */

#include        "dt.h"                  /* deep thought                    */
#include        "dteval.h"              /* deep thought evaluation          */

#include        "sctable.h"             /* structure constant table        */
#include        "costab.h"              /* coset table                     */
#include        "tietze.h"              /* tietze helper functions         */

#include        "code.h"                /* coder                           */

#include        "exprs.h"               /* expressions                     */
#include        "stats.h"               /* statements                      */
#include        "funcs.h"               /* functions                       */

#include        "intrprtr.h"            /* interpreter                     */

#include        "compiler.h"            /* compiler                        */

#include        "compstat.h"            /* statically linked modules       */

#include        "saveload.h"            /* saving and loading              */

#include        "streams.h"             /* streams package                 */
#include        "sysfiles.h"            /* file input/output               */
#include        "weakptr.h"             /* weak pointers                   */
#include        "profile.h"             /* profiling                       */
<<<<<<< HEAD
#include	"serialize.h"		/* object serialization		   */

#ifdef GAPMPI
#include        "hpc/gapmpi.h"          /* ParGAP/MPI                      */
#endif

#ifdef WITH_ZMQ
#include	"zmqgap.h"		/* GAP ZMQ support		   */
=======

#include        "globalstate.h"    /* Global State                    */

#ifdef GAPMPI
#include        "hpc/gapmpi.h"          /* ParGAP/MPI                      */
>>>>>>> e2998641
#endif

#include        "hpc/thread.h"
#include        "hpc/tls.h"
<<<<<<< HEAD
#include        "hpc/threadapi.h"
#include        "hpc/aobjects.h"
#include        "objset.h"
#include        "hpc/thread.h"
#include        "hpc/tls.h"
=======
>>>>>>> e2998641
#include        "hpc/aobjects.h"

#include        "vars.h"                /* variables                       */

#include        "intfuncs.h"
#include        "iostream.h"

/****************************************************************************
**

*V  Last  . . . . . . . . . . . . . . . . . . . . . . global variable  'last'
**
**  'Last',  'Last2', and 'Last3'  are the  global variables 'last', 'last2',
**  and  'last3', which are automatically  assigned  the result values in the
**  main read-eval-print loop.
*/
UInt Last;


/****************************************************************************
**
*V  Last2 . . . . . . . . . . . . . . . . . . . . . . global variable 'last2'
*/
UInt Last2;


/****************************************************************************
**
*V  Last3 . . . . . . . . . . . . . . . . . . . . . . global variable 'last3'
*/
UInt Last3;


/****************************************************************************
**
*V  Time  . . . . . . . . . . . . . . . . . . . . . . global variable  'time'
**
**  'Time' is the global variable 'time', which is automatically assigned the
**  time the last command took.
*/
UInt Time;


/****************************************************************************
**
*F  ViewObjHandler  . . . . . . . . . handler to view object and catch errors
**
**  This is the function actually called in Read-Eval-View loops.
**  We might be in trouble if the library has not (yet) loaded and so ViewObj
**  is not yet defined, or the fallback methods not yet installed. To avoid
**  this problem, we check, and use PrintObj if there is a problem
**
**  This function also supplies the \n after viewing.
*/
UInt ViewObjGVar;

void ViewObjHandler ( Obj obj )
{
  volatile Obj        func;
  syJmp_buf             readJmpError;

  /* get the functions                                                   */
  func = ValAutoGVar(ViewObjGVar);

  /* if non-zero use this function, otherwise use `PrintObj'             */
  memcpy( readJmpError, TLS(ReadJmpError), sizeof(syJmp_buf) );
  if ( ! READ_ERROR() ) {
    if ( func != 0 && TNUM_OBJ(func) == T_FUNCTION ) {
      ViewObj(obj);
    }
    else {
      PrintObj( obj );
    }
    Pr( "\n", 0L, 0L );
    memcpy( TLS(ReadJmpError), readJmpError, sizeof(syJmp_buf) );
  }
  else {
    memcpy( TLS(ReadJmpError), readJmpError, sizeof(syJmp_buf) );
  }
}


/****************************************************************************
**
*F  main( <argc>, <argv> )  . . . . . . .  main program, read-eval-print loop
*/
UInt QUITTINGGVar;

Obj ErrorHandler;               /* not yet settable from GAP level */

typedef struct {
    const Char *                name;
    Obj *                       address;
} StructImportedGVars;

#ifndef MAX_IMPORTED_GVARS
#define MAX_IMPORTED_GVARS      1024
#endif

static StructImportedGVars ImportedGVars[MAX_IMPORTED_GVARS];
static Int NrImportedGVars;

static StructImportedGVars ImportedFuncs[MAX_IMPORTED_GVARS];
static Int NrImportedFuncs;

char *original_argv0;
static char **sysargv;
static char **sysenviron;

<<<<<<< HEAD
/* TL: Obj ShellContext = 0; */
/* TL: Obj BaseShellContext = 0; */
/* TL: UInt ShellContextDepth; */

=======
/*
TL: Obj ShellContext = 0;
TL: Obj BaseShellContext = 0;
*/
>>>>>>> e2998641

Obj Shell ( Obj context, 
            UInt canReturnVoid,
            UInt canReturnObj,
            UInt lastDepth,
            UInt setTime,
            Char *prompt,
            Obj preCommandHook,
            UInt catchQUIT,
            Char *inFile,
            Char *outFile)
{
  UInt time = 0;
  UInt status;
  UInt dualSemicolon;
  UInt oldindent;
  UInt oldPrintDepth;
  Obj res;
  Obj oldShellContext;
  Obj oldBaseShellContext;
  Int oldRecursionDepth;
  oldShellContext = TLS(ShellContext);
  TLS(ShellContext) = context;
  oldBaseShellContext = TLS(BaseShellContext);
  TLS(BaseShellContext) = context;
  oldRecursionDepth = TLS(RecursionDepth);
  
  /* read-eval-print loop                                                */
  if (!OpenOutput(outFile))
      ErrorQuit("SHELL: can't open outfile %s",(Int)outFile,0);

  if(!OpenInput(inFile))
    {
      CloseOutput();
      ErrorQuit("SHELL: can't open infile %s",(Int)inFile,0);
    }
  
  oldPrintDepth = TLS(PrintObjDepth);
  TLS(PrintObjDepth) = 0;
  oldindent = TLS(Output)->indent;
  TLS(Output)->indent = 0;

  while ( 1 ) {

    /* start the stopwatch                                             */
    if (setTime)
      time = SyTime();

    /* read and evaluate one command                                   */
    TLS(Prompt) = prompt;
    ClearError();
    TLS(PrintObjDepth) = 0;
    TLS(Output)->indent = 0;
    TLS(RecursionDepth) = 0;
      
    /* here is a hook: */
    if (preCommandHook) {
      if (!IS_FUNC(preCommandHook))
        {
                  Pr("#E CommandHook was non-function, ignoring\n",0L,0L);
        }
      else
        {
          Call0ArgsInNewReader(preCommandHook);
          /* Recover from a potential break loop: */
          TLS(Prompt) = prompt;
          ClearError();
        }
    }

    /* now  read and evaluate and view one command  */
    status = ReadEvalCommand(TLS(ShellContext), &dualSemicolon);
    if (TLS(UserHasQUIT))
      break;


    /* handle ordinary command                                         */
    if ( status == STATUS_END && TLS(ReadEvalResult) != 0 ) {

      /* remember the value in 'last'    */
      if (lastDepth >= 3)
        AssGVar( Last3, ValGVarTL( Last2 ) );
      if (lastDepth >= 2)
        AssGVar( Last2, ValGVarTL( Last  ) );
      if (lastDepth >= 1)
        AssGVar( Last,  TLS(ReadEvalResult)   );

      /* print the result                                            */
      if ( ! dualSemicolon ) {
        ViewObjHandler( TLS(ReadEvalResult) );
      }
            
    }

    /* handle return-value or return-void command                      */
    else if (status & STATUS_RETURN_VAL) 
      if(canReturnObj)
        break;
      else
        Pr( "'return <object>' cannot be used in this read-eval-print loop\n",
            0L, 0L );

    else if (status & STATUS_RETURN_VOID) 
      if(canReturnVoid ) 
        break;
      else
        Pr( "'return' cannot be used in this read-eval-print loop\n",
            0L, 0L );
    
    /* handle quit command or <end-of-file>                            */
    else if ( status & (STATUS_EOF | STATUS_QUIT ) ) {
      TLS(RecursionDepth) = 0;
      TLS(UserHasQuit) = 1;
      break;
    }
        
    /* handle QUIT */
    else if (status & (STATUS_QQUIT)) {
      TLS(UserHasQUIT) = 1;
      break;
    }
        
    /* stop the stopwatch                                          */
    if (setTime)
      AssGVar( Time, INTOBJ_INT( SyTime() - time ) );

    if (TLS(UserHasQuit))
      {
        FlushRestOfInputLine();
        TLS(UserHasQuit) = 0;        /* quit has done its job if we are here */
      }

  }
  
  TLS(PrintObjDepth) = oldPrintDepth;
  TLS(Output)->indent = oldindent;
  CloseInput();
  CloseOutput();
  TLS(BaseShellContext) = oldBaseShellContext;
  TLS(ShellContext) = oldShellContext;
  TLS(RecursionDepth) = oldRecursionDepth;
  if (TLS(UserHasQUIT))
    {
      if (catchQUIT)
        {
          TLS(UserHasQUIT) = 0;
          MakeReadWriteGVar(QUITTINGGVar);
          AssGVar(QUITTINGGVar, True);
          MakeReadOnlyGVar(QUITTINGGVar);
          return Fail;
        }
      else
        ReadEvalError();
    }

  if (status & (STATUS_EOF | STATUS_QUIT | STATUS_QQUIT))
    {
      return Fail;
    }
  if (status & STATUS_RETURN_VOID)
    {
      res = NEW_PLIST(T_PLIST_EMPTY,0);
      SET_LEN_PLIST(res,0);
      return res;
    }
  if (status & STATUS_RETURN_VAL)
    {
      res = NEW_PLIST(T_PLIST_HOM,1);
      SET_LEN_PLIST(res,1);
      SET_ELM_PLIST(res,1,TLS(ReadEvalResult));
      return res;
    }
  assert(0); 
  return (Obj) 0;
}



Obj FuncSHELL (Obj self, Obj args)
{
  Obj context = 0;
  UInt canReturnVoid = 0;
  UInt canReturnObj = 0;
  Int lastDepth = 0;
  UInt setTime = 0;
  Obj prompt = 0;
  Obj preCommandHook = 0;
  Obj infile;
  Obj outfile;
  Obj res;
  Char promptBuffer[81];
  UInt catchQUIT = 0;
  
  if (!IS_PLIST(args) || LEN_PLIST(args) != 10)
    ErrorMayQuit("SHELL takes 10 arguments",0,0);
  
  context = ELM_PLIST(args,1);
  if (TNUM_OBJ(context) != T_LVARS && TNUM_OBJ(context) != T_HVARS)
    ErrorMayQuit("SHELL: 1st argument should be a local variables bag",0,0);
  
  if (ELM_PLIST(args,2) == True)
    canReturnVoid = 1;
  else if (ELM_PLIST(args,2) == False)
    canReturnVoid = 0;
  else
    ErrorMayQuit("SHELL: 2nd argument (can return void) should be true or false",0,0);

  if (ELM_PLIST(args,3) == True)
    canReturnObj = 1;
  else if (ELM_PLIST(args,3) == False)
    canReturnObj = 0;
  else
    ErrorMayQuit("SHELL: 3rd argument (can return object) should be true or false",0,0);
  
  if (!IS_INTOBJ(ELM_PLIST(args,4)))
    ErrorMayQuit("SHELL: 4th argument (last depth) should be a small integer",0,0);
  lastDepth = INT_INTOBJ(ELM_PLIST(args,4));
  if (lastDepth < 0 )
    {
      Pr("#W SHELL: negative last depth treated as zero",0,0);
      lastDepth = 0;
    }
  else if (lastDepth > 3 )
    {
      Pr("#W SHELL: last depth greater than 3 treated as 3",0,0);
      lastDepth = 3;
    }

  if (ELM_PLIST(args,5) == True)
    setTime = 1;
  else if (ELM_PLIST(args,5) == False)
    setTime = 0;
  else
    ErrorMayQuit("SHELL: 5th argument (set time) should be true or false",0,0);
  
  prompt = ELM_PLIST(args,6);
  if (!IsStringConv(prompt) || GET_LEN_STRING(prompt) > 80)
    ErrorMayQuit("SHELL: 6th argument (prompt) must be a string of length at most 80 characters",0,0);
  promptBuffer[0] = '\0';
  strlcat(promptBuffer, CSTR_STRING(prompt), sizeof(promptBuffer));

  preCommandHook = ELM_PLIST(args,7);
 
  if (preCommandHook == False)
    preCommandHook = 0;
  else if (!IS_FUNC(preCommandHook))
    ErrorMayQuit("SHELL: 7th argument (preCommandHook) must be function or false",0,0);

  
  infile = ELM_PLIST(args,8);
  if (!IsStringConv(infile))
    ErrorMayQuit("SHELL: 8th argument (infile) must be a string",0,0);

  outfile = ELM_PLIST(args,9);
  if (!IsStringConv(infile))
    ErrorMayQuit("SHELL: 9th argument (outfile) must be a string",0,0);

  if (ELM_PLIST(args,10) == True)
    catchQUIT = 1;
  else if (ELM_PLIST(args,10) == False)
    catchQUIT = 0;
  else
    ErrorMayQuit("SHELL: 10th argument (catch QUIT) should be true or false",0,0);

  res =  Shell(context, canReturnVoid, canReturnObj, lastDepth, setTime, promptBuffer, preCommandHook, catchQUIT,
               CSTR_STRING(infile), CSTR_STRING(outfile));

  TLS(UserHasQuit) = 0;
  return res;
}
#ifdef HAVE_REALPATH

static void StrAppend(char **st, const char *st2)
{
    Int len,len2;
    if (*st == NULL)
        len = 0;
    else
        len = strlen(*st);
    len2 = strlen(st2);
    *st = realloc(*st,len+len2+1);
    if (*st == NULL) {
        printf("Extremely unexpected out of memory error. Giving up.\n");
        exit(1);
    }
    memcpy(*st + len, st2, len2);
}

static void DoFindMyself(char *myself, char **mypath, char **gappath)
{
    char *tmppath;
    char *p;

    /* First we find our own position in the filesystem: */
    *mypath = realpath(myself,NULL);
    if (*mypath == NULL) {
        printf("Could not determine my own path, giving up.\n");
        exit(-1);
    }
    tmppath = NULL;
    StrAppend(&tmppath,*mypath);
    p = tmppath+strlen(tmppath);
    while (*p != '/') p--;
    *p = 0;
    StrAppend(&tmppath,"/../..");
    *gappath = realpath(tmppath,NULL);
    if (*gappath == NULL) {
        printf("Could not determine GAP path, giving up.\n");
        exit(-2);
    }
    free(tmppath);
}


int DoCreateStartupScript(int argc, char *argv[], int withws)
{
    /* This is used to create a startup shell script, possibly using
     * a saved workspace in a standard location. */
    /* We can use malloc/realloc here arbitrarily since this GAP
     * process will never start its memory manager before terminating! */
    char *mypath;
    char *gappath;
    char *tmppath;
    char *p;
    FILE *f;
    int i;

    DoFindMyself(argv[0],&mypath,&gappath);

    /* Now write out the startup script: */
    f = fopen(argv[2],"w");
    if (f == NULL) {
        printf("Could not write startup script to\n  %s\ngiving up.\n",argv[2]);
        return -3;
    }
    fprintf(f,"#!/bin/sh\n");
    fprintf(f,"# Created by %s\n",mypath);
    fprintf(f,"GAP_DIR=\"%s\"\n",gappath);
    fprintf(f,"GAP_PRG=\"%s\"\n",mypath);
    fprintf(f,"GAP_ARCH=\"%s\"\n",SYS_ARCH);
    tmppath = NULL;
    StrAppend(&tmppath,SYS_ARCH);
    p = tmppath;
    while (*p != 0 && *p != '/') p++;
    *p++ = 0;
    fprintf(f,"GAP_ARCH_SYS=\"%s\"\n",tmppath);
    fprintf(f,"GAP_ARCH_ABI=\"%s\"\n",p);       // FIXME: WRONG
    fprintf(f,"exec %s -l %s",mypath,gappath);
    if (withws) {
        tmppath[0] = 0;
        StrAppend(&tmppath,mypath);
        p = tmppath+strlen(tmppath);
        while (*p != '/') p--;
        p[1] = 0;
        StrAppend(&tmppath,"workspace.gap");
        fprintf(f," -L %s",tmppath);
    }
    for (i = 3;i < argc;i++) fprintf(f," %s",argv[i]);
    fprintf(f," \"$@\"\n");
    fclose(f);
#ifdef HAVE_CHMOD
    chmod(argv[2],S_IRUSR | S_IWUSR | S_IXUSR |
                  S_IRGRP | S_IWGRP | S_IXGRP |
                  S_IROTH | S_IXOTH);
#else
    printf("Warning: Do not have chmod to make script executable!\n");
#endif
    free(tmppath);
    free(mypath);
    free(gappath);
    return 0;
}

int DoCreateWorkspace(char *myself)
{
    /* This is used to create an architecture-dependent saved
     * workspace in a standard location. */
    char *mypath;
    char *gappath;
    char *command;
    char *tmppath;
    char *p;
    FILE *f;

    DoFindMyself(myself,&mypath,&gappath);

    /* Now we create a saved workspace: */
    printf("Creating workspace...\n");
    command = NULL;
    StrAppend(&command,mypath);
    StrAppend(&command," -r");
    StrAppend(&command," -l ");
    StrAppend(&command,gappath);

    tmppath = NULL;
    StrAppend(&tmppath,mypath);
    p = tmppath+strlen(tmppath);
    while (*p != '/') p--;
    p[1] = 0;
    StrAppend(&tmppath,"workspace.gap");

    /* Now to the action: */
    f = popen(command,"w");
    if (f == NULL) {
        printf("Could not start myself to save workspace, giving up.\n");
        return -6;
    }
    fprintf(f,"??blabla\n");
    fprintf(f,"SaveWorkspace(\"%s\");\n",tmppath);
    fprintf(f,"quit;\n");
    fflush(f);
    pclose(f);
    printf("\nDone creating workspace in\n  %s\n",tmppath);

    free(tmppath);
    free(command);
    free(gappath);
    free(mypath);

    return 0;
}

int DoFixGac(char *myself)
{
    char *mypath;
    char *gappath;
    FILE *f;
    char *gacpath;
    char *gapbin;
    char *newpath;
    char *p,*q,*r;
    char *buf,*buf2;
    size_t len,written;

    DoFindMyself(myself,&mypath,&gappath);
    gacpath = NULL;
    StrAppend(&gacpath,mypath);
    p = gacpath + strlen(gacpath);
    while (*p != '/') p--;
    *p = 0;
    gapbin = NULL;
    StrAppend(&gapbin,gacpath);
    StrAppend(&gacpath,"/gac");
    newpath = NULL;
    StrAppend(&newpath,gacpath);
    StrAppend(&newpath,".new");
    f = fopen(gacpath,"r");
    if (f == NULL) {
        printf("Could not open gac. Giving up.\n");
        return -7;
    }
    buf = malloc(65536);
    buf2 = malloc(65536+strlen(gapbin)+10);
    if (buf == NULL || buf2 == NULL) {
        printf("Could not allocate 128kB of memory. Giving up.\n");
        return -8;
    }
    len = fread(buf,1,65534,f);
    fclose(f);

    /* Now manipulate it: */
    p = buf;
    p[len] = 0;
    p[len+1] = 0;
    q = buf2;
    while (*p) {
        if (!strncmp(p,"gap_bin=",8)) {
            while (*p != '\n' && *p != 0) p++;
            *q++ = 'g'; *q++ = 'a'; *q++ = 'p'; *q++ = '_';
            *q++ = 'b'; *q++ = 'i'; *q++ = 'n'; *q++ = '=';
            r = gapbin;
            while (*r) *q++ = *r++;
            *q++ = '\n';
        } else {
            while (*p != '\n' && *p != 0) *q++ = *p++;
            *q++ = *p++;
        }
    }
    len = q - buf2;

    f = fopen(newpath,"w");
    if (f == NULL) {
        printf("Could not open gac.new. Giving up.\n");
        return -9;
    }
    written = fwrite(buf2,1,len,f);
    if (written < len) {
        printf("Could not write gac.new. Giving up.\n");
        fclose(f);
        return -10;
    }
    if (fclose(f) < 0) {
        printf("Could not close gac.new. Giving up.\n");
        fclose(f);
        return -11;
    }
    if (rename(newpath,gacpath) < 0) {
        printf("Could not replace gac with new version. Giving up.\n");
        return -12;
    }
    return 0;
}
#endif

int realmain (
	  int                 argc,
	  char *              argv [],
          char *              environ [] );

int main (
	  int                 argc,
	  char *              argv [],
          char *              environ [] )
{
#ifdef PRINT_BACKTRACE
  void InstallBacktraceHandlers();
  InstallBacktraceHandlers();
#endif
  RunThreadedMain(realmain, argc, argv, environ);
  return 0;
}

#define main realmain

int main (
          int                 argc,
          char *              argv [],
          char *              environ [] )
{
  UInt                type;                   /* result of compile       */
  Obj                 func;                   /* function (compiler)     */
  Int4                crc;                    /* crc of file to compile  */

#ifdef PRINT_BACKTRACE
  void InstallBacktraceHandlers();
  InstallBacktraceHandlers();
#endif

  InitMainGlobalState();

#ifdef HAVE_REALPATH
  if (argc >= 3 && !strcmp(argv[1],"--createstartupscript")) {
      return DoCreateStartupScript(argc,argv,0);
  }
  if (argc >= 3 && !strcmp(argv[1],"--createstartupscriptwithws")) {
      return DoCreateStartupScript(argc,argv,1);
  }
  if (argc >= 2 && !strcmp(argv[1],"--createworkspace")) {
      return DoCreateWorkspace(argv[0]);
  }
  if (argc >= 2 && !strcmp(argv[1],"--fixgac")) {
      return DoFixGac(argv[0]);
  }
#endif
  
  original_argv0 = argv[0];
  sysargv = argv;
  sysenviron = environ;
  
  /* Initialize assorted variables in this file */
  NrImportedGVars = 0;
  NrImportedFuncs = 0;
  ErrorHandler = (Obj) 0;
  TLS(UserHasQUIT) = 0;
  TLS(UserHasQuit) = 0;
  SystemErrorCode = 0;
    
  /* initialize everything and read init.g which runs the GAP session */
  InitializeGap( &argc, argv );
  if (!TLS(UserHasQUIT)) {         /* maybe the user QUIT from the initial
                                   read of init.g  somehow*/
    /* maybe compile in which case init.g got skipped */
    if ( SyCompilePlease ) {
      if ( ! OpenInput(SyCompileInput) ) {
        SyExit(1);
      }
      func = READ_AS_FUNC();
      crc  = SyGAPCRC(SyCompileInput);
      if (strlen(SyCompileOptions) != 0)
        SetCompileOpts(SyCompileOptions);
      type = CompileFunc(
                         SyCompileOutput,
                         func,
                         SyCompileName,
                         crc,
                         SyCompileMagic1 );
      if ( type == 0 )
        SyExit( 1 );
      SyExit( 0 );
    }
  }
  SyExit(SystemErrorCode);
  return 0;
}

/****************************************************************************
**
*F  FuncID_FUNC( <self>, <val1> ) . . . . . . . . . . . . . . . return <val1>
*/
Obj FuncID_FUNC (
                 Obj                 self,
                 Obj                 val1 )
{
  return val1;
}

/****************************************************************************
**
*F  FuncRETURN_FIRST( <self>, <args> ) . . . . . . . . Return first argument
*/
Obj FuncRETURN_FIRST (
                 Obj                 self,
                 Obj                 args )
{
  if (!IS_PLIST(args) || LEN_PLIST(args) < 1)
        ErrorMayQuit("RETURN_FIRST requires one or more arguments",0,0);

  return ELM_PLIST(args, 1);
}

/****************************************************************************
**
*F  FuncRETURN_NOTHING( <self>, <arg> ) . . . . . . . . . . . Return nothing
*/
Obj FuncRETURN_NOTHING (
                 Obj                 self,
                 Obj                 arg )
{
  return 0;
}


/****************************************************************************
**
*F  FuncRuntime( <self> ) . . . . . . . . . . . . internal function 'Runtime'
**
**  'FuncRuntime' implements the internal function 'Runtime'.
**
**  'Runtime()'
**
**  'Runtime' returns the time spent since the start of GAP in  milliseconds.
**  How much time execution of statements take is of course system dependent.
**  The accuracy of this number is also system dependent.
*/
Obj FuncRuntime (
                 Obj                 self )
{
  return INTOBJ_INT( SyTime() );
}


Obj FuncRUNTIMES( Obj     self)
{
  Obj    res;
  res = NEW_PLIST(T_PLIST, 4);
  SET_LEN_PLIST(res, 4);
  SET_ELM_PLIST(res, 1, INTOBJ_INT( SyTime() ));
  SET_ELM_PLIST(res, 2, INTOBJ_INT( SyTimeSys() ));
  SET_ELM_PLIST(res, 3, INTOBJ_INT( SyTimeChildren() ));
  SET_ELM_PLIST(res, 4, INTOBJ_INT( SyTimeChildrenSys() ));
  return res;
}


/****************************************************************************
**
<<<<<<< HEAD
*F  FuncSystemClock( <self> . . . . . . . . . internal function 'SystemClock'
**
**  'FuncSystemClock' implements the internal function 'SystemClock'.
**
**  'SystemClock()'
**
**  'SystemClock' returns the current value of the system clock, as reported
**  by gettimeofday(), as a floating point number valued in seconds.
*/

Obj FuncSystemClock(Obj self)
{
  struct timeval t;
  gettimeofday(&t, NULL);
  return NEW_MACFLOAT( (double) t.tv_sec + ((double) t.tv_usec) / 1000000.0);
=======
*F  FuncNanosecondsSinceEpoch( <self> )
**
**  'FuncNanosecondsSinceEpoch' returns an integer which represents the
**  number of nanoseconds since some unspecified starting point. This
**  function wraps SyNanosecondsSinceEpoch.
**
*/
Obj FuncNanosecondsSinceEpoch(Obj self)
{
  Int8 val = SyNanosecondsSinceEpoch();

  if(val == -1) {
    return Fail;
  }
  else {
    return ObjInt_Int8(val);
  }
}

/****************************************************************************
**
*F  FuncNanosecondsSinceEpochInfo( <self> )
**
**  'FuncNanosecondsSinceEpochInformation' returns a plain record
**  contains information about the timers used for FuncNanosecondsSinceEpoch
**
*/
Obj FuncNanosecondsSinceEpochInfo(Obj self)
{
  Obj res, tmp;
  Int8 resolution;

  res = NEW_PREC(4);
  /* Note this has to be "DYN" since we're not passing a
     literal but a const char * */
  C_NEW_STRING_DYN(tmp, SyNanosecondsSinceEpochMethod);
  AssPRec(res, RNamName("Method"), tmp);
  AssPRec(res, RNamName("Monotonic"),
               SyNanosecondsSinceEpochMonotonic ? True : False);
  resolution = SyNanosecondsSinceEpochResolution();
  if (resolution > 0) {
      AssPRec(res, RNamName("Resolution"), ObjInt_Int8(resolution));
      AssPRec(res, RNamName("Reliable"), True);
  } else if (resolution <= 0) {
      AssPRec(res, RNamName("Resolution"), ObjInt_Int8(-resolution));
      AssPRec(res, RNamName("Reliable"), False);
  }
  return res;
>>>>>>> e2998641
}


/****************************************************************************
**
*F  FuncSizeScreen( <self>, <args> )  . . . .  internal function 'SizeScreen'
**
**  'FuncSizeScreen'  implements  the  internal  function 'SizeScreen' to get
**  or set the actual screen size.
**
**  'SizeScreen()'
**
**  In this form 'SizeScreen'  returns the size of the  screen as a list with
**  two  entries.  The first is  the length of each line,  the  second is the
**  number of lines.
**
**  'SizeScreen( [ <x>, <y> ] )'
**
**  In this form 'SizeScreen' sets the size of the screen.  <x> is the length
**  of each line, <y> is the number of lines.  Either value may  be  missing,
**  to leave this value unaffected.  Note that those parameters can  also  be
**  set with the command line options '-x <x>' and '-y <y>'.
*/
Obj FuncSizeScreen (
                    Obj                 self,
                    Obj                 args )
{
  Obj                 size;           /* argument and result list        */
  Obj                 elm;            /* one entry from size             */
  UInt                len;            /* length of lines on the screen   */
  UInt                nr;             /* number of lines on the screen   */

  /* check the arguments                                                 */
  while ( ! IS_SMALL_LIST(args) || 1 < LEN_LIST(args) ) {
    args = ErrorReturnObj(
                          "Function: number of arguments must be 0 or 1 (not %d)",
                          LEN_LIST(args), 0L,
                          "you can replace the argument list <args> via 'return <args>;'" );
  }

  /* get the arguments                                                   */
  if ( LEN_LIST(args) == 0 ) {
    size = NEW_PLIST( T_PLIST, 0 );
    SET_LEN_PLIST( size, 0 );
  }

  /* otherwise check the argument                                        */
  else {
    size = ELM_LIST( args, 1 );
    while ( ! IS_SMALL_LIST(size) || 2 < LEN_LIST(size) ) {
      size = ErrorReturnObj(
                            "SizeScreen: <size> must be a list of length 2",
                            0L, 0L,
                            "you can replace <size> via 'return <size>;'" );
    }
  }

  /* extract the length                                                  */
  if ( LEN_LIST(size) < 1 || ELM0_LIST(size,1) == 0 ) {
    len = 0;
  }
  else {
    elm = ELMW_LIST(size,1);
    while ( TNUM_OBJ(elm) != T_INT ) {
      elm = ErrorReturnObj(
                           "SizeScreen: <x> must be an integer",
                           0L, 0L,
                           "you can replace <x> via 'return <x>;'" );
    }
    len = INT_INTOBJ( elm );
    if ( len < 20  )  len = 20;
    if ( MAXLENOUTPUTLINE < len )  len = MAXLENOUTPUTLINE;
  }

  /* extract the number                                                  */
  if ( LEN_LIST(size) < 2 || ELM0_LIST(size,2) == 0 ) {
    nr = 0;
  }
  else {
    elm = ELMW_LIST(size,2);
    while ( TNUM_OBJ(elm) != T_INT ) {
      elm = ErrorReturnObj(
                           "SizeScreen: <y> must be an integer",
                           0L, 0L,
                           "you can replace <y> via 'return <y>;'" );
    }
    nr = INT_INTOBJ( elm );
    if ( nr < 10 )  nr = 10;
  }

  /* set length and number                                               */
  if (len != 0)
    {
      SyNrCols = len;
      SyNrColsLocked = 1;
    }
  if (nr != 0)
    {
      SyNrRows = nr;
      SyNrRowsLocked = 1;
    }

  /* make and return the size of the screen                              */
  size = NEW_PLIST( T_PLIST, 2 );
  SET_LEN_PLIST( size, 2 );
  SET_ELM_PLIST( size, 1, INTOBJ_INT(SyNrCols) );
  SET_ELM_PLIST( size, 2, INTOBJ_INT(SyNrRows)  );
  return size;

}


/****************************************************************************
**
*F  FuncWindowCmd( <self>, <args> ) . . . . . . . .  execute a window command
*/
static Obj WindowCmdString;

Obj FuncWindowCmd (
                   Obj              self,
                   Obj             args )
{
  Obj             tmp;
  Obj               list;
  Int             len;
  Int             n,  m;
  Int             i;
  Char *          ptr;
  Char *          qtr;

  /* check arguments                                                     */
  while ( ! IS_SMALL_LIST(args) ) {
    args = ErrorReturnObj( "argument list must be a list (not a %s)",
                           (Int)TNAM_OBJ(args), 0L,
                           "you can replace the argument list <args> via 'return <args>;'" );

  }
  tmp = ELM_LIST(args,1);
  while ( ! IsStringConv(tmp) || 3 != LEN_LIST(tmp) ) {
    while ( ! IsStringConv(tmp) ) {
      tmp = ErrorReturnObj( "<cmd> must be a string (not a %s)",
                            (Int)TNAM_OBJ(tmp), 0L,
                            "you can replace <cmd> via 'return <cmd>;'" );
    }
    if ( 3 != LEN_LIST(tmp) ) {
      tmp = ErrorReturnObj( "<cmd> must be a string of length 3",
                            0L, 0L,
                            "you can replace <cmd> via 'return <cmd>;'" );
    }
  }

  /* compute size needed to store argument string                        */
  len = 13;
  for ( i = 2;  i <= LEN_LIST(args);  i++ )
    {
      tmp = ELM_LIST( args, i );
      while ( TNUM_OBJ(tmp) != T_INT && ! IsStringConv(tmp) ) {
        tmp = ErrorReturnObj(
                             "%d. argument must be a string or integer (not a %s)",
                             i, (Int)TNAM_OBJ(tmp),
                             "you can replace the argument <arg> via 'return <arg>;'" );
        SET_ELM_PLIST( args, i, tmp );
      }
      if ( TNUM_OBJ(tmp) == T_INT )
        len += 12;
      else
        len += 12 + LEN_LIST(tmp);
    }
  if ( SIZE_OBJ(WindowCmdString) <= len ) {
    ResizeBag( WindowCmdString, 2*len+1 );
  }

  /* convert <args> into an argument string                              */
  ptr  = (Char*) CSTR_STRING(WindowCmdString);

  /* first the command name                                              */
  memcpy( ptr, CSTR_STRING( ELM_LIST(args,1) ), 3 + 1 );
  ptr += 3;

  /* and now the arguments                                               */
  for ( i = 2;  i <= LEN_LIST(args);  i++ )
    {
      tmp = ELM_LIST(args,i);

      if ( TNUM_OBJ(tmp) == T_INT ) {
        *ptr++ = 'I';
        m = INT_INTOBJ(tmp);
        for ( m = (m<0)?-m:m;  0 < m;  m /= 10 )
          *ptr++ = (m%10) + '0';
        if ( INT_INTOBJ(tmp) < 0 )
          *ptr++ = '-';
        else
          *ptr++ = '+';
      }
      else {
        *ptr++ = 'S';
        m = LEN_LIST(tmp);
        for ( ; 0 < m;  m/= 10 )
          *ptr++ = (m%10) + '0';
        *ptr++ = '+';
        qtr = CSTR_STRING(tmp);
        for ( m = LEN_LIST(tmp);  0 < m;  m-- )
          *ptr++ = *qtr++;
      }
    }
  *ptr = 0;

  /* now call the window front end with the argument string              */
  qtr = CSTR_STRING(WindowCmdString);
  ptr = SyWinCmd( qtr, strlen(qtr) );
  len = strlen(ptr);

  /* now convert result back into a list                                 */
  list = NEW_PLIST( T_PLIST, 11 );
  SET_LEN_PLIST( list, 0 );
  i = 1;
  while ( 0 < len ) {
    if ( *ptr == 'I' ) {
      ptr++;
      for ( n=0,m=1; '0' <= *ptr && *ptr <= '9'; ptr++,m *= 10,len-- )
        n += (*ptr-'0') * m;
      if ( *ptr++ == '-' )
        n *= -1;
      len -= 2;
      AssPlist( list, i, INTOBJ_INT(n) );
    }
    else if ( *ptr == 'S' ) {
      ptr++;
      for ( n=0,m=1;  '0' <= *ptr && *ptr <= '9';  ptr++,m *= 10,len-- )
        n += (*ptr-'0') * m;
      ptr++; /* ignore the '+' */
      C_NEW_STRING(tmp, n, ptr);
      ptr += n;
      len -= n+2;
      AssPlist( list, i, tmp );
    }
    else {
      ErrorQuit( "unknown return value '%s'", (Int)ptr, 0 );
      return 0;
    }
    i++;
  }

  /* if the first entry is one signal an error */
  if ( ELM_LIST(list,1) == INTOBJ_INT(1) ) {
    C_NEW_STRING_CONST(tmp, "window system: ");
    SET_ELM_PLIST( list, 1, tmp );
    SET_LEN_PLIST( list, i-1 );
    return CALL_XARGS(Error,list);
    /*     return FuncError( 0, list );*/
  }
  else {
    for ( m = 1;  m <= i-2;  m++ )
      SET_ELM_PLIST( list, m, ELM_PLIST(list,m+1) );
    SET_LEN_PLIST( list, i-2 );
    return list;
  }
}


/****************************************************************************
**

*F * * * * * * * * * * * * * * error functions * * * * * * * * * * * * * * *
*/



/****************************************************************************
**
*F  FuncDownEnv( <self>, <level> )  . . . . . . . . .  change the environment
*/

<<<<<<< HEAD
/* Obj  ErrorLVars0;    */
/* TL: Obj  ErrorLVars; */
/* TL: Int  ErrorLLevel; */

/* TL: extern Obj BottomLVars; */

=======
/*
TL: Obj  ErrorLVars0;   // the initial ErrorLVars value, i.e. for the lvars were the break occurred
TL: Obj  ErrorLVars;    // ErrorLVars as modified by DownEnv / UpEnv
TL: Int  ErrorLLevel;   // record where on the stack ErrorLVars is relative to the top, i.e. ErrorLVars0
*/
>>>>>>> e2998641

void DownEnvInner( Int depth )
{
  /* if we are asked to go up ... */
  if ( depth < 0 ) {
    /* ... we determine which level we are supposed to end up on ... */
    depth = TLS(ErrorLLevel) + depth;
    if (depth < 0) {
      depth = 0;
    }
    /* ... then go back to the top, and later go down to the appropriate level. */
    TLS(ErrorLVars) = TLS(ErrorLVars0);
    TLS(ErrorLLevel) = 0;
    TLS(ShellContext) = TLS(BaseShellContext);
  }
  
  /* now go down */
  while ( 0 < depth
          && TLS(ErrorLVars) != TLS(BottomLVars)
          && PARENT_LVARS(TLS(ErrorLVars)) != TLS(BottomLVars) ) {
    TLS(ErrorLVars) = PARENT_LVARS(TLS(ErrorLVars));
    TLS(ErrorLLevel)++;
    TLS(ShellContext) = PARENT_LVARS(TLS(ShellContext));
    depth--;
  }
}

Obj FuncDownEnv (
                 Obj                 self,
                 Obj                 args )
{
  Int                 depth;

  if ( LEN_LIST(args) == 0 ) {
    depth = 1;
  }
  else if ( LEN_LIST(args) == 1 && IS_INTOBJ( ELM_PLIST(args,1) ) ) {
    depth = INT_INTOBJ( ELM_PLIST( args, 1 ) );
  }
  else {
    ErrorQuit( "usage: DownEnv( [ <depth> ] )", 0L, 0L );
    return 0;
  }
  if ( TLS(ErrorLVars) == TLS(BottomLVars) ) {
    Pr( "not in any function\n", 0L, 0L );
    return 0;
  }

  DownEnvInner( depth);
  return 0;
}

Obj FuncUpEnv (
               Obj                 self,
               Obj                 args )
{
  Int                 depth;
  if ( LEN_LIST(args) == 0 ) {
    depth = 1;
  }
  else if ( LEN_LIST(args) == 1 && IS_INTOBJ( ELM_PLIST(args,1) ) ) {
    depth = INT_INTOBJ( ELM_PLIST( args, 1 ) );
  }
  else {
    ErrorQuit( "usage: UpEnv( [ <depth> ] )", 0L, 0L );
    return 0;
  }
  if ( TLS(ErrorLVars) == TLS(BottomLVars) ) {
    Pr( "not in any function\n", 0L, 0L );
    return 0;
  }

  DownEnvInner(-depth);
  return 0;
}

Obj FuncExecutingStatementLocation(Obj self, Obj context)
{
  Obj currLVars = TLS(CurrLVars);
  Expr call;
  Int line;
  Obj filename;
  Obj retlist;
  retlist = Fail;
  if (context == TLS(BottomLVars))
    return (Obj) 0;
  SWITCH_TO_OLD_LVARS(context);
  call = BRK_CALL_TO();
  if (
#if T_PROCCALL_0ARGS
        ( FIRST_STAT_TNUM <= TNUM_STAT(call)
                && TNUM_STAT(call)  <= LAST_STAT_TNUM ) ||
#else
        ( TNUM_STAT(call)  <= LAST_STAT_TNUM ) ||
#endif
        ( FIRST_EXPR_TNUM <= TNUM_EXPR(call)
              && TNUM_EXPR(call)  <= LAST_EXPR_TNUM ) ) {
    line = LINE_STAT(call);
    filename = FILENAME_STAT(call);
    retlist = NEW_PLIST(T_PLIST, 2);
    SET_LEN_PLIST(retlist, 2);
    SET_ELM_PLIST(retlist, 1, filename);
    SET_ELM_PLIST(retlist, 2, INTOBJ_INT(line));
    CHANGED_BAG(retlist);
  }
  SWITCH_TO_OLD_LVARS( currLVars );
  return retlist;
}

Obj FuncPrintExecutingStatement(Obj self, Obj context)
{
  Obj currLVars = TLS(CurrLVars);
  Expr call;
  if (context == TLS(BottomLVars))
    return (Obj) 0;
  SWITCH_TO_OLD_LVARS(context);
  call = BRK_CALL_TO();
  if ( call == 0 ) {
    Pr( "<compiled or corrupted statement> ", 0L, 0L );
  }
#if T_PROCCALL_0ARGS
    else if ( FIRST_STAT_TNUM <= TNUM_STAT(call)
              && TNUM_STAT(call)  <= LAST_STAT_TNUM ) {
#else
     else if ( TNUM_STAT(call)  <= LAST_STAT_TNUM ) {
#endif
      PrintStat( call );
      Pr(" at %s:%d",(UInt)CSTR_STRING(FILENAME_STAT(call)),LINE_STAT(call));
    }
    else if ( FIRST_EXPR_TNUM <= TNUM_EXPR(call)
              && TNUM_EXPR(call)  <= LAST_EXPR_TNUM ) {
      PrintExpr( call );
      Pr(" at %s:%d",(UInt)CSTR_STRING(FILENAME_STAT(call)),LINE_STAT(call));
    }
    SWITCH_TO_OLD_LVARS( currLVars );
    return (Obj) 0;
}    

/****************************************************************************
**
*F  FuncCallFuncTrapError( <self>, <func> )
**
*/
  
/* syJmp_buf CatchBuffer; */
/* TL: Obj ThrownObject = 0; */

Obj FuncCALL_WITH_CATCH( Obj self, Obj func, Obj args )
{
    syJmp_buf readJmpError;
    Obj res;
    Obj currLVars;
    Obj result;
    Int recursionDepth;
    Stat currStat;
    int lockSP;
    Region *savedRegion;
    if (!IS_FUNC(func))
      ErrorMayQuit("CALL_WITH_CATCH(<func>, <args>): <func> must be a function",0,0);
    if (!IS_LIST(args))
      ErrorMayQuit("CALL_WITH_CATCH(<func>, <args>): <args> must be a list",0,0);
    memcpy((void *)&readJmpError, (void *)&TLS(ReadJmpError), sizeof(syJmp_buf));
    currLVars = TLS(CurrLVars);
    currStat = TLS(CurrStat);
    recursionDepth = TLS(RecursionDepth);
    res = NEW_PLIST(T_PLIST_DENSE+IMMUTABLE,2);
    lockSP = RegionLockSP();
    savedRegion = TLS(currentRegion);
    if (sySetjmp(TLS(ReadJmpError))) {
      SET_LEN_PLIST(res,2);
      SET_ELM_PLIST(res,1,False);
      SET_ELM_PLIST(res,2,TLS(ThrownObject));
      CHANGED_BAG(res);
      TLS(ThrownObject) = 0;
      TLS(CurrLVars) = currLVars;
      TLS(PtrLVars) = PTR_BAG(TLS(CurrLVars));
      TLS(PtrBody) = (Stat*)PTR_BAG(BODY_FUNC(CURR_FUNC));
      TLS(CurrStat) = currStat;
      TLS(RecursionDepth) = recursionDepth;
      PopRegionLocks(lockSP);
      TLS(currentRegion) = savedRegion;
      if (TLS(CurrentHashLock))
        HashUnlock(TLS(CurrentHashLock));
    } else {
<<<<<<< HEAD
      switch (LEN_PLIST(plain_args)) {
      case 0: result = CALL_0ARGS(func);
        break;
      case 1: result = CALL_1ARGS(func, ELM_PLIST(plain_args,1));
        break;
      case 2: result = CALL_2ARGS(func, ELM_PLIST(plain_args,1),
                                  ELM_PLIST(plain_args,2));
        break;
      case 3: result = CALL_3ARGS(func, ELM_PLIST(plain_args,1),
                                  ELM_PLIST(plain_args,2), ELM_PLIST(plain_args,3));
        break;
      case 4: result = CALL_4ARGS(func, ELM_PLIST(plain_args,1),
                                  ELM_PLIST(plain_args,2), ELM_PLIST(plain_args,3),
                                  ELM_PLIST(plain_args,4));
        break;
      case 5: result = CALL_5ARGS(func, ELM_PLIST(plain_args,1),
                                  ELM_PLIST(plain_args,2), ELM_PLIST(plain_args,3),
                                  ELM_PLIST(plain_args,4), ELM_PLIST(plain_args,5));
        break;
      case 6: result = CALL_6ARGS(func, ELM_PLIST(plain_args,1),
                                  ELM_PLIST(plain_args,2), ELM_PLIST(plain_args,3),
                                  ELM_PLIST(plain_args,4), ELM_PLIST(plain_args,5),
                                  ELM_PLIST(plain_args,6));
        break;
      default: result = CALL_XARGS(func, plain_args);
      }
      /* There should be no locks to pop off the stack, but better safe than sorry. */
      PopRegionLocks(lockSP);
      TLS(currentRegion) = savedRegion;
=======
      result = CallFuncList(func, args);
>>>>>>> e2998641
      SET_ELM_PLIST(res,1,True);
      if (result) {
        SET_LEN_PLIST(res,2);
        SET_ELM_PLIST(res,2,result);
        CHANGED_BAG(res);
      } else
        SET_LEN_PLIST(res,1);
    }
    memcpy((void *)&TLS(ReadJmpError), (void *)&readJmpError, sizeof(syJmp_buf));
    return res;
}

Obj FuncJUMP_TO_CATCH( Obj self, Obj payload)
{
  TLS(ThrownObject) = payload;
  syLongjmp(TLS(ReadJmpError), 1);
  return 0;
}


/* TL: UInt UserHasQuit; */
/* TL: UInt UserHasQUIT; */
UInt SystemErrorCode;

Obj FuncSetUserHasQuit( Obj Self, Obj value)
{
  TLS(UserHasQuit) = INT_INTOBJ(value);
  if (TLS(UserHasQuit))
    TLS(RecursionDepth) = 0;
  return 0;
}


#define MAX_TIMEOUT_NESTING_DEPTH 1024

syJmp_buf AlarmJumpBuffers[MAX_TIMEOUT_NESTING_DEPTH];
UInt NumAlarmJumpBuffers = 0;

Obj FuncTIMEOUTS_SUPPORTED(Obj self) {
  return SyHaveAlarms ? True: False;
}

Obj FuncCALL_WITH_TIMEOUT( Obj self, Obj seconds, Obj microseconds, Obj func, Obj args )
{
  Obj res;
  Obj currLVars;
  Obj result;
  Int recursionDepth;
  Stat currStat;
  UInt newJumpBuf = 1;
  UInt mayNeedToRestore = 0;
  Int iseconds, imicroseconds;
  Int curr_seconds= 0, curr_microseconds=0, curr_nanoseconds=0;
  Int restore_seconds = 0, restore_microseconds = 0;
  if (!SyHaveAlarms)
    ErrorMayQuit("CALL_WITH_TIMEOUT: timeouts not supported on this system", 0L, 0L);
  if (!IS_INTOBJ(seconds) || 0 > INT_INTOBJ(seconds))
    ErrorMayQuit("CALL_WITH_TIMEOUT(<seconds>, <microseconds>, <func>, <args>):"
                 " <seconds> must be a non-negative small integer",0,0);
  if (!IS_INTOBJ(microseconds) || 0 > INT_INTOBJ(microseconds) || 999999 < INT_INTOBJ(microseconds))
    ErrorMayQuit("CALL_WITH_TIMEOUT(<seconds>, <microseconds>, <func>, <args>):"
                 " <microseconds> must be a non-negative small integer less than 10^9",0,0);
  iseconds = INT_INTOBJ(seconds);
  imicroseconds = INT_INTOBJ(microseconds);
  if (!IS_FUNC(func))
    ErrorMayQuit("CALL_WITH_TIMEOUT(<seconds>, <microseconds>, <func>, <args>): <func> must be a function",0,0);
  if (!IS_LIST(args))
    ErrorMayQuit("CALL_WITH_TIMEOUT(<seconds>, <microseconds>, <func>, <args>): <args> must be a list",0,0);
  if (SyAlarmRunning) {            
    /* ErrorMayQuit("CALL_WITH_TIMEOUT cannot currently be nested except via break loops."
       " There is already a timeout running", 0, 0); */
    SyStopAlarm((UInt *)&curr_seconds, (UInt *)&curr_nanoseconds);
    curr_microseconds = curr_nanoseconds/1000;
    if (iseconds > curr_seconds || (iseconds == curr_seconds && imicroseconds > curr_microseconds)) {
      /* The existing timeout will go off before we would so don't bother to set a timeout
         just reset the existing one and call the function */
      iseconds = curr_seconds;
      imicroseconds = curr_microseconds;
      newJumpBuf = 0;
    } else {
      /* We would time out before the other function, so we need to
         set our timeout, but remember to reset things later */
      mayNeedToRestore = 1;
      newJumpBuf = 1;
    }
  }
  if (newJumpBuf) {
    if (NumAlarmJumpBuffers >= MAX_TIMEOUT_NESTING_DEPTH-1)
      ErrorMayQuit("Nesting depth of timeouts limited to %i", MAX_TIMEOUT_NESTING_DEPTH, 0L);
    currLVars = TLS(CurrLVars);
    currStat = TLS(CurrStat);
    recursionDepth = TLS(RecursionDepth);
    if (sySetjmp(AlarmJumpBuffers[NumAlarmJumpBuffers++])) {
      /* Timeout happened */
      TLS(CurrLVars) = currLVars;
      TLS(PtrLVars) = PTR_BAG(TLS(CurrLVars));
      TLS(PtrBody) = (Stat*)PTR_BAG(BODY_FUNC(CURR_FUNC));
      TLS(CurrStat) = currStat;
      TLS(RecursionDepth) = recursionDepth;
      if (mayNeedToRestore) {
        /* In this case we used our ration of CPU time,
           so we know how much we need to restore 

           The jump buffer stack is already taken care of by the time we
           get here */
        restore_seconds = curr_seconds - iseconds;
        restore_microseconds = curr_microseconds - imicroseconds;
        if (restore_microseconds < 0) {
          restore_microseconds += 1000000;
          restore_seconds -= 1;
        }
        SyInstallAlarm(restore_seconds, 1000*restore_microseconds);
      }
<<<<<<< HEAD
      /* make sure the alarm is not still running */
      SyStopAlarm( NULL, NULL);
      /* Now the alarm might have gone off since we executed the last statement 
	 of func. So */
      if (SyAlarmHasGoneOff) {
	SyAlarmHasGoneOff = 0;
  // TODO : Fix in HPC-GAP
  //UnInterruptExecStat();
  Pr("Alarms not implemented in HPC-GAP",0,0);
  abort();
=======
      res = NEW_PLIST(T_PLIST_DENSE+IMMUTABLE,1);
      SET_ELM_PLIST(res,1,False);
      SET_LEN_PLIST(res,1);
      return res;
    }
  }

  /* The next timeout was too close, this is a bit of a hack, just as below */
  if ((iseconds==0) && (imicroseconds==0)) {
     imicroseconds = 1;
  }
  /* Here we actually call the function */
  SyInstallAlarm( iseconds, 1000*imicroseconds);
  result = CallFuncList(func, args);
   
  /* if newJumpBuf is false then we didn't set up our own alarm,
     just  reset the outer one, 
     and the outer one hasn't gone off yet, so we just return */
  if (newJumpBuf) {
    /* Here we did set our own alarm, but it hasn't gone off */
    Int unused_seconds, unused_microseconds, unused_nanoseconds;
    SyStopAlarm( (UInt *)&unused_seconds, (UInt *)&unused_nanoseconds);
    unused_microseconds = unused_nanoseconds/1000;
    /* Now the alarm might have gone off since we executed the last statement 
       of func. So */
    if (SyAlarmHasGoneOff) {
      SyAlarmHasGoneOff = 0;
      UnInterruptExecStat();
    }
    assert(NumAlarmJumpBuffers);
    NumAlarmJumpBuffers--;
     
    /* If there is an outer timer, we need to reset it */
    if (mayNeedToRestore) {
      restore_seconds = curr_seconds - (iseconds - unused_seconds);
      restore_microseconds = curr_microseconds - (imicroseconds - unused_microseconds);
      while (restore_microseconds < 0) {
        restore_microseconds += 1000000;
        restore_seconds -= 1;
>>>>>>> e2998641
      }
      while (restore_microseconds > 999999) {
        restore_microseconds -= 1000000;
        restore_seconds += 1;
      }

      /* nasty hack -- if the outer timer was right on the edge of going off
         and we try to restore it to zero we will actually stop it */
      if (!restore_seconds && !restore_microseconds)
        restore_microseconds = 1;

      SyInstallAlarm(restore_seconds, 1000*restore_microseconds);
    }
     
  }
   
  /* assemble and return the result */
  res = NEW_PLIST(T_PLIST_DENSE+IMMUTABLE, 2);
  SET_ELM_PLIST(res,1,True);
  if (result)
    {
      SET_LEN_PLIST(res,2);
      SET_ELM_PLIST(res,2,result);
      CHANGED_BAG(res);
    }
  else {
    SET_LEN_PLIST(res,1);
  }
  return res;
}

Obj FuncSTOP_TIMEOUT( Obj self ) {
  UInt seconds, nanoseconds;
  if (!SyHaveAlarms || !SyAlarmRunning) 
    return Fail;
  SyStopAlarm(&seconds, &nanoseconds);
  Obj state = NEW_PLIST(T_PLIST_CYC+IMMUTABLE, 3);
  SET_ELM_PLIST(state,1,INTOBJ_INT(seconds));
  SET_ELM_PLIST(state,2,INTOBJ_INT(nanoseconds/1000));
  SET_ELM_PLIST(state,3,INTOBJ_INT(NumAlarmJumpBuffers));
  SET_LEN_PLIST(state,3);
  return state;
}

Obj FuncRESUME_TIMEOUT( Obj self, Obj state ) {
  if (!SyHaveAlarms || SyAlarmRunning) 
    return Fail;
  if (!IS_PLIST(state) || LEN_PLIST(state) < 2)
    return Fail;
  if (!IS_INTOBJ(ELM_PLIST(state,1)) ||
      !IS_INTOBJ(ELM_PLIST(state,2)))
    return Fail;
  Int s = INT_INTOBJ(ELM_PLIST(state,1));
  Int us = INT_INTOBJ(ELM_PLIST(state,2));
  if (s < 0 || us < 0 || us > 999999)
    return Fail;
  Int depth = INT_INTOBJ(ELM_PLIST(state,3));
  if (depth < 0 || depth >= MAX_TIMEOUT_NESTING_DEPTH)
    return Fail;
  NumAlarmJumpBuffers = depth;
  SyInstallAlarm(s, 1000*us);
  return True;
}

 
 
/****************************************************************************
**
*F  ErrorQuit( <msg>, <arg1>, <arg2> )  . . . . . . . . . . .  print and quit
*/

static Obj ErrorMessageToGAPString( 
    const Char *        msg,
    Int                 arg1,
    Int                 arg2 )
{
<<<<<<< HEAD
  Char message[500];
=======
  Char message[1024];
>>>>>>> e2998641
  Obj Message;
  SPrTo(message, sizeof(message), msg, arg1, arg2);
  message[sizeof(message)-1] = '\0';
  C_NEW_STRING_DYN(Message, message);
  return Message;
}

Obj CallErrorInner (
    const Char *        msg,
    Int                 arg1,
    Int                 arg2,
    UInt                justQuit,
    UInt                mayReturnVoid,
    UInt                mayReturnObj,
    Obj                 lateMessage,
    UInt                printThisStatement)
{
  Obj EarlyMsg;
  Obj r = NEW_PREC(0);
  Obj l;
  Obj result;
  Region *savedRegion = TLS(currentRegion);
  TLS(currentRegion) = TLS(threadRegion);
  EarlyMsg = ErrorMessageToGAPString(msg, arg1, arg2);
  AssPRec(r, RNamName("context"), TLS(CurrLVars));
  AssPRec(r, RNamName("justQuit"), justQuit? True : False);
  AssPRec(r, RNamName("mayReturnObj"), mayReturnObj? True : False);
  AssPRec(r, RNamName("mayReturnVoid"), mayReturnVoid? True : False);
  AssPRec(r, RNamName("printThisStatement"), printThisStatement? True : False);
  AssPRec(r, RNamName("lateMessage"), lateMessage);
  l = NEW_PLIST(T_PLIST_HOM+IMMUTABLE, 1);
  SET_ELM_PLIST(l,1,EarlyMsg);
  SET_LEN_PLIST(l,1);
  SET_BRK_CALL_TO(TLS(CurrStat));
  result = CALL_2ARGS(ErrorInner,r,l);  
  TLS(currentRegion) = savedRegion;
  return result;
}

void ErrorQuit (
    const Char *        msg,
    Int                 arg1,
    Int                 arg2 )
{
  CallErrorInner(msg, arg1, arg2, 1, 0, 0, False, 1);
}


/****************************************************************************
**
*F  ErrorQuitBound( <name> )  . . . . . . . . . . . . . . .  unbound variable
*/
void ErrorQuitBound (
    const Char *        name )
{
    ErrorQuit(
        "variable '%s' must have an assigned value",
        (Int)name, 0L );
}


/****************************************************************************
**
*F  ErrorQuitFuncResult() . . . . . . . . . . . . . . . . must return a value
*/
void ErrorQuitFuncResult ( void )
{
    ErrorQuit(
        "function must return a value",
        0L, 0L );
}


/****************************************************************************
**
*F  ErrorQuitIntSmall( <obj> )  . . . . . . . . . . . . . not a small integer
*/
void ErrorQuitIntSmall (
    Obj                 obj )
{
    ErrorQuit(
        "<obj> must be a small integer (not a %s)",
        (Int)TNAM_OBJ(obj), 0L );
}


/****************************************************************************
**
*F  ErrorQuitIntSmallPos( <obj> ) . . . . . . .  not a positive small integer
*/
void ErrorQuitIntSmallPos (
    Obj                 obj )
{
    ErrorQuit(
        "<obj> must be a positive small integer (not a %s)",
        (Int)TNAM_OBJ(obj), 0L );
}

/****************************************************************************
**
*F  ErrorQuitIntPos( <obj> ) . . . . . . .  not a positive small integer
*/
void ErrorQuitIntPos (
    Obj                 obj )
{
    ErrorQuit(
        "<obj> must be a positive integer (not a %s)",
        (Int)TNAM_OBJ(obj), 0L );
}


/****************************************************************************
**
*F  ErrorQuitBool( <obj> )  . . . . . . . . . . . . . . . . . . not a boolean
*/
void ErrorQuitBool (
    Obj                 obj )
{
    ErrorQuit(
        "<obj> must be 'true' or 'false' (not a %s)",
        (Int)TNAM_OBJ(obj), 0L );
}


/****************************************************************************
**
*F  ErrorQuitFunc( <obj> )  . . . . . . . . . . . . . . . . .  not a function
*/
void ErrorQuitFunc (
    Obj                 obj )
{
    ErrorQuit(
        "<obj> must be a function (not a %s)",
        (Int)TNAM_OBJ(obj), 0L );
}


/****************************************************************************
**
*F  ErrorQuitNrArgs( <narg>, <args> ) . . . . . . . wrong number of arguments
*/
void ErrorQuitNrArgs (
    Int                 narg,
    Obj                 args )
{
    ErrorQuit(
        "Function Calls: number of arguments must be %d (not %d)",
        narg, LEN_PLIST( args ) );
}

/****************************************************************************
**
*F  ErrorQuitNrAtLeastArgs( <narg>, <args> ) . . . . . . not enough arguments
*/
void ErrorQuitNrAtLeastArgs (
    Int                 narg,
    Obj                 args )
{
    ErrorQuit(
        "Function Calls: number of arguments must be at least %d (not %d)",
        narg, LEN_PLIST( args ) );
}

/****************************************************************************
**
*F  ErrorQuitRange3( <first>, <second>, <last> ) . . divisibility
*/
void ErrorQuitRange3 (
                      Obj                 first,
                      Obj                 second,
                      Obj                 last)
{
    ErrorQuit(
        "Range expression <last>-<first> must be divisible by <second>-<first>, not %d %d",
        INT_INTOBJ(last)-INT_INTOBJ(first), INT_INTOBJ(second)-INT_INTOBJ(first) );
}


/****************************************************************************
**
*F  ErrorReturnObj( <msg>, <arg1>, <arg2>, <msg2> ) . .  print and return obj
*/
Obj ErrorReturnObj (
    const Char *        msg,
    Int                 arg1,
    Int                 arg2,
    const Char *        msg2 )
{
  Obj LateMsg;
  C_NEW_STRING_DYN(LateMsg, msg2);
  return CallErrorInner(msg, arg1, arg2, 0, 0, 1, LateMsg, 1);
}


/****************************************************************************
**
*F  ErrorReturnVoid( <msg>, <arg1>, <arg2>, <msg2> )  . . .  print and return
*/
void ErrorReturnVoid (
    const Char *        msg,
    Int                 arg1,
    Int                 arg2,
    const Char *        msg2 )
{
  Obj LateMsg;
  C_NEW_STRING_DYN(LateMsg, msg2);
  CallErrorInner( msg, arg1, arg2, 0,1,0,LateMsg, 1);
  /*    ErrorMode( msg, arg1, arg2, (Obj)0, msg2, 'x' ); */
}

/****************************************************************************
**
*F  ErrorMayQuit( <msg>, <arg1>, <arg2> )  . . .  print and return
*/
void ErrorMayQuit (
    const Char *        msg,
    Int                 arg1,
    Int                 arg2)
{
  CallErrorInner(msg, arg1, arg2, 0, 0,0, False, 1);
 
}

Obj Error;
Obj ErrorInner;

 
/****************************************************************************
**

*F * * * * * * * * * functions for creating the init file * * * * * * * * * *
*/

/* deleted 9/5/11 */

/*************************************************************************
**

*F * * * * * * * * * functions for dynamical/static modules * * * * * * * * *
*/



/****************************************************************************
**

*F  FuncGAP_CRC( <self>, <name> ) . . . . . . . create a crc value for a file
*/
Obj FuncGAP_CRC (
    Obj                 self,
    Obj                 filename )
{
    /* check the argument                                                  */
    while ( ! IsStringConv( filename ) ) {
        filename = ErrorReturnObj(
            "<filename> must be a string (not a %s)",
            (Int)TNAM_OBJ(filename), 0L,
            "you can replace <filename> via 'return <filename>;'" );
    }

    /* compute the crc value                                               */
    return INTOBJ_INT( SyGAPCRC( CSTR_STRING(filename) ) );
}


/****************************************************************************
**
*F  FuncLOAD_DYN( <self>, <name>, <crc> ) . . .  try to load a dynamic module
*/
Obj FuncLOAD_DYN (
    Obj                 self,
    Obj                 filename,
    Obj                 crc )
{
    InitInfoFunc        init;
    StructInitInfo *    info;
    Obj                 crc1;
    Int                 res;

    /* check the argument                                                  */
    while ( ! IsStringConv( filename ) ) {
        filename = ErrorReturnObj(
            "<filename> must be a string (not a %s)",
            (Int)TNAM_OBJ(filename), 0L,
            "you can replace <filename> via 'return <filename>;'" );
    }
    while ( ! IS_INTOBJ(crc) && crc!=False ) {
        crc = ErrorReturnObj(
            "<crc> must be a small integer or 'false' (not a %s)",
            (Int)TNAM_OBJ(crc), 0L,
            "you can replace <crc> via 'return <crc>;'" );
    }

    /* try to read the module                                              */
    res = SyLoadModule( CSTR_STRING(filename), &init );
    if ( res == 1 )
        ErrorQuit( "module '%s' not found", (Int)CSTR_STRING(filename), 0L );
    else if ( res == 3 )
        ErrorQuit( "symbol 'Init_Dynamic' not found", 0L, 0L );
    else if ( res == 5 )
        ErrorQuit( "forget symbol failed", 0L, 0L );

    /* no dynamic library support                                          */
    else if ( res == 7 ) {
        if ( SyDebugLoading ) {
            Pr( "#I  LOAD_DYN: no support for dynamical loading\n", 0L, 0L );
        }
        return False; 
    }

    /* get the description structure                                       */
    info = (*init)();
    if ( info == 0 )
        ErrorQuit( "call to init function failed", 0L, 0L );

    /* check the crc value                                                 */
    if ( crc != False ) {
        crc1 = INTOBJ_INT( info->crc );
        if ( ! EQ( crc, crc1 ) ) {
            if ( SyDebugLoading ) {
                Pr( "#I  LOAD_DYN: crc values do not match, gap ", 0L, 0L );
                PrintInt( crc );
                Pr( ", dyn ", 0L, 0L );
                PrintInt( crc1 );
                Pr( "\n", 0L, 0L );
            }
            return False;
        }
    }

    /* link and init me                                                    */
    info->isGapRootRelative = 0;
    res = (info->initKernel)(info);
    UpdateCopyFopyInfo();

    /* Start a new executor to run the outer function of the module
       in global context */
    ExecBegin( TLS(BottomLVars) );
    res = res || (info->initLibrary)(info);
    ExecEnd(res ? STATUS_ERROR : STATUS_END);
    if ( res ) {
        Pr( "#W  init functions returned non-zero exit code\n", 0L, 0L );
    }
    RecordLoadedModule(info, CSTR_STRING(filename));

    return True;
}


/****************************************************************************
**
*F  FuncLOAD_STAT( <self>, <name>, <crc> )  . . . . try to load static module
*/
Obj FuncLOAD_STAT (
    Obj                 self,
    Obj                 filename,
    Obj                 crc )
{
    StructInitInfo *    info = 0;
    Obj                 crc1;
    Int                 k;
    Int                 res;

    /* check the argument                                                  */
    while ( ! IsStringConv( filename ) ) {
        filename = ErrorReturnObj(
            "<filename> must be a string (not a %s)",
            (Int)TNAM_OBJ(filename), 0L,
            "you can replace <filename> via 'return <filename>;'" );
    }
    while ( !IS_INTOBJ(crc) && crc!=False ) {
        crc = ErrorReturnObj(
            "<crc> must be a small integer or 'false' (not a %s)",
            (Int)TNAM_OBJ(crc), 0L,
            "you can replace <crc> via 'return <crc>;'" );
    }

    /* try to find the module                                              */
    for ( k = 0;  CompInitFuncs[k];  k++ ) {
        info = (*(CompInitFuncs[k]))();
        if ( info == 0 ) {
            continue;
        }
        if ( ! strcmp( CSTR_STRING(filename), info->name ) ) {
            break;
        }
    }
    if ( CompInitFuncs[k] == 0 ) {
        if ( SyDebugLoading ) {
            Pr( "#I  LOAD_STAT: no module named '%s' found\n",
                (Int)CSTR_STRING(filename), 0L );
        }
        return False;
    }

    /* check the crc value                                                 */
    if ( crc != False ) {
        crc1 = INTOBJ_INT( info->crc );
        if ( ! EQ( crc, crc1 ) ) {
            if ( SyDebugLoading ) {
                Pr( "#I  LOAD_STAT: crc values do not match, gap ", 0L, 0L );
                PrintInt( crc );
                Pr( ", stat ", 0L, 0L );
                PrintInt( crc1 );
                Pr( "\n", 0L, 0L );
            }
            return False;
        }
    }

    /* link and init me                                                    */
    info->isGapRootRelative = 0;
    res = (info->initKernel)(info);
    UpdateCopyFopyInfo();
    /* Start a new executor to run the outer function of the module
       in global context */
    ExecBegin( TLS(BottomLVars) );
    res = res || (info->initLibrary)(info);
    ExecEnd(res ? STATUS_ERROR : STATUS_END);
    if ( res ) {
        Pr( "#W  init functions returned non-zero exit code\n", 0L, 0L );
    }
    RecordLoadedModule(info, CSTR_STRING(filename));

    return True;
}


/****************************************************************************
**
*F  FuncSHOW_STAT() . . . . . . . . . . . . . . . . . . . show static modules
*/
Obj FuncSHOW_STAT (
    Obj                 self )
{
    Obj                 modules;
    Obj                 name;
    StructInitInfo *    info;
    Int                 k;
    Int                 im;

    /* count the number of install modules                                 */
    for ( k = 0,  im = 0;  CompInitFuncs[k];  k++ ) {
        info = (*(CompInitFuncs[k]))();
        if ( info == 0 ) {
            continue;
        }
        im++;
    }

    /* make a list of modules with crc values                              */
    modules = NEW_PLIST( T_PLIST, 2*im );
    SET_LEN_PLIST( modules, 2*im );

    for ( k = 0,  im = 1;  CompInitFuncs[k];  k++ ) {
        info = (*(CompInitFuncs[k]))();
        if ( info == 0 ) {
            continue;
        }
        C_NEW_STRING_DYN(name, info->name);

        SET_ELM_PLIST( modules, im, name );

        /* compute the crc value                                           */
        SET_ELM_PLIST( modules, im+1, INTOBJ_INT( info->crc ) );
        im += 2;
    }

    return modules;
}


/****************************************************************************
**
*F  FuncLoadedModules( <self> ) . . . . . . . . . . . list all loaded modules
*/
Obj FuncLoadedModules (
    Obj                 self )
{
    Int                 i;
    StructInitInfo *    m;
    Obj                 str;
    Obj                 list;

    /* create a list                                                       */
    list = NEW_PLIST( T_PLIST, NrModules * 3 );
    SET_LEN_PLIST( list, NrModules * 3 );
    for ( i = 0;  i < NrModules;  i++ ) {
        m = Modules[i];
        if ( m->type == MODULE_BUILTIN ) {
            SET_ELM_PLIST( list, 3*i+1, ObjsChar[(Int)'b'] );
            CHANGED_BAG(list);
            C_NEW_STRING_DYN( str, m->name );
            SET_ELM_PLIST( list, 3*i+2, str );
            SET_ELM_PLIST( list, 3*i+3, INTOBJ_INT(m->version) );
        }
        else if ( m->type == MODULE_DYNAMIC ) {
            SET_ELM_PLIST( list, 3*i+1, ObjsChar[(Int)'d'] );
            CHANGED_BAG(list);
            C_NEW_STRING_DYN( str, m->name );
            SET_ELM_PLIST( list, 3*i+2, str );
            CHANGED_BAG(list);
            C_NEW_STRING_DYN( str, m->filename );
            SET_ELM_PLIST( list, 3*i+3, str );
        }
        else if ( m->type == MODULE_STATIC ) {
            SET_ELM_PLIST( list, 3*i+1, ObjsChar[(Int)'s'] );
            CHANGED_BAG(list);
            C_NEW_STRING_DYN( str, m->name );
            SET_ELM_PLIST( list, 3*i+2, str );
            CHANGED_BAG(list);
            C_NEW_STRING_DYN( str, m->filename );
            SET_ELM_PLIST( list, 3*i+3, str );
        }
    }
    return CopyObj( list, 0 );
}


/****************************************************************************
**


*F * * * * * * * * * * * * * * debug functions  * * * * * * * * * * * * * * *
*/

/****************************************************************************
**

*F  FuncGASMAN( <self>, <args> )  . . . . . . . . .  expert function 'GASMAN'
**
**  'FuncGASMAN' implements the internal function 'GASMAN'
**
**  'GASMAN( "display" | "clear" | "collect" | "message" | "partial" )'
*/
Obj FuncGASMAN (
    Obj                 self,
    Obj                 args )
{
    Obj                 cmd;            /* argument                        */
    UInt                i,  k;          /* loop variables                  */
    Char                buf[41];

    /* check the argument                                                  */
    if ( ! IS_SMALL_LIST(args) || LEN_LIST(args) == 0 ) {
        ErrorMayQuit(
            "usage: GASMAN( \"display\"|\"displayshort\"|\"clear\"|\"collect\"|\"message\"|\"partial\" )",
            0L, 0L);
    }

    /* loop over the arguments                                             */
    for ( i = 1; i <= LEN_LIST(args); i++ ) {

        /* evaluate and check the command                                  */
        cmd = ELM_PLIST( args, i );
again:
        while ( ! IsStringConv(cmd) ) {
           cmd = ErrorReturnObj(
               "GASMAN: <cmd> must be a string (not a %s)",
               (Int)TNAM_OBJ(cmd), 0L,
               "you can replace <cmd> via 'return <cmd>;'" );
       }

        /* if request display the statistics                               */
        if ( strcmp( CSTR_STRING(cmd), "display" ) == 0 ) {
            Pr( "%40s ", (Int)"type",  0L          );
            Pr( "%8s %8s ",  (Int)"alive", (Int)"kbyte" );
            Pr( "%8s %8s\n",  (Int)"total", (Int)"kbyte" );
            for ( k = 0; k < 256; k++ ) {
                if ( InfoBags[k].name != 0 ) {
                    buf[0] = '\0';
                    strlcat( buf, InfoBags[k].name, sizeof(buf) );
                    Pr("%40s ",    (Int)buf, 0L );
                    Pr("%8d %8d ", (Int)InfoBags[k].nrLive,
                                   (Int)(InfoBags[k].sizeLive/1024));
                    Pr("%8d %8d\n",(Int)InfoBags[k].nrAll,
                                   (Int)(InfoBags[k].sizeAll/1024));
                }
            }
        }

        /* if request give a short display of the statistics                */
        else if ( strcmp( CSTR_STRING(cmd), "displayshort" ) == 0 ) {
            Pr( "%40s ", (Int)"type",  0L          );
            Pr( "%8s %8s ",  (Int)"alive", (Int)"kbyte" );
            Pr( "%8s %8s\n",  (Int)"total", (Int)"kbyte" );
            for ( k = 0; k < 256; k++ ) {
                if ( InfoBags[k].name != 0 && 
                     (InfoBags[k].nrLive != 0 ||
                      InfoBags[k].sizeLive != 0 ||
                      InfoBags[k].nrAll != 0 ||
                      InfoBags[k].sizeAll != 0) ) {
                    buf[0] = '\0';
                    strlcat( buf, InfoBags[k].name, sizeof(buf) );
                    Pr("%40s ",    (Int)buf, 0L );
                    Pr("%8d %8d ", (Int)InfoBags[k].nrLive,
                                   (Int)(InfoBags[k].sizeLive/1024));
                    Pr("%8d %8d\n",(Int)InfoBags[k].nrAll,
                                   (Int)(InfoBags[k].sizeAll/1024));
                }
            }
        }

        /* if request display the statistics                               */
        else if ( strcmp( CSTR_STRING(cmd), "clear" ) == 0 ) {
            for ( k = 0; k < 256; k++ ) {
#ifdef GASMAN_CLEAR_TO_LIVE
                InfoBags[k].nrAll    = InfoBags[k].nrLive;
                InfoBags[k].sizeAll  = InfoBags[k].sizeLive;
#else
                InfoBags[k].nrAll    = 0;
                InfoBags[k].sizeAll  = 0;
#endif
            }
        }

        /* or collect the garbage                                          */
        else if ( strcmp( CSTR_STRING(cmd), "collect" ) == 0 ) {
            CollectBags(0,1);
        }

        /* or collect the garbage                                          */
        else if ( strcmp( CSTR_STRING(cmd), "partial" ) == 0 ) {
            CollectBags(0,0);
        }

        /* or display information about global bags                        */
        else if ( strcmp( CSTR_STRING(cmd), "global" ) == 0 ) {
            for ( i = 0;  i < GlobalBags.nr;  i++ ) {
                if ( *(GlobalBags.addr[i]) != 0 ) {
                    Pr( "%50s: %12d bytes\n", (Int)GlobalBags.cookie[i], 
                        (Int)SIZE_BAG(*(GlobalBags.addr[i])) );
                }
            }
        }

        /* or finally toggle Gasman messages                               */
        else if ( strcmp( CSTR_STRING(cmd), "message" ) == 0 ) {
            SyMsgsFlagBags = (SyMsgsFlagBags + 1) % 3;
        }

        /* otherwise complain                                              */
        else {
            cmd = ErrorReturnObj(
                "GASMAN: <cmd> must be %s or %s",
                (Int)"\"display\" or \"clear\" or \"global\" or ",
                (Int)"\"collect\" or \"partial\" or \"message\"",
                "you can replace <cmd> via 'return <cmd>;'" );
            goto again;
        }
    }

    /* return nothing, this function is a procedure                        */
    return 0;
}

Obj FuncGASMAN_STATS(Obj self)
{
  Obj res;
  Obj row;
  Obj entry;
  UInt i,j;
  Int x;
  res = NEW_PLIST(T_PLIST_TAB_RECT + IMMUTABLE, 2);
  SET_LEN_PLIST(res, 2);
  for (i = 1; i <= 2; i++)
    {
      row = NEW_PLIST(T_PLIST_CYC + IMMUTABLE, 9);
      SET_ELM_PLIST(res, i, row);
      CHANGED_BAG(res);
      SET_LEN_PLIST(row, 9);
      for (j = 1; j <= 8; j++)
        {
          x = SyGasmanNumbers[i-1][j];

          /* convert x to GAP integer. x may be too big to be a small int */
          if (x < (1L << NR_SMALL_INT_BITS))
            entry = INTOBJ_INT(x);
          else
            entry = SUM( PROD(INTOBJ_INT(x >> (NR_SMALL_INT_BITS/2)),
                              INTOBJ_INT(1 << (NR_SMALL_INT_BITS/2))),
                         INTOBJ_INT( x % ( 1 << (NR_SMALL_INT_BITS/2))));
          SET_ELM_PLIST(row, j, entry);
        }
      SET_ELM_PLIST(row, 9, INTOBJ_INT(SyGasmanNumbers[i-1][0]));       
    }
  return res;      
}

Obj FuncGASMAN_MESSAGE_STATUS( Obj self )
{
  return INTOBJ_INT(SyMsgsFlagBags);
}

Obj FuncGASMAN_LIMITS( Obj self )
{
  Obj list;
  list = NEW_PLIST(T_PLIST_CYC+IMMUTABLE, 3);
  SET_LEN_PLIST(list,3);
  SET_ELM_PLIST(list, 1, INTOBJ_INT(SyStorMin));
  SET_ELM_PLIST(list, 2, INTOBJ_INT(SyStorMax));
  SET_ELM_PLIST(list, 3, INTOBJ_INT(SyStorKill));
  return list;
}

/****************************************************************************
**
*F  FuncSHALLOW_SIZE( <self>, <obj> ) . . . .  expert function 'SHALLOW_SIZE'
*/
Obj FuncSHALLOW_SIZE (
    Obj                 self,
    Obj                 obj )
{
  if (IS_INTOBJ(obj) || IS_FFE(obj))
    return INTOBJ_INT(0);
  else
    return ObjInt_UInt( SIZE_BAG( obj ) );
}


/****************************************************************************
**
*F  FuncTNUM_OBJ( <self>, <obj> ) . . . . . . . .  expert function 'TNUM_OBJ'
*/

Obj FuncTNUM_OBJ (
    Obj                 self,
    Obj                 obj )
{
    Obj                 res;
    Obj                 str;
    const Char *        cst;

    res = NEW_PLIST( T_PLIST, 2 );
    SET_LEN_PLIST( res, 2 );

    /* set the type                                                        */
    SET_ELM_PLIST( res, 1, INTOBJ_INT( TNUM_OBJ(obj) ) );
    cst = TNAM_OBJ(obj);
    C_NEW_STRING_DYN(str, cst);
    SET_ELM_PLIST( res, 2, str );

    /* and return                                                          */
    return res;
}

Obj FuncTNUM_OBJ_INT (
    Obj                 self,
    Obj                 obj )
{

  
    return  INTOBJ_INT( TNUM_OBJ(obj) ) ;
}

/****************************************************************************
**
*F  FuncOBJ_HANDLE( <self>, <obj> ) . . . . . .  expert function 'OBJ_HANDLE'
*/
Obj FuncOBJ_HANDLE (
    Obj                 self,
    Obj                 obj )
{
    UInt                hand;
    UInt                prod;
    Obj                 rem;

    if ( IS_INTOBJ(obj) ) {
        return (Obj)INT_INTOBJ(obj);
    }
    else if ( TNUM_OBJ(obj) == T_INTPOS ) {
        hand = 0;
        prod = 1;
        while ( EQ( obj, INTOBJ_INT(0) ) == 0 ) {
            rem  = RemInt( obj, INTOBJ_INT( 1 << 16 ) );
            obj  = QuoInt( obj, INTOBJ_INT( 1 << 16 ) );
            hand = hand + prod * INT_INTOBJ(rem);
            prod = prod * ( 1 << 16 );
        }
        return (Obj) hand;
    }
    else {
        ErrorQuit( "<handle> must be a positive integer", 0L, 0L );
        return (Obj) 0;
    }
}


/****************************************************************************
**
*F  FuncHANDLE_OBJ( <self>, <obj> ) . . . . . .  expert function 'HANDLE_OBJ'
**
**  This is a very quick function which returns a unique integer for each object
**  non-identical objects will have different handles. The integers may be large.
*/
Obj FuncHANDLE_OBJ (
    Obj                 self,
    Obj                 obj )
{
    Obj                 hnum;
    Obj                 prod;
    Obj                 tmp;
    UInt                hand;

    hand = (UInt) obj;
    hnum = INTOBJ_INT(0);
    prod = INTOBJ_INT(1);
    while ( 0 < hand ) {
        tmp  = PROD( prod, INTOBJ_INT( hand & 0xffff ) );
        prod = PROD( prod, INTOBJ_INT( 1 << 16 ) );
        hnum = SUM(  hnum, tmp );
        hand = hand >> 16;
    }
    return hnum;
}

/* This function does quite  a similar job to HANDLE_OBJ, but (a) returns 0 for all 
immediate objects (small integers or ffes) and (b) returns reasonably small results
(roughly in teh range from 1 to the max number of objects that have existed in this session */

Obj FuncMASTER_POINTER_NUMBER(Obj self, Obj o)
{
    if ((void **) o >= (void **) MptrBags && (void **) o < (void **) OldBags) {
        return INTOBJ_INT( ((void **) o - (void **) MptrBags) + 1 );
    } else {
        return INTOBJ_INT( 0 );
    }
}

/* Returns a measure of the size of a GAP function */
Obj FuncFUNC_BODY_SIZE(Obj self, Obj f)
{
    Obj body;
    if (TNUM_OBJ(f) != T_FUNCTION) return Fail;
    body = BODY_FUNC(f);
    if (body == 0) return INTOBJ_INT(0);
    else return INTOBJ_INT( SIZE_BAG( body ) );
}

/****************************************************************************
**
*F  FuncSWAP_MPTR( <self>, <obj1>, <obj2> ) . . . . . . . swap master pointer
**
**  Never use this function unless you are debugging.
*/
Obj FuncSWAP_MPTR (
    Obj                 self,
    Obj                 obj1,
    Obj                 obj2 )
{
    if ( TNUM_OBJ(obj1) == T_INT || TNUM_OBJ(obj1) == T_FFE ) {
        ErrorQuit("SWAP_MPTR: <obj1> must not be an integer or ffe", 0L, 0L);
        return 0;
    }
    if ( TNUM_OBJ(obj2) == T_INT || TNUM_OBJ(obj2) == T_FFE ) {
        ErrorQuit("SWAP_MPTR: <obj2> must not be an integer or ffe", 0L, 0L);
        return 0;
    }
        
    SwapMasterPoint( obj1, obj2 );
    return 0;
}


/****************************************************************************
**

*F * * * * * * * * * * * * * initialize package * * * * * * * * * * * * * * *
*/


/****************************************************************************
**

*F  FillInVersion( <module>, <rev_c>, <rev_h> ) . . .  fill in version number
*/
void FillInVersion (
    StructInitInfo *            module )
{
}


/****************************************************************************
**
*F  RequireModule( <calling>, <required>, <version> ) . . . .  require module
*/
void RequireModule (
    StructInitInfo *            module,
    const Char *                required,
    UInt                        version )
{
}


/****************************************************************************
**
*F  InitBagNamesFromTable( <table> )  . . . . . . . . .  initialise bag names
*/
void InitBagNamesFromTable (
    StructBagNames *            tab )
{
    Int                         i;

    for ( i = 0;  tab[i].tnum != -1;  i++ ) {
        InfoBags[tab[i].tnum].name = tab[i].name;
    }
}


/****************************************************************************
**
*F  InitClearFiltsTNumsFromTable( <tab> ) . . .  initialise clear filts tnums
*/
void InitClearFiltsTNumsFromTable (
    Int *               tab )
{
    Int                 i;

    for ( i = 0;  tab[i] != -1;  i += 2 ) {
        ClearFiltsTNums[tab[i]] = tab[i+1];
    }
}


/****************************************************************************
**
*F  InitHasFiltListTNumsFromTable( <tab> )  . . initialise tester filts tnums
*/
void InitHasFiltListTNumsFromTable (
    Int *               tab )
{
    Int                 i;

    for ( i = 0;  tab[i] != -1;  i += 3 ) {
        HasFiltListTNums[tab[i]][tab[i+1]] = tab[i+2];
    }
}


/****************************************************************************
**
*F  InitSetFiltListTNumsFromTable( <tab> )  . . initialise setter filts tnums
*/
void InitSetFiltListTNumsFromTable (
    Int *               tab )
{
    Int                 i;

    for ( i = 0;  tab[i] != -1;  i += 3 ) {
        SetFiltListTNums[tab[i]][tab[i+1]] = tab[i+2];
    }
}


/****************************************************************************
**
*F  InitResetFiltListTNumsFromTable( <tab> )  initialise unsetter filts tnums
*/
void InitResetFiltListTNumsFromTable (
    Int *               tab )
{
    Int                 i;

    for ( i = 0;  tab[i] != -1;  i += 3 ) {
        ResetFiltListTNums[tab[i]][tab[i+1]] = tab[i+2];
    }
}


/****************************************************************************
**
*F  InitGVarFiltsFromTable( <tab> ) . . . . . . . . . . . . . . . new filters
*/
void InitGVarFiltsFromTable (
    StructGVarFilt *    tab )
{
    Int                 i;

    for ( i = 0;  tab[i].name != 0;  i++ ) {
        UInt gvar = GVarName( tab[i].name );
        AssGVar( gvar,
            NewFilter( NameGVarObj( gvar ), 1, ArgStringToList( tab[i].argument ), tab[i].handler ) );
        MakeReadOnlyGVar( gvar );
    }
}


/****************************************************************************
**
*F  InitGVarAttrsFromTable( <tab> ) . . . . . . . . . . . . .  new attributes
*/
void InitGVarAttrsFromTable (
    StructGVarAttr *    tab )
{
    Int                 i;

    for ( i = 0;  tab[i].name != 0;  i++ ) {
        UInt gvar = GVarName( tab[i].name );
        AssGVar( gvar,
            NewAttribute( NameGVarObj( gvar ),
                          1,
                          ArgStringToList( tab[i].argument ),
                          tab[i].handler ) );
        MakeReadOnlyGVar( gvar );
    }
}

void SetupFuncInfo(Obj func, const Char* cookie)
{
    const Char* pos = strchr(cookie, ':');
    if ( pos ) {
        Obj filename, start;
        Obj body_bag = NewBag( T_BODY, NUMBER_HEADER_ITEMS_BODY*sizeof(Obj) );
        char buffer[512];
        Int len = 511<(pos-cookie)?511:pos-cookie;
        memcpy(buffer, cookie, len);
        buffer[len] = 0;
        C_NEW_STRING_DYN(filename, buffer);
        C_NEW_STRING_DYN(start, pos+1);
        SET_FILENAME_BODY(body_bag, filename);
        SET_LOCATION_BODY(body_bag, start);
        BODY_FUNC(func) = body_bag;
        CHANGED_BAG(body_bag);
        CHANGED_BAG(func);
    }
}

/****************************************************************************
**
*F  InitGVarPropsFromTable( <tab> ) . . . . . . . . . . . . .  new properties
*/
void InitGVarPropsFromTable (
    StructGVarProp *    tab )
{
    Int                 i;

    for ( i = 0;  tab[i].name != 0;  i++ ) {
        UInt gvar = GVarName( tab[i].name );
        AssGVar( gvar,
            NewProperty( NameGVarObj( gvar ),
                        1,
                        ArgStringToList( tab[i].argument ),
                        tab[i].handler ) );
        MakeReadOnlyGVar( gvar );
    }
}


/****************************************************************************
**
*F  InitGVarOpersFromTable( <tab> ) . . . . . . . . . . . . .  new operations
*/
void InitGVarOpersFromTable (
    StructGVarOper *    tab )
{
    Int                 i;

    for ( i = 0;  tab[i].name != 0;  i++ ) {
        UInt gvar = GVarName( tab[i].name );
        AssGVar( gvar,
            NewOperation( NameGVarObj( gvar ),
                          tab[i].nargs,
                          ArgStringToList( tab[i].args ),
                          tab[i].handler ) );
        MakeReadOnlyGVar( gvar );
    }
}


/****************************************************************************
**
*F  InitGVarFuncsFromTable( <tab> ) . . . . . . . . . . . . . . new functions
*/
void InitGVarFuncsFromTable (
    StructGVarFunc *    tab )
{
    Int                 i;

    for ( i = 0;  tab[i].name != 0;  i++ ) {
        UInt gvar = GVarName( tab[i].name );
        Obj func = NewFunction( NameGVarObj( gvar ),
                                tab[i].nargs,
                                ArgStringToList( tab[i].args ),
                                tab[i].handler );
        SetupFuncInfo( func, tab[i].cookie );
        AssGVar( gvar, func );
        MakeReadOnlyGVar( gvar );
    }
}


/****************************************************************************
**
*F  InitHdlrFiltsFromTable( <tab> ) . . . . . . . . . . . . . . . new filters
*/
void InitHdlrFiltsFromTable (
    StructGVarFilt *    tab )
{
    Int                 i;

    for ( i = 0;  tab[i].name != 0;  i++ ) {
        InitHandlerFunc( tab[i].handler, tab[i].cookie );
        InitFopyGVar( tab[i].name, tab[i].filter );
    }
}


/****************************************************************************
**
*F  InitHdlrAttrsFromTable( <tab> ) . . . . . . . . . . . . .  new attributes
*/
void InitHdlrAttrsFromTable (
    StructGVarAttr *    tab )
{
    Int                 i;

    for ( i = 0;  tab[i].name != 0;  i++ ) {
        InitHandlerFunc( tab[i].handler, tab[i].cookie );
        InitFopyGVar( tab[i].name, tab[i].attribute );
    }
}


/****************************************************************************
**
*F  InitHdlrPropsFromTable( <tab> ) . . . . . . . . . . . . .  new properties
*/
void InitHdlrPropsFromTable (
    StructGVarProp *    tab )
{
    Int                 i;

    for ( i = 0;  tab[i].name != 0;  i++ ) {
        InitHandlerFunc( tab[i].handler, tab[i].cookie );
        InitFopyGVar( tab[i].name, tab[i].property );
    }
}


/****************************************************************************
**
*F  InitHdlrOpersFromTable( <tab> ) . . . . . . . . . . . . .  new operations
*/
void InitHdlrOpersFromTable (
    StructGVarOper *    tab )
{
    Int                 i;

    for ( i = 0;  tab[i].name != 0;  i++ ) {
        InitHandlerFunc( tab[i].handler, tab[i].cookie );
        InitFopyGVar( tab[i].name, tab[i].operation );
    }
}


/****************************************************************************
**
*F  InitHdlrFuncsFromTable( <tab> ) . . . . . . . . . . . . . . new functions
*/
void InitHdlrFuncsFromTable (
    StructGVarFunc *    tab )
{
    Int                 i;

    for ( i = 0;  tab[i].name != 0;  i++ ) {
        InitHandlerFunc( tab[i].handler, tab[i].cookie );
    }
}


/****************************************************************************
**
*F  ImportGVarFromLibrary( <name>, <address> )  . . .  import global variable
*/


void ImportGVarFromLibrary(
    const Char *        name,
    Obj *               address )
{
    if ( NrImportedGVars == 1024 ) {
        Pr( "#W  warning: too many imported GVars\n", 0L, 0L );
    }
    else {
        ImportedGVars[NrImportedGVars].name    = name;
        ImportedGVars[NrImportedGVars].address = address;
        NrImportedGVars++;
    }
    if ( address != 0 ) {
        InitCopyGVar( name, address );
    }
}


/****************************************************************************
**
*F  ImportFuncFromLibrary( <name>, <address> )  . . .  import global function
*/


void ImportFuncFromLibrary(
    const Char *        name,
    Obj *               address )
{
    if ( NrImportedFuncs == 1024 ) {
        Pr( "#W  warning: too many imported Funcs\n", 0L, 0L );
    }
    else {
        ImportedFuncs[NrImportedFuncs].name    = name;
        ImportedFuncs[NrImportedFuncs].address = address;
        NrImportedFuncs++;
    }
    if ( address != 0 ) {
        InitFopyGVar( name, address );
    }
}


/****************************************************************************
**
*F  FuncExportToKernelFinished( <self> )  . . . . . . . . . . check functions
*/
Obj FuncExportToKernelFinished (
    Obj             self )
{
    UInt            i;
    Int             errs = 0;
    Obj             val;

    SyInitializing = 0;
    for ( i = 0;  i < NrImportedGVars;  i++ ) {
        if ( ImportedGVars[i].address == 0 ) {
            val = ValAutoGVar(GVarName(ImportedGVars[i].name));
            if ( val == 0 ) {
                errs++;
                if ( ! SyQuiet ) {
                    Pr( "#W  global variable '%s' has not been defined\n",
                        (Int)ImportedFuncs[i].name, 0L );
                }
            }
        }
        else if ( *ImportedGVars[i].address == 0 ) {
            errs++;
            if ( ! SyQuiet ) {
                Pr( "#W  global variable '%s' has not been defined\n",
                    (Int)ImportedGVars[i].name, 0L );
            }
        }
        else {
            MakeReadOnlyGVar(GVarName(ImportedGVars[i].name));
        }
    }
    
    for ( i = 0;  i < NrImportedFuncs;  i++ ) {
        if (  ImportedFuncs[i].address == 0 ) {
            val = ValAutoGVar(GVarName(ImportedFuncs[i].name));
            if ( val == 0 || ! IS_FUNC(val) ) {
                errs++;
                if ( ! SyQuiet ) {
                    Pr( "#W  global function '%s' has not been defined\n",
                        (Int)ImportedFuncs[i].name, 0L );
                }
            }
        }
        else if ( *ImportedFuncs[i].address == ErrorMustEvalToFuncFunc
          || *ImportedFuncs[i].address == ErrorMustHaveAssObjFunc )
        {
            errs++;
            if ( ! SyQuiet ) {
                Pr( "#W  global function '%s' has not been defined\n",
                    (Int)ImportedFuncs[i].name, 0L );
            }
        }
        else {
            MakeReadOnlyGVar(GVarName(ImportedFuncs[i].name));
        }
    }
    
    return errs == 0 ? True : False;
}


/****************************************************************************
**
*F  FuncSleep( <self>, <secs> )
**
*/

Obj FuncSleep( Obj self, Obj secs )
{
  extern UInt HaveInterrupt();
  Int  s;

  while( ! IS_INTOBJ(secs) )
    secs = ErrorReturnObj( "<secs> must be a small integer", 0L, 0L, 
                           "you can replace <secs> via 'return <secs>;'" );

  
  if ( (s = INT_INTOBJ(secs)) > 0)
    SySleep((UInt)s);
  
  /* either we used up the time, or we were interrupted. */
  if (HaveInterrupt())
    {
      ClearError(); /* The interrupt may still be pending */
      ErrorReturnVoid("user interrupt in sleep", 0L, 0L,
                    "you can 'return;' as if the sleep was finished");
    }
  
  return (Obj) 0;
}

// Common code in the next 3 methods.
static int SetExitValue(Obj code)
{
  if (code == False || code == Fail)
    SystemErrorCode = 1;
  else if (code == True)
    SystemErrorCode = 0;
  else if (IS_INTOBJ(code))
    SystemErrorCode = INT_INTOBJ(code);
  else
    return 0;
  return 1;
}


/****************************************************************************
**
*F  FuncMicroSleep( <self>, <secs> )
**
*/

Obj FuncMicroSleep( Obj self, Obj msecs )
{
  extern UInt HaveInterrupt();
  Int  s;

  while( ! IS_INTOBJ(msecs) )
    msecs = ErrorReturnObj( "<usecs> must be a small integer", 0L, 0L, 
                           "you can replace <usecs> via 'return <usecs>;'" );

  
  if ( (s = INT_INTOBJ(msecs)) > 0)
    SyUSleep((UInt)s);
  
  /* either we used up the time, or we were interrupted. */
  if (HaveInterrupt())
    {
      ClearError(); /* The interrupt may still be pending */
      ErrorReturnVoid("user interrupt in microsleep", 0L, 0L,
                    "you can 'return;' as if the microsleep was finished");
    }
  
  return (Obj) 0;
}

/****************************************************************************
**
*F  FuncGAP_EXIT_CODE() . . . . . . . . Set the code with which GAP exits.
**
*/

Obj FuncGAP_EXIT_CODE( Obj self, Obj code )
{
  if (!SetExitValue(code))
    ErrorQuit("GAP_EXIT_CODE: Argument must be boolean or integer", 0L, 0L);
  return (Obj) 0;
}


/****************************************************************************
**
*F  FuncQUIT_GAP()
**
*/

Obj FuncQUIT_GAP( Obj self, Obj args )
{
  if ( LEN_LIST(args) == 0 ) {
    SystemErrorCode = 0;
  }
  else if ( LEN_LIST(args) != 1 
            || !SetExitValue(ELM_PLIST(args, 1) ) ) {
    ErrorQuit( "usage: QUIT_GAP( [ <return value> ] )", 0L, 0L );
    return 0;
  }
  TLS(UserHasQUIT) = 1;
  ReadEvalError();
  return (Obj)0; 
}

/****************************************************************************
**
*F  FuncFORCE_QUIT_GAP()
**
*/

Obj FuncFORCE_QUIT_GAP( Obj self, Obj args )
{
  if ( LEN_LIST(args) == 0 )
  {
    SyExit(SystemErrorCode);
  }
  else if ( LEN_LIST(args) != 1 
            || !SetExitValue(ELM_PLIST(args, 1) ) ) {
    ErrorQuit( "usage: FORCE_QUIT_GAP( [ <return value> ] )", 0L, 0L );
    return 0;
  }
  SyExit(SystemErrorCode);
  return (Obj) 0; /* should never get here */
}


/****************************************************************************
**
*F  KERNEL_INFO() ......................record of information from the kernel
** 
** The general idea is to put all kernel-specific info in here, and clean up
** the assortment of global variables previously used
*/

Obj FuncKERNEL_INFO(Obj self) {
  Obj res = NEW_PREC(0);
  UInt r,lenvec,lenstr,lenstr2;
  Char *p;
  Obj tmp,list,str;
  UInt i,j;
  extern UInt SyNumProcessors;

  /* GAP_ARCHITECTURE                                                    */
  C_NEW_STRING_DYN( tmp, SyArchitecture );
  RetypeBag( tmp, IMMUTABLE_TNUM(TNUM_OBJ(tmp)) );
  r = RNamName("GAP_ARCHITECTURE");
  AssPRec(res,r,tmp);
  /* KERNEL_VERSION */
  C_NEW_STRING_DYN( tmp, SyKernelVersion );
  RetypeBag( tmp, IMMUTABLE_TNUM(TNUM_OBJ(tmp)) );
  r = RNamName("KERNEL_VERSION");
  AssPRec(res,r,tmp);
  C_NEW_STRING_DYN( tmp, SyBuildVersion );
  RetypeBag( tmp, IMMUTABLE_TNUM(TNUM_OBJ(tmp)) );
  r = RNamName("BUILD_VERSION");
  AssPRec(res,r,tmp);
  C_NEW_STRING_DYN( tmp, SyBuildDateTime );
  RetypeBag( tmp, IMMUTABLE_TNUM(TNUM_OBJ(tmp)) );
  r = RNamName("BUILD_DATETIME");
  AssPRec(res,r,tmp);
  /* GAP_ROOT_PATH                                                       */
  /* do we need this. Could we rebuild it from the command line in GAP
     if so, should we                                                    */
  list = NEW_PLIST( T_PLIST+IMMUTABLE, MAX_GAP_DIRS );
  for ( i = 0, j = 1;  i < MAX_GAP_DIRS;  i++ ) {
    if ( SyGapRootPaths[i][0] ) {
      C_NEW_STRING_DYN( tmp, SyGapRootPaths[i] );
      RetypeBag( tmp, IMMUTABLE_TNUM(TNUM_OBJ(tmp)) );
      SET_ELM_PLIST( list, j, tmp );
      j++;
    }
  }
  SET_LEN_PLIST( list, j-1 );
  r = RNamName("GAP_ROOT_PATHS");
  AssPRec(res,r,list);
  /* And also the DotGapPath if available */
#if HAVE_DOTGAPRC
  C_NEW_STRING_DYN( tmp, DotGapPath );
  RetypeBag( tmp, IMMUTABLE_TNUM(TNUM_OBJ(tmp)) );
  r = RNamName("DOT_GAP_PATH");
  AssPRec(res,r,tmp);
#endif
    
  /* make command line and environment available to GAP level       */
  for (lenvec=0; SyOriginalArgv[lenvec]; lenvec++);
  tmp = NEW_PLIST( T_PLIST+IMMUTABLE, lenvec );
  SET_LEN_PLIST( tmp, lenvec );
  for (i = 0; i<lenvec; i++) {
    C_NEW_STRING_DYN( str, SyOriginalArgv[i] );
    SET_ELM_PLIST(tmp, i+1, str);
    CHANGED_BAG(tmp);
  }
  r = RNamName("COMMAND_LINE");
  AssPRec(res,r, tmp);

  tmp = NEW_PREC(0);
  for (i = 0; sysenviron[i]; i++) {
    for (p = sysenviron[i]; *p != '='; p++)
      ;
    lenstr2 = (UInt) (p-sysenviron[i]);
    p++;   /* Move pointer behind = character */
    lenstr = strlen(p);
    if (lenstr2 > lenstr)
        str = NEW_STRING(lenstr2);
    else
        str = NEW_STRING(lenstr);
    strncat(CSTR_STRING(str),sysenviron[i],lenstr2);
    r = RNamName(CSTR_STRING(str));
    *(CSTR_STRING(str)) = 0;
    strncat(CSTR_STRING(str),p, lenstr);
    SET_LEN_STRING(str, lenstr);
    SHRINK_STRING(str);
    AssPRec(tmp,r , str);
  }
  r = RNamName("ENVIRONMENT");
  AssPRec(res,r, tmp);

  /* and also the CONFIGNAME of the running  GAP kernel  */
  C_NEW_STRING_DYN( str, CONFIGNAME );
  r = RNamName("CONFIGNAME");
  AssPRec(res, r, str);
  r = RNamName("NUM_CPUS");
  AssPRec(res, r, INTOBJ_INT(SyNumProcessors));

  /* export if we want to use readline  */
  r = RNamName("HAVE_LIBREADLINE");
  if (SyUseReadline)
    AssPRec(res, r, True);
  else
    AssPRec(res, r, False);

  MakeImmutable(res);
  
  return res;
  
}

/****************************************************************************
**
*F FuncTHREAD_UI  ... Whether we use a multi-threaded interface
**
*/

Obj FuncTHREAD_UI(Obj self)
{
  extern UInt ThreadUI;
  return ThreadUI ? True : False;
}


/****************************************************************************
**
*F FuncGETPID  ... export UNIX getpid to GAP level
**
*/

Obj FuncGETPID(Obj self) {
  return INTOBJ_INT(getpid());
}

GVarDescriptor GVarTHREAD_INIT;
GVarDescriptor GVarTHREAD_EXIT;

void ThreadedInterpreter(void *funcargs) {
  Obj tmp, func;
  int i;

  /* intialize everything and begin an interpreter                       */
  TLS(StackNams)   = NEW_PLIST( T_PLIST, 16 );
  TLS(CountNams)   = 0;
  TLS(ReadTop)     = 0;
  TLS(ReadTilde)   = 0;
  TLS(CurrLHSGVar) = 0;
  TLS(IntrCoding) = 0;
  TLS(IntrIgnoring) = 0;
  TLS(NrError) = 0;
  TLS(ThrownObject) = 0;
  TLS(BottomLVars) = NewBag( T_HVARS, 3*sizeof(Obj) );
  tmp = NewFunctionC( "bottom", 0, "", 0 );
  PTR_BAG(TLS(BottomLVars))[0] = tmp;
  tmp = NewBag( T_BODY, NUMBER_HEADER_ITEMS_BODY*sizeof(Obj) );
  BODY_FUNC( PTR_BAG(TLS(BottomLVars))[0] ) = tmp;
  TLS(CurrLVars) = TLS(BottomLVars);

  IntrBegin( TLS(BottomLVars) );
  tmp = KEPTALIVE(funcargs);
  StopKeepAlive(funcargs);
  func = ELM_PLIST(tmp, 1);
  for (i=2; i<=LEN_PLIST(tmp); i++)
  {
    Obj item = ELM_PLIST(tmp, i);
    SET_ELM_PLIST(tmp, i-1, item);
  }
  SET_LEN_PLIST(tmp, LEN_PLIST(tmp)-1);

  if (!READ_ERROR()) {
    Obj init, exit;
    if (sySetjmp(TLS(threadExit)))
      return;
    init = GVarOptFunction(&GVarTHREAD_INIT);
    if (init) CALL_0ARGS(init);
    FuncCALL_FUNC_LIST((Obj) 0, func, tmp);
    exit = GVarOptFunction(&GVarTHREAD_EXIT);
    if (exit) CALL_0ARGS(exit);
    PushVoidObj();
    /* end the interpreter                                                 */
    IntrEnd( 0UL );
  } else {
    IntrEnd( 1UL );
    ClearError();
  } 
}

UInt BreakPointValue;

Obj BREAKPOINT(Obj self, Obj arg) {
  if (IS_INTOBJ(arg))
    BreakPointValue = INT_INTOBJ(arg);
  return (Obj) 0;
}


/****************************************************************************
**
*V  GVarFuncs . . . . . . . . . . . . . . . . . . list of functions to export
*/
static StructGVarFunc GVarFuncs [] = {

    { "Runtime", 0, "",
      FuncRuntime, "src/gap.c:Runtime" },

    { "SystemClock", 0, "",
      FuncSystemClock, "src/gap.c:SystemClock" },

    { "RUNTIMES", 0, "",
      FuncRUNTIMES, "src/gap.c:RUNTIMES" },

    { "NanosecondsSinceEpoch", 0, "",
      FuncNanosecondsSinceEpoch, "src/gap.c:NanosecondsSinceEpoch" },

    { "NanosecondsSinceEpochInfo", 0, "",
      FuncNanosecondsSinceEpochInfo, "src/gap.c:NanosecondsSinceEpochInfo" },

    { "SizeScreen", -1, "args",
      FuncSizeScreen, "src/gap.c:SizeScreen" },

    { "ID_FUNC", 1, "object",
      FuncID_FUNC, "src/gap.c:ID_FUNC" },

    { "RETURN_FIRST", -1, "object",
      FuncRETURN_FIRST, "src/gap.c:RETURN_FIRST" },

    { "RETURN_NOTHING", -1, "object",
      FuncRETURN_NOTHING, "src/gap.c:RETURN_NOTHING" },

    { "ExportToKernelFinished", 0, "",
      FuncExportToKernelFinished, "src/gap.c:ExportToKernelFinished" },

    { "DownEnv", -1, "args",
      FuncDownEnv, "src/gap.c:DownEnv" },

    { "UpEnv", -1, "args",
      FuncUpEnv, "src/gap.c:UpEnv" },

    { "GAP_CRC", 1, "filename",
      FuncGAP_CRC, "src/gap.c:GAP_CRC" },

    { "LOAD_DYN", 2, "filename, crc",
      FuncLOAD_DYN, "src/gap.c:LOAD_DYN" },

    { "LOAD_STAT", 2, "filename, crc",
      FuncLOAD_STAT, "src/gap.c:LOAD_STAT" },

    { "SHOW_STAT", 0, "",
      FuncSHOW_STAT, "src/gap.c:SHOW_STAT" },

    { "GASMAN", -1, "args",
      FuncGASMAN, "src/gap.c:GASMAN" },

    { "GASMAN_STATS", 0, "",
      FuncGASMAN_STATS, "src/gap.c:GASMAN_STATS" },

    { "GASMAN_MESSAGE_STATUS", 0, "",
      FuncGASMAN_MESSAGE_STATUS, "src/gap.c:GASMAN_MESSAGE_STATUS" },

    { "GASMAN_LIMITS", 0, "",
      FuncGASMAN_LIMITS, "src/gap.c:GASMAN_LIMITS" },

    { "SHALLOW_SIZE", 1, "object",
      FuncSHALLOW_SIZE, "src/gap.c:SHALLOW_SIZE" },

    { "TNUM_OBJ", 1, "object",
      FuncTNUM_OBJ, "src/gap.c:TNUM_OBJ" },

    { "TNUM_OBJ_INT", 1, "object",
      FuncTNUM_OBJ_INT, "src/gap.c:TNUM_OBJ_INT" },

    { "OBJ_HANDLE", 1, "object",
      FuncOBJ_HANDLE, "src/gap.c:OBJ_HANDLE" },

    { "HANDLE_OBJ", 1, "object",
      FuncHANDLE_OBJ, "src/gap.c:HANDLE_OBJ" },

    { "SWAP_MPTR", 2, "obj1, obj2",
      FuncSWAP_MPTR, "src/gap.c:SWAP_MPTR" },

    { "LoadedModules", 0, "",
      FuncLoadedModules, "src/gap.c:LoadedModules" },

    { "WindowCmd", 1, "arg-list",
      FuncWindowCmd, "src/gap.c:WindowCmd" },

    { "MicroSleep", 1, "msecs",
      FuncMicroSleep, "src/gap.c:MicroSleep" },

    { "Sleep", 1, "secs",
      FuncSleep, "src/gap.c:Sleep" },

    { "GAP_EXIT_CODE", 1, "exit code",
      FuncGAP_EXIT_CODE, "src/gap.c:GAP_EXIT_CODE" },
        
    { "QUIT_GAP", -1, "args",
      FuncQUIT_GAP, "src/gap.c:QUIT_GAP" },

    { "FORCE_QUIT_GAP", -1, "args",
      FuncFORCE_QUIT_GAP, "src/gap.c:FORCE_QUIT_GAP" },

    { "SHELL", -1, "context, canReturnVoid, canReturnObj, lastDepth, setTime, prompt, promptHook, infile, outfile",
      FuncSHELL, "src/gap.c:FuncSHELL" },

    { "CALL_WITH_CATCH", 2, "func, args",
      FuncCALL_WITH_CATCH, "src/gap.c:CALL_WITH_CATCH" },

    { "TIMEOUTS_SUPPORTED", 0, "",
      FuncTIMEOUTS_SUPPORTED, "src/gap.c:TIMEOUTS_SUPPORTED" },

    { "CALL_WITH_TIMEOUT", 4, "seconds, microseconds, func, args",
      FuncCALL_WITH_TIMEOUT, "src/gap.c:CALL_WITH_TIMEOUT" },

    {"STOP_TIMEOUT", 0, "",
     FuncSTOP_TIMEOUT, "src/gap.c:FuncSTOP_TIMEOUT" },

    {"RESUME_TIMEOUT", 1, "state",
     FuncRESUME_TIMEOUT, "src/gap.c:FuncRESUME_TIMEOUT" },

    { "JUMP_TO_CATCH", 1, "payload",
      FuncJUMP_TO_CATCH, "src/gap.c:JUMP_TO_CATCH" },


    { "KERNEL_INFO", 0, "",
      FuncKERNEL_INFO, "src/gap.c:KERNEL_INFO" },

    { "THREAD_UI", 0, "",
      FuncTHREAD_UI, "src/gap.c:THREAD_UI" },

    { "SetUserHasQuit", 1, "value",
      FuncSetUserHasQuit, "src/gap.c:SetUserHasQuit" },

    { "GETPID", 0, "",
      FuncGETPID, "src/gap.c:GETPID" },

    { "BREAKPOINT", 1, "num",
      BREAKPOINT, "src/gap.c:BREAKPOINT" },

    { "MASTER_POINTER_NUMBER", 1, "ob",
      FuncMASTER_POINTER_NUMBER, "src/gap.c:MASTER_POINTER_NUMBER" },

    { "FUNC_BODY_SIZE", 1, "f",
      FuncFUNC_BODY_SIZE, "src/gap.c:FUNC_BODY_SIZE" },

    { "PRINT_CURRENT_STATEMENT", 1, "context",
      FuncPrintExecutingStatement, "src/gap.c:PRINT_CURRENT_STATEMENT" },

    { "CURRENT_STATEMENT_LOCATION", 1, "context",
      FuncExecutingStatementLocation,
      "src/gap.c:CURRENT_STATEMENT_LOCATION" },

    { 0 }

};


/****************************************************************************
**

*F  InitKernel( <module> )  . . . . . . . . initialise kernel data structures
*/
static Int InitKernel (
    StructInitInfo *    module )
{
    /* init the completion function                                        */
<<<<<<< HEAD
    /* InitGlobalBag( &ThrownObject,      "src/gap.c:ThrownObject"      ); */
=======
    InitGlobalBag( &TLS(ThrownObject), "src/gap.c:ThrownObject"      );
>>>>>>> e2998641

    /* list of exit functions                                              */
    InitGlobalBag( &WindowCmdString, "src/gap.c:WindowCmdString" );

    /* init filters and functions                                          */
    InitHdlrFuncsFromTable( GVarFuncs );



    /* establish Fopy of ViewObj                                           */
    ImportFuncFromLibrary(  "ViewObj", 0L );
    ImportFuncFromLibrary(  "Error", &Error );
    ImportFuncFromLibrary(  "ErrorInner", &ErrorInner );

    DeclareGVar(&GVarTHREAD_INIT, "THREAD_INIT");
    DeclareGVar(&GVarTHREAD_EXIT, "THREAD_EXIT");


#if HAVE_SELECT
    InitCopyGVar("OnCharReadHookActive",&OnCharReadHookActive);
    InitCopyGVar("OnCharReadHookInFds",&OnCharReadHookInFds);
    InitCopyGVar("OnCharReadHookInFuncs",&OnCharReadHookInFuncs);
    InitCopyGVar("OnCharReadHookOutFds",&OnCharReadHookOutFds);
    InitCopyGVar("OnCharReadHookOutFuncs",&OnCharReadHookOutFuncs);
    InitCopyGVar("OnCharReadHookExcFds",&OnCharReadHookExcFds);
    InitCopyGVar("OnCharReadHookExcFuncs",&OnCharReadHookExcFuncs);
#endif

    /* return success                                                      */
    return 0;
}


/****************************************************************************
**
*F  PostRestore( <module> ) . . . . . . . . . . . . . after restore workspace
*/
static Int PostRestore (
    StructInitInfo *    module )
{
      UInt var;

    /* library name and other stuff                                        */
    var = GVarName( "DEBUG_LOADING" );
    MakeReadWriteGVar(var);
    AssGVar( var, (SyDebugLoading ? True : False) );
    MakeReadOnlyGVar(var);

    /* construct the `ViewObj' variable                                    */
    ViewObjGVar = GVarName( "ViewObj" ); 

    /* construct the last and time variables                               */
    Last              = GVarName( "last"  );
    Last2             = GVarName( "last2" );
    Last3             = GVarName( "last3" );
    Time              = GVarName( "time"  );
    AssGVar(Time, INTOBJ_INT(0));
    QUITTINGGVar      = GVarName( "QUITTING" );
    
    /* return success                                                      */
    return 0;
}


/****************************************************************************
**
*F  InitLibrary( <module> ) . . . . . . .  initialise library data structures
*/
static Int InitLibrary (
    StructInitInfo *    module )
{
    /* init filters and functions                                          */
    InitGVarFuncsFromTable( GVarFuncs );

    /* create windows command buffer                                       */
    WindowCmdString = NEW_STRING( 1000 );

    /* return success                                                      */
    return PostRestore( module );
}


/****************************************************************************
**
*F  InitInfoGap() . . . . . . . . . . . . . . . . . . table of init functions
*/
static StructInitInfo module = {
    MODULE_BUILTIN,                     /* type                           */
    "gap",                              /* name                           */
    0,                                  /* revision entry of c file       */
    0,                                  /* revision entry of h file       */
    0,                                  /* version                        */
    0,                                  /* crc                            */
    InitKernel,                         /* initKernel                     */
    InitLibrary,                        /* initLibrary                    */
    0,                                  /* checkInit                      */
    0,                                  /* preSave                        */
    0,                                  /* postSave                       */
    PostRestore                         /* postRestore                    */
};

StructInitInfo * InitInfoGap ( void )
{
    return &module;
}


/****************************************************************************
**

*V  InitFuncsBuiltinModules . . . . .  list of builtin modules init functions
*/
static InitInfoFunc InitFuncsBuiltinModules[] = {

    /* global variables                                                    */
    InitInfoGVars,

    /* objects                                                             */
    InitInfoObjects,

    /* profiling information */
    InitInfoProfile,

    /* scanner, reader, interpreter, coder, caller, compiler               */
    InitInfoScanner,
    InitInfoRead,
    InitInfoCalls,
    InitInfoExprs,
    InitInfoStats,
    InitInfoCode,
    InitInfoVars,       /* must come after InitExpr and InitStats */
    InitInfoFuncs,
    InitInfoOpers,
    InitInfoIntrprtr,
    InitInfoCompiler,

    /* arithmetic operations                                               */
    InitInfoAriths,
    InitInfoInt,
    InitInfoIntFuncs,
    InitInfoRat,
    InitInfoCyc,
    InitInfoFinfield,
    InitInfoPermutat,
    InitInfoTrans,
    InitInfoPPerm,
    InitInfoBool,
    InitInfoMacfloat,

    /* record packages                                                     */
    InitInfoRecords,
    InitInfoPRecord,

    /* list packages                                                       */
    InitInfoLists,
    InitInfoListOper,
    InitInfoListFunc,
    InitInfoPlist,
    InitInfoSet,
    InitInfoVector,
    InitInfoVecFFE,
    InitInfoBlist,
    InitInfoRange,
    InitInfoString,
    InitInfoGF2Vec,
    InitInfoVec8bit,

    /* free and presented groups                                           */
    InitInfoFreeGroupElements,
    InitInfoCosetTable,
    InitInfoTietze,
    InitInfoPcElements,
    InitInfoSingleCollector,
    InitInfoCombiCollector,
    InitInfoPcc,
    InitInfoDeepThought,
    InitInfoDTEvaluation,

    /* algebras                                                            */
    InitInfoSCTable,

    /* save and load workspace, weak pointers                              */
    InitInfoWeakPtr,
    InitInfoSaveLoad,

    /* input and output                                                    */
    InitInfoStreams,
    InitInfoSysFiles,
    InitInfoIOStream,

    /* main module                                                         */
    InitInfoGap,

    /* threads                                                             */
    InitInfoThreadAPI,
    InitInfoAObjects,
    InitInfoObjSets,
    InitInfoSerialize,

#ifdef GAPMPI
    /* ParGAP/MPI module                                                   */
    InitInfoGapmpi,
#endif

#ifdef WITH_ZMQ
    /* ZeroMQ module */
    InitInfoZmq,
#endif

    0
};


/****************************************************************************
**
*F  Modules . . . . . . . . . . . . . . . . . . . . . . . . . list of modules
*/
#ifndef MAX_MODULES
#define MAX_MODULES     1000
#endif


#ifndef MAX_MODULE_FILENAMES
#define MAX_MODULE_FILENAMES (MAX_MODULES*50)
#endif

Char LoadedModuleFilenames[MAX_MODULE_FILENAMES];
Char *NextLoadedModuleFilename = LoadedModuleFilenames;


StructInitInfo * Modules [ MAX_MODULES ];
UInt NrModules;
UInt NrBuiltinModules;


/****************************************************************************
**
*F  RecordLoadedModule( <module> )  . . . . . . . . store module in <Modules>
*/

void RecordLoadedModule (
    StructInitInfo *        info,
    Char *filename )
{
    UInt len;
    if ( NrModules == MAX_MODULES ) {
        Pr( "panic: no room to record module\n", 0L, 0L );
    }
    len = strlen(filename);
    if (NextLoadedModuleFilename + len + 1
        > LoadedModuleFilenames+MAX_MODULE_FILENAMES) {
      Pr( "panic: no room for module filename\n", 0L, 0L );
    }
    *NextLoadedModuleFilename = '\0';
    memcpy(NextLoadedModuleFilename, filename, len+1);
    info->filename = NextLoadedModuleFilename;
    NextLoadedModuleFilename += len +1;
    Modules[NrModules++] = info;
}


/****************************************************************************
**
*F  InitializeGap() . . . . . . . . . . . . . . . . . . . . . . intialize GAP
**
**  Each module  (builtin  or compiled) exports  a sturctures  which contains
**  information about the name, version, crc, init function, save and restore
**  functions.
**
**  The init process is split into three different functions:
**
**  `InitKernel':   This function setups the   internal  data structures  and
**  tables,   registers the global bags  and   functions handlers, copies and
**  fopies.  It is not allowed to create objects, gvar or rnam numbers.  This
**  function is used for both starting and restoring.
**
**  `InitLibrary': This function creates objects,  gvar and rnam number,  and
**  does  assignments of auxillary C   variables (for example, pointers  from
**  objects, length of hash lists).  This function is only used for starting.
**
**  `PostRestore': Everything in  `InitLibrary' execpt  creating objects.  In
**  general    `InitLibrary'  will  create    all objects    and  then  calls
**  `PostRestore'.  This function is only used when restoring.
*/
#ifndef BOEHM_GC
extern TNumMarkFuncBags TabMarkFuncBags [ 256 ];
#endif

static Obj POST_RESTORE;

void InitializeGap (
    int *               pargc,
    char *              argv [] )
{
  /*    UInt                type; */
    UInt                i;
    Int                 ret;

    /* initialize the basic system and gasman                              */
#ifdef GAPMPI
    /* ParGAP/MPI needs to call MPI_Init() first to remove command line args */
    InitGapmpi( pargc, &argv );
#endif

    InitSystem( *pargc, argv );

    /* Initialise memory  -- have to do this here to make sure we are at top of C stack */
    InitBags( SyAllocBags, SyStorMin,
              0, (Bag*)(((UInt)pargc/SyStackAlign)*SyStackAlign), SyStackAlign,
              SyCacheSize, 0, SyAbortBags );
              InitMsgsFuncBags( SyMsgsBags ); 

    TLS(StackNams)    = NEW_PLIST( T_PLIST, 16 );
    TLS(CountNams)    = 0;
    TLS(ReadTop)      = 0;
    TLS(ReadTilde)    = 0;
    TLS(CurrLHSGVar)  = 0;
    TLS(IntrCoding)   = 0;
    TLS(IntrIgnoring) = 0;
    TLS(NrError)      = 0;
    TLS(ThrownObject) = 0;

    /* get info structures for the build in modules                        */
    NrModules = 0;
    for ( i = 0;  InitFuncsBuiltinModules[i];  i++ ) {
        if ( NrModules == MAX_MODULES ) {
            FPUTS_TO_STDERR( "panic: too many builtin modules\n" );
            SyExit(1);
        }
        Modules[NrModules++] = InitFuncsBuiltinModules[i]();
#       ifdef DEBUG_LOADING
            FPUTS_TO_STDERR( "#I  InitInfo(builtin " );
            FPUTS_TO_STDERR( Modules[NrModules-1]->name );
            FPUTS_TO_STDERR( ")\n" );
#       endif
    }
    NrBuiltinModules = NrModules;

    /* call kernel initialisation                                          */
    for ( i = 0;  i < NrBuiltinModules;  i++ ) {
        if ( Modules[i]->initKernel ) {
#           ifdef DEBUG_LOADING
                FPUTS_TO_STDERR( "#I  InitKernel(builtin " );
                FPUTS_TO_STDERR( Modules[i]->name );
                FPUTS_TO_STDERR( ")\n" );
#           endif
            ret =Modules[i]->initKernel( Modules[i] );
            if ( ret ) {
                FPUTS_TO_STDERR( "#I  InitKernel(builtin " );
                FPUTS_TO_STDERR( Modules[i]->name );
                FPUTS_TO_STDERR( ") returned non-zero value\n" );
            }
        }
    }

<<<<<<< HEAD
    InitMainThread();
    InitTLS();
=======
    InitGlobalState(MainGlobalState);
>>>>>>> e2998641

    InitGlobalBag(&POST_RESTORE, "gap.c: POST_RESTORE");
    InitFopyGVar( "POST_RESTORE", &POST_RESTORE);

    /* you should set 'COUNT_BAGS' as well                                 */
#   ifdef DEBUG_LOADING
        if ( SyRestoring ) {
            Pr( "#W  after setup\n", 0L, 0L );
            Pr( "#W  %36s ", (Int)"type",  0L          );
            Pr( "%8s %8s ",  (Int)"alive", (Int)"kbyte" );
            Pr( "%8s %8s\n",  (Int)"total", (Int)"kbyte" );
            for ( i = 0;  i < 256;  i++ ) {
                if ( InfoBags[i].name != 0 && InfoBags[i].nrAll != 0 ) {
                    char    buf[41];

                    buf[0] = '\0';
                    strlcat( buf, InfoBags[i].name, sizeof(buf) );
                    Pr("#W  %36s ",    (Int)buf, 0L );
                    Pr("%8d %8d ", (Int)InfoBags[i].nrLive,
                       (Int)(InfoBags[i].sizeLive/1024));
                    Pr("%8d %8d\n",(Int)InfoBags[i].nrAll,
                       (Int)(InfoBags[i].sizeAll/1024));
                }
            }
        }
#   endif

#ifndef BOEHM_GC
    /* and now for a special hack                                          */
    for ( i = LAST_CONSTANT_TNUM+1; i <= LAST_REAL_TNUM; i++ ) {
      if (TabMarkFuncBags[i + COPYING] == MarkAllSubBagsDefault)
        TabMarkFuncBags[ i+COPYING ] = TabMarkFuncBags[ i ];
    }
#endif

    /* if we are restoring, load the workspace and call the post restore   */
    if ( SyRestoring ) {
       LoadWorkspace(SyRestoring);
        for ( i = 0;  i < NrModules;  i++ ) {
            if ( Modules[i]->postRestore ) {
#               ifdef DEBUG_LOADING
                    FPUTS_TO_STDERR( "#I  PostRestore(builtin " );
                    FPUTS_TO_STDERR( Modules[i]->name );
                    FPUTS_TO_STDERR( ")\n" );
#               endif
                ret = Modules[i]->postRestore( Modules[i] );
                if ( ret ) {
                    FPUTS_TO_STDERR( "#I  PostRestore(builtin " );
                    FPUTS_TO_STDERR( Modules[i]->name );
                    FPUTS_TO_STDERR( ") returned non-zero value\n" );
                }
            }
        }
        SyRestoring = NULL;


        /* Call POST_RESTORE which is a GAP function that now takes control, 
           calls the post restore functions and then runs a GAP session */
        if (POST_RESTORE != (Obj) 0 &&
            IS_FUNC(POST_RESTORE))
          if (!READ_ERROR())
            CALL_0ARGS(POST_RESTORE);
    }


    /* otherwise call library initialisation                               */
    else {
        WarnInitGlobalBag = 1;
#       ifdef DEBUG_HANDLER_REGISTRATION
            CheckAllHandlers();
#       endif

        SyInitializing = 1;    
        for ( i = 0;  i < NrBuiltinModules;  i++ ) {
            if ( Modules[i]->initLibrary ) {
#               ifdef DEBUG_LOADING
                    FPUTS_TO_STDERR( "#I  InitLibrary(builtin " );
                    FPUTS_TO_STDERR( Modules[i]->name );
                    FPUTS_TO_STDERR( ")\n" );
#               endif
                ret = Modules[i]->initLibrary( Modules[i] );
                if ( ret ) {
                    FPUTS_TO_STDERR( "#I  InitLibrary(builtin " );
                    FPUTS_TO_STDERR( Modules[i]->name );
                    FPUTS_TO_STDERR( ") returned non-zero value\n" );
                }
            }
        }
        WarnInitGlobalBag = 0;
    }

    /* check initialisation                                                */
    for ( i = 0;  i < NrModules;  i++ ) {
        if ( Modules[i]->checkInit ) {
#           ifdef DEBUG_LOADING
                FPUTS_TO_STDERR( "#I  CheckInit(builtin " );
                FPUTS_TO_STDERR( Modules[i]->name );
                FPUTS_TO_STDERR( ")\n" );
#           endif
            ret = Modules[i]->checkInit( Modules[i] );
            if ( ret ) {
                FPUTS_TO_STDERR( "#I  CheckInit(builtin " );
                FPUTS_TO_STDERR( Modules[i]->name );
                FPUTS_TO_STDERR( ") returned non-zero value\n" );
            }
        }
    }

    /* read the init files      
       this now actually runs the GAP session, we only get 
       past here when we're about to exit. 
                                           */
    if ( SySystemInitFile[0] ) {
      if (!READ_ERROR()) {
        if ( READ_GAP_ROOT(SySystemInitFile) == 0 ) {
          /*             if ( ! SyQuiet ) { */
                Pr( "gap: hmm, I cannot find '%s' maybe",
                    (Int)SySystemInitFile, 0L );
                Pr( " use option '-l <gaproot>'?\n If you ran the GAP"
                    " binary directly, try running the 'gap.sh' or 'gap.bat'"
                    " script instead.", 0L, 0L );
            }
      }
      else
        {
          Pr("Caught error at top-most level, probably quit from library loading",0L,0L);
          SyExit(1);
        }
        /*         } */
    }

}

/****************************************************************************
**
*E  gap.c . . . . . . . . . . . . . . . . . . . . . . . . . . . . . ends here
*/<|MERGE_RESOLUTION|>--- conflicted
+++ resolved
@@ -31,11 +31,6 @@
 #include        "scanner.h"             /* scanner                         */
 
 #include        "gap.h"                 /* error handling, initialisation  */
-<<<<<<< HEAD
-#include        "hpc/tls.h"                 /* thread-local storage            */
-
-=======
->>>>>>> e2998641
 #include        "read.h"                /* reader                          */
 
 #include        "gvars.h"               /* global variables                */
@@ -102,7 +97,6 @@
 #include        "sysfiles.h"            /* file input/output               */
 #include        "weakptr.h"             /* weak pointers                   */
 #include        "profile.h"             /* profiling                       */
-<<<<<<< HEAD
 #include	"serialize.h"		/* object serialization		   */
 
 #ifdef GAPMPI
@@ -111,25 +105,12 @@
 
 #ifdef WITH_ZMQ
 #include	"zmqgap.h"		/* GAP ZMQ support		   */
-=======
-
-#include        "globalstate.h"    /* Global State                    */
-
-#ifdef GAPMPI
-#include        "hpc/gapmpi.h"          /* ParGAP/MPI                      */
->>>>>>> e2998641
 #endif
 
-#include        "hpc/thread.h"
-#include        "hpc/tls.h"
-<<<<<<< HEAD
-#include        "hpc/threadapi.h"
-#include        "hpc/aobjects.h"
 #include        "objset.h"
 #include        "hpc/thread.h"
+#include        "hpc/threadapi.h"
 #include        "hpc/tls.h"
-=======
->>>>>>> e2998641
 #include        "hpc/aobjects.h"
 
 #include        "vars.h"                /* variables                       */
@@ -239,17 +220,10 @@
 static char **sysargv;
 static char **sysenviron;
 
-<<<<<<< HEAD
-/* TL: Obj ShellContext = 0; */
-/* TL: Obj BaseShellContext = 0; */
-/* TL: UInt ShellContextDepth; */
-
-=======
 /*
 TL: Obj ShellContext = 0;
 TL: Obj BaseShellContext = 0;
 */
->>>>>>> e2998641
 
 Obj Shell ( Obj context, 
             UInt canReturnVoid,
@@ -782,13 +756,6 @@
   UInt                type;                   /* result of compile       */
   Obj                 func;                   /* function (compiler)     */
   Int4                crc;                    /* crc of file to compile  */
-
-#ifdef PRINT_BACKTRACE
-  void InstallBacktraceHandlers();
-  InstallBacktraceHandlers();
-#endif
-
-  InitMainGlobalState();
 
 #ifdef HAVE_REALPATH
   if (argc >= 3 && !strcmp(argv[1],"--createstartupscript")) {
@@ -916,23 +883,6 @@
 
 /****************************************************************************
 **
-<<<<<<< HEAD
-*F  FuncSystemClock( <self> . . . . . . . . . internal function 'SystemClock'
-**
-**  'FuncSystemClock' implements the internal function 'SystemClock'.
-**
-**  'SystemClock()'
-**
-**  'SystemClock' returns the current value of the system clock, as reported
-**  by gettimeofday(), as a floating point number valued in seconds.
-*/
-
-Obj FuncSystemClock(Obj self)
-{
-  struct timeval t;
-  gettimeofday(&t, NULL);
-  return NEW_MACFLOAT( (double) t.tv_sec + ((double) t.tv_usec) / 1000000.0);
-=======
 *F  FuncNanosecondsSinceEpoch( <self> )
 **
 **  'FuncNanosecondsSinceEpoch' returns an integer which represents the
@@ -981,7 +931,26 @@
       AssPRec(res, RNamName("Reliable"), False);
   }
   return res;
->>>>>>> e2998641
+}
+
+
+/****************************************************************************
+**
+*F  FuncSystemClock( <self> . . . . . . . . . internal function 'SystemClock'
+**
+**  'FuncSystemClock' implements the internal function 'SystemClock'.
+**
+**  'SystemClock()'
+**
+**  'SystemClock' returns the current value of the system clock, as reported
+**  by gettimeofday(), as a floating point number valued in seconds.
+*/
+
+Obj FuncSystemClock(Obj self)
+{
+  struct timeval t;
+  gettimeofday(&t, NULL);
+  return NEW_MACFLOAT( (double) t.tv_sec + ((double) t.tv_usec) / 1000000.0);
 }
 
 
@@ -1255,20 +1224,11 @@
 *F  FuncDownEnv( <self>, <level> )  . . . . . . . . .  change the environment
 */
 
-<<<<<<< HEAD
-/* Obj  ErrorLVars0;    */
-/* TL: Obj  ErrorLVars; */
-/* TL: Int  ErrorLLevel; */
-
-/* TL: extern Obj BottomLVars; */
-
-=======
 /*
 TL: Obj  ErrorLVars0;   // the initial ErrorLVars value, i.e. for the lvars were the break occurred
 TL: Obj  ErrorLVars;    // ErrorLVars as modified by DownEnv / UpEnv
 TL: Int  ErrorLLevel;   // record where on the stack ErrorLVars is relative to the top, i.e. ErrorLVars0
 */
->>>>>>> e2998641
 
 void DownEnvInner( Int depth )
 {
@@ -1419,6 +1379,7 @@
 Obj FuncCALL_WITH_CATCH( Obj self, Obj func, Obj args )
 {
     syJmp_buf readJmpError;
+    Obj plain_args;
     Obj res;
     Obj currLVars;
     Obj result;
@@ -1430,6 +1391,13 @@
       ErrorMayQuit("CALL_WITH_CATCH(<func>, <args>): <func> must be a function",0,0);
     if (!IS_LIST(args))
       ErrorMayQuit("CALL_WITH_CATCH(<func>, <args>): <args> must be a list",0,0);
+    if (!IS_PLIST(args))
+      {
+        plain_args = SHALLOW_COPY_OBJ(args);
+        PLAIN_LIST(plain_args);
+      }
+    else 
+      plain_args = args;
     memcpy((void *)&readJmpError, (void *)&TLS(ReadJmpError), sizeof(syJmp_buf));
     currLVars = TLS(CurrLVars);
     currStat = TLS(CurrStat);
@@ -1453,39 +1421,10 @@
       if (TLS(CurrentHashLock))
         HashUnlock(TLS(CurrentHashLock));
     } else {
-<<<<<<< HEAD
-      switch (LEN_PLIST(plain_args)) {
-      case 0: result = CALL_0ARGS(func);
-        break;
-      case 1: result = CALL_1ARGS(func, ELM_PLIST(plain_args,1));
-        break;
-      case 2: result = CALL_2ARGS(func, ELM_PLIST(plain_args,1),
-                                  ELM_PLIST(plain_args,2));
-        break;
-      case 3: result = CALL_3ARGS(func, ELM_PLIST(plain_args,1),
-                                  ELM_PLIST(plain_args,2), ELM_PLIST(plain_args,3));
-        break;
-      case 4: result = CALL_4ARGS(func, ELM_PLIST(plain_args,1),
-                                  ELM_PLIST(plain_args,2), ELM_PLIST(plain_args,3),
-                                  ELM_PLIST(plain_args,4));
-        break;
-      case 5: result = CALL_5ARGS(func, ELM_PLIST(plain_args,1),
-                                  ELM_PLIST(plain_args,2), ELM_PLIST(plain_args,3),
-                                  ELM_PLIST(plain_args,4), ELM_PLIST(plain_args,5));
-        break;
-      case 6: result = CALL_6ARGS(func, ELM_PLIST(plain_args,1),
-                                  ELM_PLIST(plain_args,2), ELM_PLIST(plain_args,3),
-                                  ELM_PLIST(plain_args,4), ELM_PLIST(plain_args,5),
-                                  ELM_PLIST(plain_args,6));
-        break;
-      default: result = CALL_XARGS(func, plain_args);
-      }
+      result = CallFuncList(func, plain_args);
       /* There should be no locks to pop off the stack, but better safe than sorry. */
       PopRegionLocks(lockSP);
       TLS(currentRegion) = savedRegion;
-=======
-      result = CallFuncList(func, args);
->>>>>>> e2998641
       SET_ELM_PLIST(res,1,True);
       if (result) {
         SET_LEN_PLIST(res,2);
@@ -1530,6 +1469,7 @@
 
 Obj FuncCALL_WITH_TIMEOUT( Obj self, Obj seconds, Obj microseconds, Obj func, Obj args )
 {
+  Obj plain_args;
   Obj res;
   Obj currLVars;
   Obj result;
@@ -1554,6 +1494,12 @@
     ErrorMayQuit("CALL_WITH_TIMEOUT(<seconds>, <microseconds>, <func>, <args>): <func> must be a function",0,0);
   if (!IS_LIST(args))
     ErrorMayQuit("CALL_WITH_TIMEOUT(<seconds>, <microseconds>, <func>, <args>): <args> must be a list",0,0);
+  if (!IS_PLIST(args)) {
+    plain_args = SHALLOW_COPY_OBJ(args);
+    PLAIN_LIST(plain_args);
+  } else {
+    plain_args = args;
+  }
   if (SyAlarmRunning) {            
     /* ErrorMayQuit("CALL_WITH_TIMEOUT cannot currently be nested except via break loops."
        " There is already a timeout running", 0, 0); */
@@ -1599,18 +1545,6 @@
         }
         SyInstallAlarm(restore_seconds, 1000*restore_microseconds);
       }
-<<<<<<< HEAD
-      /* make sure the alarm is not still running */
-      SyStopAlarm( NULL, NULL);
-      /* Now the alarm might have gone off since we executed the last statement 
-	 of func. So */
-      if (SyAlarmHasGoneOff) {
-	SyAlarmHasGoneOff = 0;
-  // TODO : Fix in HPC-GAP
-  //UnInterruptExecStat();
-  Pr("Alarms not implemented in HPC-GAP",0,0);
-  abort();
-=======
       res = NEW_PLIST(T_PLIST_DENSE+IMMUTABLE,1);
       SET_ELM_PLIST(res,1,False);
       SET_LEN_PLIST(res,1);
@@ -1638,7 +1572,10 @@
        of func. So */
     if (SyAlarmHasGoneOff) {
       SyAlarmHasGoneOff = 0;
-      UnInterruptExecStat();
+      // TODO : Fix in HPC-GAP
+      //UnInterruptExecStat();
+      Pr("Alarms not implemented in HPC-GAP",0,0);
+      abort();
     }
     assert(NumAlarmJumpBuffers);
     NumAlarmJumpBuffers--;
@@ -1650,7 +1587,6 @@
       while (restore_microseconds < 0) {
         restore_microseconds += 1000000;
         restore_seconds -= 1;
->>>>>>> e2998641
       }
       while (restore_microseconds > 999999) {
         restore_microseconds -= 1000000;
@@ -1727,11 +1663,7 @@
     Int                 arg1,
     Int                 arg2 )
 {
-<<<<<<< HEAD
-  Char message[500];
-=======
   Char message[1024];
->>>>>>> e2998641
   Obj Message;
   SPrTo(message, sizeof(message), msg, arg1, arg2);
   message[sizeof(message)-1] = '\0';
@@ -3321,7 +3253,7 @@
       return;
     init = GVarOptFunction(&GVarTHREAD_INIT);
     if (init) CALL_0ARGS(init);
-    FuncCALL_FUNC_LIST((Obj) 0, func, tmp);
+    CallFuncList(func, tmp);
     exit = GVarOptFunction(&GVarTHREAD_EXIT);
     if (exit) CALL_0ARGS(exit);
     PushVoidObj();
@@ -3511,11 +3443,7 @@
     StructInitInfo *    module )
 {
     /* init the completion function                                        */
-<<<<<<< HEAD
-    /* InitGlobalBag( &ThrownObject,      "src/gap.c:ThrownObject"      ); */
-=======
-    InitGlobalBag( &TLS(ThrownObject), "src/gap.c:ThrownObject"      );
->>>>>>> e2998641
+    /* InitGlobalBag( &TLS(ThrownObject), "src/gap.c:ThrownObject"      ); */
 
     /* list of exit functions                                              */
     InitGlobalBag( &WindowCmdString, "src/gap.c:WindowCmdString" );
@@ -3871,12 +3799,8 @@
         }
     }
 
-<<<<<<< HEAD
     InitMainThread();
     InitTLS();
-=======
-    InitGlobalState(MainGlobalState);
->>>>>>> e2998641
 
     InitGlobalBag(&POST_RESTORE, "gap.c: POST_RESTORE");
     InitFopyGVar( "POST_RESTORE", &POST_RESTORE);
