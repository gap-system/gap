--- conflicted
+++ resolved
@@ -746,14 +746,6 @@
 }
 #endif
 
-/****************************************************************************
-**
-*V  SystemErrorCode . . . . . . . . . integer error code with which GAP exits
-**
-*/
-
-static int SystemErrorCode = 0;
-
 int realmain (
 	  int                 argc,
 	  char *              argv [],
@@ -807,15 +799,10 @@
        ErrorCount = 0; */
   NrImportedGVars = 0;
   NrImportedFuncs = 0;
-<<<<<<< HEAD
   ErrorHandler = (Obj) 0;
   TLS->UserHasQUIT = 0;
   TLS->UserHasQuit = 0;
-=======
-  UserHasQUIT = 0;
   SystemErrorCode = 0;
-  UserHasQuit = 0;
->>>>>>> 762be981
     
   /* initialize everything and read init.g which runs the GAP session */
   InitializeGap( &argc, argv );
@@ -1404,16 +1391,11 @@
 }
   
 
-<<<<<<< HEAD
 #if 0
 TL: UInt UserHasQuit;
 TL: UInt UserHasQUIT; 
 #endif
-=======
-UInt UserHasQuit;
-UInt UserHasQUIT;
 UInt SystemErrorCode;
->>>>>>> 762be981
 
 Obj FuncSetUserHasQuit( Obj Self, Obj value)
 {
@@ -2720,17 +2702,6 @@
   return 1;
 }
 
-/****************************************************************************
-**
-*F  FuncGAP_EXIT_CODE() . . . . . . . . Set the code with which GAP exits.
-**
-*/
-Obj FuncGAP_EXIT_CODE( Obj self, Obj code )
-{
-  if(!SetExitValue(code))
-    ErrorQuit("GAP_EXIT_CODE: Argument must be boolean or integer", 0L, 0L);
-  return (Obj) 0;
-}
 
 /****************************************************************************
 **
@@ -2790,10 +2761,6 @@
 
 Obj FuncQUIT_GAP( Obj self, Obj args )
 {
-<<<<<<< HEAD
-  TLS->UserHasQUIT = 1;
-
-=======
   if ( LEN_LIST(args) == 0 ) {
     SystemErrorCode = 0;
   }
@@ -2802,8 +2769,7 @@
     ErrorQuit( "usage: QUIT_GAP( [ <return value> ] )", 0L, 0L );
     return 0;
   }
-  UserHasQUIT = 1;
->>>>>>> 762be981
+  TLS->UserHasQUIT = 1;
   ReadEvalError();
   return (Obj)0; 
 }
@@ -2814,10 +2780,6 @@
 **
 */
 
-<<<<<<< HEAD
-Obj FuncFORCE_QUIT_GAP( Obj self )
-{
-=======
 Obj FuncFORCE_QUIT_GAP( Obj self, Obj args )
 {
   if ( LEN_LIST(args) == 0 )
@@ -2829,15 +2791,10 @@
     ErrorQuit( "usage: FORCE_QUIT_GAP( [ <return value> ] )", 0L, 0L );
     return 0;
   }
->>>>>>> 762be981
   SyExit(0);
   return (Obj) 0; /* should never get here */
 }
 
-<<<<<<< HEAD
-
-=======
->>>>>>> 762be981
 
 /****************************************************************************
 **
@@ -3113,13 +3070,8 @@
 
     { "GAP_EXIT_CODE", 1, "exit code",
       FuncGAP_EXIT_CODE, "src/gap.c:GAP_EXIT_CODE" },
-<<<<<<< HEAD
-
-    { "QUIT_GAP", 0, "",
-=======
         
     { "QUIT_GAP", -1, "args",
->>>>>>> 762be981
       FuncQUIT_GAP, "src/gap.c:QUIT_GAP" },
 
     { "FORCE_QUIT_GAP", -1, "args",
