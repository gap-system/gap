--- conflicted
+++ resolved
@@ -645,13 +645,8 @@
         return;
     assert(q > q1);
 
-<<<<<<< HEAD
     if (!MayRewrite(vec)) {
         ErrorMayQuit("You cannot convert an atomic, read-only or  locked vector compressed over GF(%i) to GF(%i)",
-=======
-    if (REGION(vec) == 0 || DoFilter(IsLockedRepresentationVector, vec) == True) {
-        ErrorMayQuit("You cannot convert an atomic or  locked vector compressed over GF(%i) to GF(%i)",
->>>>>>> 62e9a00e
         q1, q);
         return;
     }
@@ -1368,13 +1363,8 @@
 
         /* if the exponent is bigger than 31, overflow changes the value to 0 */
         if (newd > 8 || newq > 256 ||
-<<<<<<< HEAD
             (ql != newq && !MayRewrite(vl)) ||
             (qr != newq && !MayRewrite(vr))) {
-=======
-            (ql != newq && (!REGION(vl) || True == CALL_1ARGS(IsLockedRepresentationVector, vl))) ||
-            (qr != newq && (!REGION(vr) || True == CALL_1ARGS(IsLockedRepresentationVector, vr))) ) {
->>>>>>> 62e9a00e
             sum = SumListList(vl, vr);
 	    if (newq <= 256)
 	      if (REGION(sum))
@@ -4330,11 +4320,8 @@
     if (len == newlen)
         return;
 
-<<<<<<< HEAD
+
     if (!MayRewrite(vec)) {
-=======
-    if (REGION(vec) == 0 || True == DoFilter(IsLockedRepresentationVector, vec)) {
->>>>>>> 62e9a00e
         ErrorReturnVoid("Resize of atomic or locked compressed vector is forbidden", 0, 0,
         "You can `return;' to ignore the operation");
         return;
