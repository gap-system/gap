--- conflicted
+++ resolved
@@ -48,10 +48,7 @@
 
 #include        "profile.h"
 
-<<<<<<< HEAD
-=======
 #include        "hpc/tls.h"
->>>>>>> e2998641
 #include        "hpc/thread.h"
 
 #include        "calls.h"               /* function filename, line number  */
