--- conflicted
+++ resolved
@@ -54,17 +54,10 @@
 
 #include        "saveload.h"            /* saving and loading              */
 
-<<<<<<< HEAD
-#include	"code.h"		/* coder                           */
-#include	"hpc/thread.h"		/* threads			   */
-#include	"hpc/tls.h"			/* thread-local storage		   */
-#include	"hpc/aobjects.h"		/* thread-local storage		   */
-=======
 #include        "code.h"                /* coder                           */
 #include        "hpc/thread.h"          /* threads                         */
 #include        "hpc/tls.h"             /* thread-local storage            */
 #include        "hpc/aobjects.h"        /* thread-local storage            */
->>>>>>> e2998641
 
 
 /****************************************************************************
