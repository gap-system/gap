--- conflicted
+++ resolved
@@ -44,18 +44,11 @@
 #include        "plist.h"               /* plain lists                     */
 #include        "set.h"                 /* plain sets                      */
 #include        "range.h"               /* ranges                          */
-<<<<<<< HEAD
-#include	"code.h"
-#include	"hpc/thread.h"
-#include	"hpc/tls.h"
-#include	"hpc/aobjects.h"		/* atomic objects		   */
-=======
 #include        "code.h"
 
 #include        "hpc/thread.h"
 #include        "hpc/tls.h"
 #include        "hpc/aobjects.h"        /* atomic objects                  */
->>>>>>> e2998641
 
 #include                <string.h>
 #include                <stdlib.h> 
@@ -1035,7 +1028,6 @@
 {
     /* check the first argument                                            */
     CheckIsSmallList(list, "STABLE_SORT_LIST");
-<<<<<<< HEAD
 
     /* dispatch                                                            */
     if ( IS_DENSE_PLIST(list) ) {
@@ -1052,24 +1044,6 @@
 
 
 
-=======
-
-    /* dispatch                                                            */
-    if ( IS_DENSE_PLIST(list) ) {
-        SortDensePlistMerge( list );
-    }
-    else {
-        SORT_LISTMerge( list );
-    }
-    IS_SSORT_LIST(list);
-
-    /* return nothing                                                      */
-    return (Obj)0;
-}
-
-
-
->>>>>>> e2998641
 /****************************************************************************
 **
 *F  FuncSORT_LIST_COMP( <self>, <list>, <func> )  . . . . . . . . sort a list
