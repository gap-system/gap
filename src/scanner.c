--- conflicted
+++ resolved
@@ -385,11 +385,7 @@
     int sp;
 
     /* fail if we can not handle another open input file                   */
-<<<<<<< HEAD
     if ( TLS(InputFilesSP) == (sizeof(TLS(InputFiles))/sizeof(TLS(InputFiles)[0]))-1 )
-=======
-    if ( TLS(Input)+1 == TLS(InputFiles)+(sizeof(TLS(InputFiles))/sizeof(TLS(InputFiles)[0])) )
->>>>>>> 9f6b1a3a
         return 0;
 
     /* in test mode keep reading from test input file for break loop input */
@@ -407,17 +403,12 @@
         return 0;
 
     /* remember the current position in the current file                   */
-<<<<<<< HEAD
     if ( TLS(InputFilesSP) != 0 ) {
-=======
-    if ( TLS(Input)+1 != TLS(InputFiles) ) {
->>>>>>> 9f6b1a3a
         TLS(Input)->ptr    = TLS(In);
         TLS(Input)->symbol = TLS(Symbol);
     }
 
     /* enter the file identifier and the file name                         */
-<<<<<<< HEAD
     sp = TLS(InputFilesSP)++;
     if (!TLS(InputFiles)[sp])
     {
@@ -427,11 +418,6 @@
     TLS(Input)->isstream = 0;
     TLS(Input)->file = file;
     TLS(Input)->name[0] = '\0';
-=======
-    TLS(Input)++;
-    TLS(Input)->isstream = 0;
-    TLS(Input)->file = file;
->>>>>>> 9f6b1a3a
     if (strcmp("*errin*", filename) && strcmp("*stdin*", filename))
       TLS(Input)->echo = 0;
     else
@@ -463,34 +449,22 @@
 {
     int sp;
     /* fail if we can not handle another open input file                   */
-<<<<<<< HEAD
     if ( TLS(InputFilesSP) == (sizeof(TLS(InputFiles))/sizeof(TLS(InputFiles)[0]))-1 )
         return 0;
 
     /* remember the current position in the current file                   */
     if ( TLS(InputFilesSP) != 0 ) {
-=======
-    if ( TLS(Input)+1 == TLS(InputFiles)+(sizeof(TLS(InputFiles))/sizeof(TLS(InputFiles)[0])) )
-        return 0;
-
-    /* remember the current position in the current file                   */
-    if ( TLS(Input)+1 != TLS(InputFiles) ) {
->>>>>>> 9f6b1a3a
         TLS(Input)->ptr    = TLS(In);
         TLS(Input)->symbol = TLS(Symbol);
     }
 
     /* enter the file identifier and the file name                         */
-<<<<<<< HEAD
     sp = TLS(InputFilesSP)++;
     if (!TLS(InputFiles)[sp])
     {
       TLS(InputFiles)[sp] = NewInput();
     }
     TLS(Input) = TLS(InputFiles)[sp];
-=======
-    TLS(Input)++;
->>>>>>> 9f6b1a3a
     TLS(Input)->isstream = 1;
     TLS(Input)->stream = stream;
     TLS(Input)->isstringstream = (CALL_1ARGS(IsStringStream, stream) == True);
@@ -501,10 +475,7 @@
     else {
         TLS(Input)->sline = 0;
     }
-<<<<<<< HEAD
     TLS(Input)->name[0] = '\0';
-=======
->>>>>>> 9f6b1a3a
     TLS(Input)->file = -1;
     TLS(Input)->echo = 0;
     strlcpy( TLS(Input)->name, "stream", sizeof(TLS(Input)->name) );
@@ -538,13 +509,8 @@
 UInt CloseInput ( void )
 {
     /* refuse to close the initial input file                              */
-<<<<<<< HEAD
     if ( TLS(InputFilesSP) <= 1)
         return 1;
-=======
-    if ( TLS(Input) == TLS(InputFiles) )
-        return 0;
->>>>>>> 9f6b1a3a
 
     /* refuse to close the test input file                                 */
     if ( TLS(Input) == TLS(TestInput) )
@@ -560,11 +526,7 @@
     TLS(Input)->sline = 0;
 
     /* revert to last file                                                 */
-<<<<<<< HEAD
     TLS(Input) = TLS(InputFiles)[--TLS(InputFilesSP)-1];
-=======
-    TLS(Input)--;
->>>>>>> 9f6b1a3a
     TLS(In)     = TLS(Input)->ptr;
     TLS(Symbol) = TLS(Input)->symbol;
 
@@ -660,11 +622,7 @@
     TLS(Input)->sline = 0;
 
     /* revert to last file                                                 */
-<<<<<<< HEAD
     TLS(Input) = TLS(InputFiles)[--TLS(InputFilesSP)-1];
-=======
-    TLS(Input)--;
->>>>>>> 9f6b1a3a
     TLS(In)     = TLS(Input)->ptr;
     TLS(Symbol) = TLS(Input)->symbol;
 
@@ -694,11 +652,7 @@
 **  many   are too   many, but  16   files should  work everywhere.   Finally
 **  'OpenLog' will fail if there is already a current logfile.
 */
-<<<<<<< HEAD
 /* TL: static TypOutputFile LogFile; */
-=======
-static TypOutputFile LogFile;
->>>>>>> 9f6b1a3a
 
 UInt OpenLog (
     const Char *        filename )
@@ -728,11 +682,7 @@
 **
 **  The same as 'OpenLog' but for streams.
 */
-<<<<<<< HEAD
 /* TL: static TypOutputFile LogStream; */
-=======
-static TypOutputFile LogStream;
->>>>>>> 9f6b1a3a
 
 UInt OpenLogStream (
     Obj             stream )
@@ -799,11 +749,7 @@
 **  dependent  how many are too many,  but 16 files  should work  everywhere.
 **  Finally 'OpenInputLog' will fail if there is already a current logfile.
 */
-<<<<<<< HEAD
 /* TL: static TypOutputFile InputLogFile; */
-=======
-static TypOutputFile InputLogFile;
->>>>>>> 9f6b1a3a
 
 UInt OpenInputLog (
     const Char *        filename )
@@ -832,11 +778,7 @@
 **
 **  The same as 'OpenInputLog' but for streams.
 */
-<<<<<<< HEAD
 /* TL: static TypOutputFile InputLogStream; */
-=======
-static TypOutputFile InputLogStream;
->>>>>>> 9f6b1a3a
 
 UInt OpenInputLogStream (
     Obj                 stream )
@@ -906,11 +848,7 @@
 **  dependent how many are  too many,  but  16 files should  work everywhere.
 **  Finally 'OpenOutputLog' will fail if there is already a current logfile.
 */
-<<<<<<< HEAD
 /* TL: static TypOutputFile OutputLogFile; */
-=======
-static TypOutputFile OutputLogFile;
->>>>>>> 9f6b1a3a
 
 UInt OpenOutputLog (
     const Char *        filename )
@@ -939,11 +877,7 @@
 **
 **  The same as 'OpenOutputLog' but for streams.
 */
-<<<<<<< HEAD
 /* TL: static TypOutputFile outputLogStream; */
-=======
-static TypOutputFile OutputLogStream;
->>>>>>> 9f6b1a3a
 
 UInt OpenOutputLogStream (
     Obj                 stream )
@@ -1040,19 +974,11 @@
     }
 
     /* fail if we can not handle another open output file                  */
-<<<<<<< HEAD
     if ( TLS(OutputFilesSP) == sizeof(TLS(OutputFiles))/sizeof(TLS(OutputFiles)[0]))
         return 0;
 
     /* in test mode keep printing to test output file for breakloop output */
     if ( TLS(TestInput) != 0 && ! SyStrcmp( filename, "*errout*" ) )
-=======
-    if ( TLS(Output)+1==TLS(OutputFiles)+(sizeof(TLS(OutputFiles))/sizeof(TLS(OutputFiles)[0])) )
-        return 0;
-
-    /* in test mode keep printing to test output file for breakloop output */
-    if ( TLS(TestInput) != 0 && ! strcmp( filename, "*errout*" ) )
->>>>>>> 9f6b1a3a
         return 1;
 
     /* Handle *defout* specially; also, redirect *errout* if we already
@@ -1067,19 +993,12 @@
         return 0;
 
     /* put the file on the stack, start at position 0 on an empty line     */
-<<<<<<< HEAD
     sp = TLS(OutputFilesSP)++;
     if (!TLS(OutputFiles)[sp])
     {
       TLS(OutputFiles)[sp] = NewOutput();
     }
     TLS(Output) = TLS(OutputFiles)[sp];
-=======
-    if (TLS(Output) == 0L)
-      TLS(Output) = TLS(OutputFiles);
-    else
-      TLS(Output)++;
->>>>>>> 9f6b1a3a
     TLS(Output)->file     = file;
     TLS(Output)->line[0]  = '\0';
     TLS(Output)->pos      = 0;
@@ -1109,7 +1028,6 @@
 {
     int sp;
     /* fail if we can not handle another open output file                  */
-<<<<<<< HEAD
     if ( TLS(OutputFilesSP) == sizeof(TLS(OutputFiles))/sizeof(TLS(OutputFiles)[0]))
         return 0;
 
@@ -1121,13 +1039,6 @@
     }
 
     TLS(Output) = TLS(OutputFiles)[sp];
-=======
-    if ( TLS(Output)+1==TLS(OutputFiles)+(sizeof(TLS(OutputFiles))/sizeof(TLS(OutputFiles)[0])) )
-        return 0;
-
-    /* put the file on the stack, start at position 0 on an empty line     */
-    TLS(Output)++;
->>>>>>> 9f6b1a3a
     TLS(Output)->stream   = stream;
     TLS(Output)->isstringstream = (CALL_1ARGS(IsStringStream, stream) == True);
     TLS(Output)->format   = (CALL_1ARGS(PrintFormattingStatus, stream) == True);
@@ -1173,15 +1084,10 @@
         return 1;
 
     /* refuse to close the initial output file '*stdout*'                  */
-<<<<<<< HEAD
     if ( TLS(OutputFilesSP) <= 1 && TLS(Output)->isstream
          && TLS(DefaultOutput) == TLS(Output)->stream)
       return 1;
 
-=======
-    if ( TLS(Output) == TLS(OutputFiles) )
-        return 0;
->>>>>>> 9f6b1a3a
 
     /* flush output and close the file                                     */
     Pr( "%c", (Int)'\03', 0L );
@@ -1190,15 +1096,11 @@
     }
 
     /* revert to previous output file and indicate success                 */
-<<<<<<< HEAD
     --TLS(OutputFilesSP);
     if (TLS(OutputFilesSP))
       TLS(Output) = TLS(OutputFiles)[TLS(OutputFilesSP)-1];
     else
       TLS(Output) = 0;
-=======
-    TLS(Output)--;
->>>>>>> 9f6b1a3a
     return 1;
 }
 
@@ -1221,11 +1123,7 @@
     int sp;
 
     /* fail if we can not handle another open output file                  */
-<<<<<<< HEAD
     if ( TLS(OutputFilesSP) == sizeof(TLS(OutputFiles))/sizeof(TLS(OutputFiles)[0]))
-=======
-    if ( TLS(Output)+1==TLS(OutputFiles)+(sizeof(TLS(OutputFiles))/sizeof(TLS(OutputFiles)[0])) )
->>>>>>> 9f6b1a3a
         return 0;
 
     /* in test mode keep printing to test output file for breakloop output */
@@ -1241,7 +1139,6 @@
         return 0;
 
     /* put the file on the stack, start at position 0 on an empty line     */
-<<<<<<< HEAD
     sp = TLS(OutputFilesSP)++;
     if (!TLS(OutputFiles)[sp])
     {
@@ -1249,9 +1146,6 @@
     }
 
     TLS(Output) = TLS(OutputFiles)[sp];
-=======
-    TLS(Output)++;
->>>>>>> 9f6b1a3a
     TLS(Output)->file     = file;
     TLS(Output)->line[0]  = '\0';
     TLS(Output)->pos      = 0;
@@ -2161,15 +2055,12 @@
 
   /* Avoid substitution of '?' in beginning of GetLine chunks */
   TLS(HELPSubsOn) = 0;
-<<<<<<< HEAD
-=======
   
   /* print only a partial prompt while reading a triple string           */
   if ( !SyQuiet )
     TLS(Prompt) = "> ";
   else
     TLS(Prompt) = "";
->>>>>>> 9f6b1a3a
   
   /* read all characters into 'Value'                                    */
   for ( i = 0; i < SAFE_VALUE_SIZE-1 && *TLS(In) != '\377'; i++ ) {
@@ -2738,13 +2629,9 @@
   }
 
   /* normal character, room on the current line                          */
-<<<<<<< HEAD
   /* TODO: This should be -2 instead of -8 and room for the prefix
    * accounted for elswhere. */
   else if ( stream->pos < SyNrCols-8-TLS(NoSplitLine) ) {
-=======
-  else if ( stream->pos < SyNrCols-2-TLS(NoSplitLine) ) {
->>>>>>> 9f6b1a3a
 
     /* put the character on this line                                  */
     stream->line[ stream->pos++ ] = ch;
@@ -3162,11 +3049,7 @@
 }
 
 
-<<<<<<< HEAD
 /* TL: static KOutputStream TheStream; */
-=======
-static KOutputStream TheStream;
->>>>>>> 9f6b1a3a
 
 static void putToTheStream( Char c) {
   PutChrTo(TLS(TheStream), c);
@@ -3189,21 +3072,12 @@
          Int                 arg1,
          Int                 arg2 )
 {
-<<<<<<< HEAD
   PrTo(GetCurrentOutput(), format, arg1, arg2);
 }
 
 /* TL: static Char *theBuffer; */
 /* TL: static UInt theCount; */
 /* TL: static UInt theLimit; */
-=======
-  PrTo(TLS(Output), format, arg1, arg2);
-}
-
-static Char *TheBuffer;
-static UInt TheCount;
-static UInt TheLimit;
->>>>>>> 9f6b1a3a
 
 static void putToTheBuffer( Char c)
 {
@@ -3258,15 +3132,9 @@
 
 Obj FuncSET_PRINT_FORMATTING_STDOUT(Obj self, Obj val) {
   if (val == False)
-<<<<<<< HEAD
     (TLS(OutputFiles)[1])->format = 0;
   else
     (TLS(OutputFiles)[1])->format = 1;
-=======
-    (TLS(OutputFiles)+1)->format = 0;
-  else
-    (TLS(OutputFiles)+1)->format = 1;
->>>>>>> 9f6b1a3a
   return val;
 }
 
@@ -3327,99 +3195,59 @@
  **
  *F  InitKernel( <module> )  . . . . . . . . initialise kernel data structures
  */
-<<<<<<< HEAD
 /* TL: static Char Cookie[sizeof(InputFiles)/sizeof(InputFiles[0])][9]; */
 /* TL: static Char MoreCookie[sizeof(InputFiles)/sizeof(InputFiles[0])][9]; */
 /* TL: static Char StillMoreCookie[sizeof(InputFiles)/sizeof(InputFiles[0])][9]; */
-=======
-static Char Cookie[sizeof(TLS(InputFiles))/sizeof(TLS(InputFiles)[0])][9];
-static Char MoreCookie[sizeof(TLS(InputFiles))/sizeof(TLS(InputFiles)[0])][9];
-static Char StillMoreCookie[sizeof(TLS(InputFiles))/sizeof(TLS(InputFiles)[0])][9];
->>>>>>> 9f6b1a3a
 
 static Int InitKernel (
     StructInitInfo *    module )
 {
     Int                 i;
 
-<<<<<<< HEAD
     (void)OpenInput(  "*stdin*"  );
     TLS(Input)->echo = 1; /* echo stdin */
-=======
-    TLS(Input) = TLS(InputFiles);
-    TLS(Input)--;
-    (void)OpenInput(  "*stdin*"  );
-    TLS(Input)->echo = 1; /* echo stdin */
-    TLS(Output) = 0L;
->>>>>>> 9f6b1a3a
     (void)OpenOutput( "*stdout*" );
 
     TLS(InputLog)  = 0;  TLS(OutputLog)  = 0;
     TLS(TestInput) = 0;  TLS(TestOutput) = 0;
-<<<<<<< HEAD
 
     /* Initialize default stream functions */
 
     DeclareGVar(&DEFAULT_INPUT_STREAM, "DEFAULT_INPUT_STREAM");
     DeclareGVar(&DEFAULT_OUTPUT_STREAM, "DEFAULT_OUTPUT_STREAM");
-=======
->>>>>>> 9f6b1a3a
 
     /* initialize cookies for streams                                      */
     /* also initialize the cookies for the GAP strings which hold the
        latest lines read from the streams  and the name of the current input file*/
-<<<<<<< HEAD
     /* We don't need the cookies anymore, since the data got moved to thread-local
      * storage. */
 #if 0
     for ( i = 0;  i < sizeof(InputFiles)/sizeof(InputFiles[0]);  i++ ) {
-=======
-    for ( i = 0;  i < sizeof(TLS(InputFiles))/sizeof(TLS(InputFiles)[0]);  i++ ) {
->>>>>>> 9f6b1a3a
       Cookie[i][0] = 's';  Cookie[i][1] = 't';  Cookie[i][2] = 'r';
       Cookie[i][3] = 'e';  Cookie[i][4] = 'a';  Cookie[i][5] = 'm';
       Cookie[i][6] = ' ';  Cookie[i][7] = '0'+i;
       Cookie[i][8] = '\0';
-<<<<<<< HEAD
       /* TL: InitGlobalBag(&(InputFiles[i].stream), &(Cookie[i][0])); */
-=======
-      InitGlobalBag(&(TLS(InputFiles)[i].stream), &(Cookie[i][0]));
->>>>>>> 9f6b1a3a
 
       MoreCookie[i][0] = 's';  MoreCookie[i][1] = 'l';  MoreCookie[i][2] = 'i';
       MoreCookie[i][3] = 'n';  MoreCookie[i][4] = 'e';  MoreCookie[i][5] = ' ';
       MoreCookie[i][6] = ' ';  MoreCookie[i][7] = '0'+i;
       MoreCookie[i][8] = '\0';
-<<<<<<< HEAD
       /* TL: InitGlobalBag(&(InputFiles[i].sline), &(MoreCookie[i][0])); */
-=======
-      InitGlobalBag(&(TLS(InputFiles)[i].sline), &(MoreCookie[i][0]));
->>>>>>> 9f6b1a3a
 
       StillMoreCookie[i][0] = 'g';  StillMoreCookie[i][1] = 'a';  StillMoreCookie[i][2] = 'p';
       StillMoreCookie[i][3] = 'n';  StillMoreCookie[i][4] = 'a';  StillMoreCookie[i][5] = 'm';
       StillMoreCookie[i][6] = 'e';  StillMoreCookie[i][7] = '0'+i;
       StillMoreCookie[i][8] = '\0';
-<<<<<<< HEAD
       /* TL: InitGlobalBag(&(InputFiles[i].gapname), &(StillMoreCookie[i][0])); */
-=======
-      InitGlobalBag(&(TLS(InputFiles)[i].gapname), &(StillMoreCookie[i][0]));
->>>>>>> 9f6b1a3a
     }
 #endif
 
     /* tell GASMAN about the global bags                                   */
-<<<<<<< HEAD
     /* TL: InitGlobalBag(&(LogFile.stream),        "src/scanner.c:LogFile"        ); */
     /* TL: InitGlobalBag(&(LogStream.stream),      "src/scanner.c:LogStream"      ); */
     /* TL: InitGlobalBag(&(InputLogStream.stream), "src/scanner.c:InputLogStream" ); */
     /* TL: InitGlobalBag(&(outputLogStream.stream),"src/scanner.c:outputLogStream"); */
-=======
-    InitGlobalBag(&(LogFile.stream),        "src/scanner.c:LogFile"        );
-    InitGlobalBag(&(LogStream.stream),      "src/scanner.c:LogStream"      );
-    InitGlobalBag(&(InputLogStream.stream), "src/scanner.c:InputLogStream" );
-    InitGlobalBag(&(OutputLogStream.stream),"src/scanner.c:OutputLogStream");
->>>>>>> 9f6b1a3a
 
 
     /* import functions from the library                                   */
@@ -3462,7 +3290,6 @@
 
 /****************************************************************************
  **
-<<<<<<< HEAD
  *F  InitScannerTLS() . . . . . . . . . . . . . . . . . . . . . initialize TLS
  *F  DestroyScannerTLS()  . . . . . . . . . . . . . . . . . . . .  destroy TLS
  */
@@ -3479,7 +3306,5 @@
 
 /****************************************************************************
  **
-=======
->>>>>>> 9f6b1a3a
  *E  scanner.c . . . . . . . . . . . . . . . . . . . . . . . . . . . ends here
  */