/****************************************************************************
**
*W  lists.c                     GAP source                   Martin Schönert
**
**
*Y  Copyright (C)  1996,  Lehrstuhl D für Mathematik,  RWTH Aachen,  Germany
*Y  (C) 1998 School Math and Comp. Sci., University of St Andrews, Scotland
*Y  Copyright (C) 2002 The GAP Group
**
**  This file contains the functions of the generic list package.
**
**  This package provides a uniform   interface to the functions that  access
**  lists and their elements  for the other packages  in the GAP kernel.  For
**  example, 'ExecFor' can loop over the elements  in a list using the macros
**  'LEN_LIST' and 'ELM_LIST' independently of the type of the list.
**
**  This package uses plain lists (of type 'T_PLIST') and  assumes that it is
**  possible to put values of any type into plain  lists.  It uses the macros
**  'LEN_PLIST', 'SET_LEN_PLIST',   'ELM_PLIST', and 'SET_ELM_PLIST' exported
**  by the plain list package to access and modify plain lists.
*/

#include        "system.h"              /* Ints, UInts                     */


#include        "gasman.h"              /* garbage collector               */
#include        "objects.h"             /* objects                         */
#include        "scanner.h"             /* scanner                         */

#include        "gap.h"                 /* error handling, initialisation  */

#include        "gvars.h"               /* global variables                */

#include        "calls.h"               /* generic call mechanism          */
#include        "opers.h"               /* generic operations              */
#include        "ariths.h"              /* basic arithmetic                */

#include        "records.h"             /* generic records                 */

#include        "lists.h"               /* generic lists                   */

#include        "bool.h"                /* booleans                        */

#include        "precord.h"             /* plain records                   */

#include        "plist.h"               /* plain lists                     */
#include        "range.h"               /* ranges                          */
#include        "stringobj.h"              /* strings                         */
#include        "integer.h"             /* integers                        */

<<<<<<< HEAD
#include	"hpc/aobjects.h"		/* atomic objects                  */

#include	"code.h"		/* coder                           */
#include	"hpc/thread.h"		/* threads			   */
#include	"hpc/tls.h"			/* thread-local storage		   */
=======
#include        "hpc/aobjects.h"        /* atomic objects                  */

#include        "code.h"                /* coder                           */
#include        "hpc/thread.h"          /* threads                         */
#include        "hpc/tls.h"             /* thread-local storage            */
>>>>>>> e2998641



/****************************************************************************
**
*F  IS_LIST(<obj>)  . . . . . . . . . . . . . . . . . . . is an object a list
*V  IsListFuncs[<type>] . . . . . . . . . . . . . . . . . table for list test
**
**  'IS_LIST' only calls the function pointed  to  by  'IsListFuncs[<type>]',
**  passing <obj> as argument.
**
**  'IS_LIST' is defined in the declaration part of this package as follows
**
#define IS_LIST(obj)    (*IsListFuncs[ TNUM_OBJ( (obj) ) ])( obj )
*/
Int             (*IsListFuncs [LAST_REAL_TNUM+1]) ( Obj obj );

Obj             IsListFilt;

Obj             FuncIS_LIST (
    Obj                 self,
    Obj                 obj )
{
    return (IS_LIST( obj ) ? True : False);
}

Int             IsListNot (
    Obj                 obj )
{
    return 0L;
}

Int             IsListYes (
    Obj                 obj )
{
    return 1L;
}

Int             IsListObject (
    Obj                 obj )
{
    return (DoFilter( IsListFilt, obj ) == True);
}


Obj Elm2List(Obj list, Obj pos1, Obj pos2) {
  Obj ixs = NEW_PLIST(T_PLIST,2);
  SET_ELM_PLIST(ixs,1,pos1);
  SET_ELM_PLIST(ixs,2,pos2);
  SET_LEN_PLIST(ixs,2);
  return ELMB_LIST(list, ixs);
}

void Ass2List(Obj list, Obj pos1, Obj pos2, Obj obj) {
  Obj ixs = NEW_PLIST(T_PLIST,2);
  SET_ELM_PLIST(ixs,1,pos1);
  SET_ELM_PLIST(ixs,2,pos2);
  SET_LEN_PLIST(ixs,2);
  ASSB_LIST(list, ixs, obj);
}

/****************************************************************************
**
*F  IS_SMALL_LIST(<obj>)  . . . . . . . . . . . . . . . . . . . is an object a list
*V  IsListFuncs[<type>] . . . . . . . . . . . . . . . . . table for list test
**
**  'IS_SMALL_LIST' only calls the function pointed  to  by  'IsListFuncs[<type>]',
**  passing <obj> as argument.
**
**  'IS_SMALL_LIST' is defined in the declaration part of this package as follows
**
**  This is, in some sense, a workaround for the not yet implemented features
**  below (see LENGTH).
** 
#define IS_SMALL_LIST(obj)    (*IsSmallListFuncs[ TNUM_OBJ( (obj) ) ])( obj )
*/
Int             (*IsSmallListFuncs [LAST_REAL_TNUM+1]) ( Obj obj );

Obj             IsSmallListFilt;
Obj             HasIsSmallListFilt;
Obj             LengthAttr;
Obj             SetIsSmallList;

Int             IsSmallListNot (
    Obj                 obj )
{
    return 0L;
}

Int             IsSmallListYes (
    Obj                 obj )
{
    return 1L;
}

Int             IsSmallListObject (
    Obj                 obj )
{
  Obj len;
  if (DoFilter(IsListFilt, obj) != True)
    return 0;
  if (DoFilter(HasIsSmallListFilt, obj) == True)
    return DoFilter(IsSmallListFilt, obj) == True;
  if (DoTestAttribute(LengthAttr, obj) == True)
    {
      len = DoAttribute(LengthAttr, obj);
      if (IS_INTOBJ(len))
        {
          CALL_2ARGS(SetIsSmallList, obj, True);
          return 1;
        }
      else
        {
          CALL_2ARGS(SetIsSmallList, obj, False);
          return 0;
        }
    }
  return 0;
}



/****************************************************************************
**
*F  FuncLENGTH( <self>, <list> ) . . . . . . . . . . .  'Length' interface
**
**  There are  the ``relatively''  easy  changes to  'LEN_LIST' to  allow  it
**  return GAP  objects instead of small C  integers, but then the kernel has
**  to be very careful not to assume that the length is small and most of the
**  code has to duplicated,  namely  one large  and  one small version.    So
**  instead the following solution has been taken:
**
**  - internal lists  have always a  small length,  that means that it is not
**    possible to have plain list of length larger than 2^28  (or maybe 2^32)
**    on 32-bit machines, 'LEN_LIST' can only be applied to internal objects,
**    'LENGTH' is the GAP interface for all kind of objects
**
**  - on  the  other hand we want ranges to have  large start and end points,
**    therefore  ranges  are no  longer  *internal*  objects,  they  are  now
**    external objects (NOT YET IMPLEMENTED)
**
**  - the for/list assignment has to be carefull to catch the special case of
**    a range constructor with small integer bounds
**
**  - the list access/assigment is a binary operation (NOT YET IMPLEMENTED)
**
**  - the conversion/test functions are split into three different functions
**    (NOT YET IMPLEMENTED)
**
**  - 'ResetFilterObj' and 'SetFilterObj'  are implemented using a table  for
**    internal types (NOT YET IMPLEMENTED)
*/

Obj FuncLENGTH (
    Obj             self,
    Obj             list )
{
    /* internal list types                                                 */
    ReadGuard(list);
    ImpliedWriteGuard(list);
    if ( (FIRST_LIST_TNUM<=TNUM_OBJ(list) && TNUM_OBJ(list)<=LAST_LIST_TNUM)
         || TNUM_OBJ(list) == T_ALIST || TNUM_OBJ(list) == T_FIXALIST) {
        return ObjInt_Int( LEN_LIST(list) );
    }

    /* external types                                                      */
    else {
        return DoAttribute( LengthAttr, list );
    }
}


/****************************************************************************
**
*F  LEN_LIST(<list>)  . . . . . . . . . . . . . . . . . . .  length of a list
*V  LenListFuncs[<type>]  . . . . . . . . . . . . . table of length functions
*F  LenListError(<list>)  . . . . . . . . . . . . . . . error length function
**
**  'LEN_LIST' only calls  the function pointed to by 'LenListFuncs[<type>]',
**  passing  <list> as argument.  If <type>  is not the type  of a list, then
**  'LenListFuncs[<type>]'  points to  'LenListError', which  just signals an
**  error.
**
**  'LEN_LIST' is defined in the declaration part of this package as follows
**
#define LEN_LIST(list)  ((*LenListFuncs[ TNUM_OBJ((list)) ])( (list) ))
**
**  At the  moment  this also handles external    types but this   is a hack,
**  because external  lists can have large  length or even  be infinite.  See
**  'FuncLENGTH'.
*/
Int (*LenListFuncs[LAST_REAL_TNUM+1]) ( Obj list );

Obj FuncLEN_LIST (
    Obj                 self,
    Obj                 list )
{
    /* special case for plain lists (avoid conversion back and forth)      */
    if ( IS_PLIST(list) ) {
        return INTOBJ_INT( LEN_PLIST( list ) );
    }

    /* generic case (will signal an error if <list> is not a list)         */
    else {
        return FuncLENGTH( LengthAttr, list );
    }
}


Int LenListError (
    Obj                 list )
{
    list = ErrorReturnObj(
        "Length: <list> must be a list (not a %s)",
        (Int)TNAM_OBJ(list), 0L,
        "you can replace <list> via 'return <list>;'" );
    return LEN_LIST( list );
}


Int LenListObject (
    Obj                 obj )
{
    Obj                 len;

    len = FuncLENGTH( LengthAttr, obj );
    while ( TNUM_OBJ(len) != T_INT || INT_INTOBJ(len) < 0 ) {
        len = ErrorReturnObj(
            "Length: method must return a nonnegative value (not a %s)",
            (Int)TNAM_OBJ(len), 0L,
            "you can replace value <length> via 'return <length>;'" );
    }
    return INT_INTOBJ( len );
}

/****************************************************************************
**
*F  LENGTH(<list>)  . . . . . . . . . . . . . . . . . . .  length of a list
*V  LengthFuncs[<type>]  . . . . . . . . . . . . . table of length functions
**
**  'LENGTH' returns the logical length of the list <list>  as a GAP object
**  An error is signalled if <list> is not a list.
**
**  Note that  'LENGTH' is a  macro, so do  not call it with arguments that
**  have side effects.
**
**  A package  implementing a list type <type>  must  provide such a function
**  and install it in 'LengthFuncs[<type>]'.

#define LENGTH(list)  ((*LengthFuncs[ TNUM_OBJ(list) ])( list )) 
*/

Obj             (*LengthFuncs[LAST_REAL_TNUM+1]) ( Obj list );

Obj LengthError (
    Obj                 list )
{
    list = ErrorReturnObj(
        "Length: <list> must be a list (not a %s)",
        (Int)TNAM_OBJ(list), 0L,
        "you can replace <list> via 'return <list>;'" );
    return LENGTH( list );
}


Obj LengthObject (
    Obj                 obj )
{
    return FuncLENGTH( LengthAttr, obj );
}

Obj LengthInternal (
    Obj                 obj )
{
    return INTOBJ_INT(LEN_LIST(obj));
}




/****************************************************************************
**
*F  ISB_LIST(<list>,<pos>)  . . . . . . . . . .  test for element from a list
*F  ISBV_LIST(<list>,<pos>) . . . . . . . . . .  test for element from a list
*V  IsbListFuncs[<type>]  . . . . . . . . . . . . . . table of test functions
*V  IsbvListFuncs[<type>] . . . . . . . . . . . . . . table of test functions
**
**  'ISB_LIST' only calls the function pointed to by  'IsbListFuncs[<type>]',
**  passing <list> and <pos> as arguments.  If <type> is not the  type  of  a
**  list, then 'IsbListFuncs[<type>]' points to 'IsbListError', which signals
**  the error.
**
**  'ISB_LIST' and 'ISBV_LIST'  are defined in  the declaration  part of this
**  package as follows
**
#define ISB_LIST(list,pos) \
                        ((*IsbListFuncs[TNUM_OBJ(list)])(list,pos))

#define ISBV_LIST(list,pos) \
                        ((*IsbvListFuncs[TNUM_OBJ(list)])(list,pos))
*/
Int             (*IsbListFuncs[LAST_REAL_TNUM+1]) ( Obj list, Int pos );

Int             (*IsbvListFuncs[LAST_REAL_TNUM+1]) ( Obj list, Int pos );

Obj             IsbListOper;

Obj             FuncISB_LIST (
    Obj                 self,
    Obj                 list,
    Obj                 pos )
{
    if (IS_POS_INTOBJ(pos))
        return ISB_LIST( list, INT_INTOBJ(pos) ) ? True : False;
    else
        return ISBB_LIST( list, pos ) ? True : False;
}

Int             IsbListError (
    Obj                 list,
    Int                 pos )
{
    list = ErrorReturnObj(
        "IsBound: <list> must be a list (not a %s)",
        (Int)TNAM_OBJ(list), 0L,
        "you can replace <list> via 'return <list>;'" );
    return ISB_LIST( list, pos );
}

Int             IsbListObject (
    Obj                 list,
    Int                 pos )
{
    return DoOperation2Args( IsbListOper, list, INTOBJ_INT(pos) ) == True;
}

Int             ISBB_LIST (
    Obj                 list,
    Obj                 pos )
{
    return DoOperation2Args( IsbListOper, list, pos ) == True;
}


/****************************************************************************
**

*F * * * * * * * * * * * * list access functions  * * * * * * * * * * * * * *
*/


/****************************************************************************
**

*V  Elm0ListFuncs[ <type> ] . . . . . . . . . .  table of selection functions
**
**  'ELM0_LIST' returns the element at the position <pos> in the list <list>,
**  or 0 if <list>  has no assigned  object at position  <pos>.  An  error is
**  signalled if <list>  is  not a list.  It   is the responsibility   of the
**  caller to ensure that <pos> is a positive integer.
*/
Obj (*Elm0ListFuncs[LAST_REAL_TNUM+1]) ( Obj list, Int pos );


/****************************************************************************
**
*V  Elm0vListFuncs[ <type> ]  . . . . . . . . .  table of selection functions
**
**  'ELMV0_LIST' does the same as 'ELM0_LIST', but the caller also guarantees
**  that <list> is a list and that <pos> is less than  or equal to the length
**  of <list>.
*/
Obj (*Elm0vListFuncs[LAST_REAL_TNUM+1]) ( Obj list, Int pos );


/****************************************************************************
**
*F  Elm0ListError( <list>, <pos> )  . . . . . . . . . . . . . . error message
*/
Obj Elm0ListError (
    Obj                 list,
    Int                 pos )
{
    list = ErrorReturnObj(
        "List Element: <list> must be a list (not a %s)",
        (Int)TNAM_OBJ(list), 0L,
        "you can replace <list> via 'return <list>;'" );
    return ELM0_LIST( list, pos );
}


/****************************************************************************
**
*F  Elm0ListObject( <list>, <pos> ) . . . . . . select an element from a list
**
**  `Elm0ListObject'  is    the  `ELM0_LIST'  and  `ELMV0_LIST' function  for
**  objects.  The  function returns the element at  the position <pos> of the
**  list object <list>, or 0 if <list>  has no assigned object  at <pos>.  It
**  is the responsibility  of the caller to  ensure that <pos> is a  positive
**  integer.
**
**  Note that the method   returns `Fail' if there  is  no entry  at position
**  <pos>, in this case `Elm0ListObject' must  check if the position is bound
**  and `Fail'  means that there realy is  the object `Fail' at this position
**  or if it is unbound in which case 0 is returned.
*/
Obj Elm0ListOper;

Obj Elm0ListObject (
    Obj                 list,
    Int                 pos )
{
    Obj                 elm;

    elm = DoOperation2Args( Elm0ListOper, list, INTOBJ_INT(pos) );

    if ( elm == Fail ) {
        if ( DoOperation2Args(IsbListOper,list,INTOBJ_INT(pos)) == True )
            return Fail;
        else
            return 0;
    } else {
        return elm;
    }
}


/****************************************************************************
**
*F  FuncELM0_LIST( <self>, <list>, <pos> )  . . . . . . operation `ELM0_LIST'
*/
Obj FuncELM0_LIST (
    Obj                 self,
    Obj                 list,
    Obj                 pos )
{
    Obj                 elm;
    elm = ELM0_LIST( list, INT_INTOBJ(pos) );
    if ( elm == 0 ) {
        return Fail;
    }
    else {
        return elm;
    }
}

/****************************************************************************
**
*V  ElmListFuncs[<type>]  . . . . . . . . . . .  table of selection functions
**
**  'ELM_LIST' returns the element at the position  <pos> in the list <list>.
**  An  error is signalled if  <list> is not a list,  if <pos> is larger than
**  the length of <list>, or if <list>  has no assigned  object at <pos>.  It
**  is the responsibility  of the caller to  ensure that <pos>  is a positive
**  integer.
**
**  'ELM_LIST' only calls the functions  pointed to by 'ElmListFuncs[<type>]'
**  passing <list> and <pos>  as arguments.  If  <type> is not  the type of a
**  list, then 'ElmListFuncs[<type>]' points to 'ElmListError', which signals
**  the error.
*/
Obj (*ElmListFuncs[LAST_REAL_TNUM+1]) ( Obj list, Int pos );


/****************************************************************************
**
*V  ElmvListFuncs[<type>] . . . . . . . . . . .  table of selection functions
**
**  'ELMV_LIST' does  the same as 'ELM_LIST', but  the caller also guarantees
**  that <list> is a list and that <pos> is less  than or equal to the length
**  of <list>.
*/
Obj (*ElmvListFuncs[LAST_REAL_TNUM+1]) ( Obj list, Int pos );


/****************************************************************************
**
*V  ElmwListFuncs[<type>] . . . . . . . . . . .  table of selection functions
**
**  'ELMW_LIST' does the same as 'ELMV_LIST', but  the caller also guarantees
**  that <list> has an assigned object at the position <pos>.
*/
Obj (*ElmwListFuncs[LAST_REAL_TNUM+1]) ( Obj list, Int pos );


/****************************************************************************
**
*F  ElmListError( <list>, <pos> ) . . . . . . . . . . . . . . . error message
*/
Obj ElmListError (
    Obj                 list,
    Int                 pos )
{
    list = ErrorReturnObj(
        "List Element: <list> must be a list (not a %s)",
        (Int)TNAM_OBJ(list), 0L,
        "you can replace <list> via 'return <list>;'" );
    return ELM_LIST( list, pos );
}


/****************************************************************************
**
*F  ElmListObject( <list>, <pos>  . . . . . . . select an element from a list
**
**  `ElmListObject' is the `ELM_LIST',  `ELMV_LIST', and `ELMW_LIST' function
**  for objects.   'ElmListObjects' selects the  element at position <pos> of
**  list  object <list>.   It is the  responsibility  of the caller to ensure
**  that <pos> is a positive integer.  The methods have to signal an error if
**  <pos> is larger than the length of <list> or if the entry is not bound.
*/
Obj ElmListOper;

Obj ElmListObject (
    Obj                 list,
    Int                 pos )
{
    Obj                 elm;

    elm = DoOperation2Args( ElmListOper, list, INTOBJ_INT(pos) );
    while ( elm == 0 ) {
        elm = ErrorReturnObj(
            "List access method must return a value", 0L, 0L,
            "you can supply a value <val> via 'return <val>;'" );
    }
    return elm;
}


Obj ELMB_LIST(Obj list, Obj pos)     {
   Obj                 elm;

    elm = DoOperation2Args( ElmListOper, list, pos );
    while ( elm == 0 ) {
        elm = ErrorReturnObj(
            "List access method must return a value", 0L, 0L,
            "you can supply a value <val> via 'return <val>;'" );
    }
    return elm;
}


/****************************************************************************
**
*F  FuncELM_LIST( <self>, <list>, <pos> ) . . . . . . .  operation `ELM_LIST'
*/
Obj FuncELM_LIST (
    Obj                 self,
    Obj                 list,
    Obj                 pos )
{
  if (IS_INTOBJ(pos))
    return ELM_LIST( list, INT_INTOBJ(pos) );
  else
    return ELMB_LIST(list, pos );
}


/****************************************************************************
**

*V  ElmsListFuncs[<type>] . . . . . . . . . . .  table of selection functions
**
**  'ELMS_LIST' returns a  new list containing the  elements at the positions
**  given in the list  <poss> from the <list>.  It  is the responsibility  of
**  the caller  to ensure that  <poss>  is dense and  contains only  positive
**  integers.  An error  is signalled if an element  of <poss> is larger than
**  the length of <list>.
**
**  'ELMS_LIST'    only    calls    the     function   pointed     to      by
**  'ElmsListFuncs[<type>]',  passing  <list> and  <poss>   as arguments.  If
**  <type> is not the type of  a list, then 'ElmsListFuncs[<type>]' points to
**  'ElmsListError', which just signals an error.
*/
Obj (*ElmsListFuncs[LAST_REAL_TNUM+1]) ( Obj list, Obj poss );


/****************************************************************************
**
*F  ElmsListError(<list>,<poss>)  . . . . . . . . .  error selection function
*/
Obj ElmsListError (
    Obj                 list,
    Obj                 poss )
{
    list = ErrorReturnObj(
        "List Elements: <list> must be a list (not a %s)",
        (Int)TNAM_OBJ(list), 0L,
        "you can replace <list> via 'return <list>;'" );
    return ELMS_LIST( list, poss );
}


/****************************************************************************
**
*F  ElmsListObject( <list>, <pos> ) . . . . . . . select elements from a list
**
**  `ElmsListObject' is the `ELMS_LIST' function for objects.
*/
Obj ElmsListOper;

Obj ElmsListObject (
    Obj                 list,
    Obj                 poss )
{
    Obj                 elm;

    elm = DoOperation2Args( ElmsListOper, list, poss );
    while ( elm == 0 ) {
        elm = ErrorReturnObj(
            "List multi-access method must return a value", 0L, 0L,
            "you can supply a value <val> via 'return <val>;'");
    }
    return elm;
}


/****************************************************************************
**
*F  FuncELMS_LIST( <self>, <list>, <poss> ) . . . . . . `ELMS_LIST' operation
*/
Obj FuncELMS_LIST (
    Obj                 self,
    Obj                 list,
    Obj                 poss )
{
    return ELMS_LIST( list, poss );
}


/****************************************************************************
**
*F  ElmsListDefault( <list>, <poss> ) . . .  default function for `ELMS_LIST'
**
**  Create a new plain list as result. <list> must be small.
*/
Obj ElmsListDefault (
    Obj                 list,
    Obj                 poss )
{
    Obj                 elms;           /* selected sublist, result        */
    Int                 lenList;        /* length of <list>                */
    Obj                 elm;            /* one element from <list>         */
    Int                 lenPoss;        /* length of <positions>           */
    Int                 pos;            /* <position> as integer           */
    Int                 inc;            /* increment in a range            */
    Int                 i;              /* loop variable                   */
    Obj                 p;

    /* general code                                                        */
    if ( ! IS_RANGE(poss) ) {

        /* get the length of <list>                                        */
        lenList = LEN_LIST( list );

        /* get the length of <positions>                                   */
        /* OK because all positions lists are small                        */
        lenPoss = LEN_LIST( poss );

        /* make the result list                                            */
        elms = NEW_PLIST( T_PLIST, lenPoss );
        SET_LEN_PLIST( elms, lenPoss );

        /* loop over the entries of <positions> and select                 */
        for ( i = 1; i <= lenPoss; i++ ) {

            /* get <position>                                              */
          p = ELMW_LIST( poss, i);
          while (!IS_INTOBJ(p))
            {
              p = ErrorReturnObj("List Elements: position is too large for this type of list",
                                 0L, 0L, 
                                 "you can supply a new position <pos> via 'return <pos>;'" );
            }
            pos = INT_INTOBJ( p );

            /* select the element                                          */
            elm = ELM0_LIST( list, pos );
            if ( elm == 0 ) {
                ErrorReturnVoid(
                    "List Elements: <list>[%d] must have an assigned value",
                    (Int)pos, 0L,
                    "you can 'return;' after assigning a value" );
                return ELMS_LIST( list, poss );
            }

            /* assign the element into <elms>                              */
            SET_ELM_PLIST( elms, i, elm );

            /* notify Gasman                                               */
            CHANGED_BAG( elms );

        }

    }

    /* special code for ranges                                             */
    else {

        /* get the length of <list>                                        */
        lenList = LEN_LIST( list );

        /* get the length of <positions>, the first elements, and the inc. */
        lenPoss = GET_LEN_RANGE( poss );
        pos = GET_LOW_RANGE( poss );
        inc = GET_INC_RANGE( poss );

        /* check that no <position> is larger than 'LEN_LIST(<list>)'      */
        if ( lenList < pos ) {
            ErrorReturnVoid(
                "List Elements: <list>[%d] must have an assigned value",
                (Int)pos, 0L,
                "you can 'return;' after assigning a value" );
            return ELMS_LIST( list, poss );
        }
        if ( lenList < pos + (lenPoss-1) * inc ) {
            ErrorReturnVoid(
                "List Elements: <list>[%d] must have an assigned value",
                (Int)pos + (lenPoss-1) * inc, 0L,
                "you can 'return;' after assigning a value" );
            return ELMS_LIST( list, poss );
        }

        /* make the result list                                            */
        elms = NEW_PLIST( T_PLIST, lenPoss );
        SET_LEN_PLIST( elms, lenPoss );

        /* loop over the entries of <positions> and select                 */
        for ( i = 1; i <= lenPoss; i++, pos += inc ) {

            /* select the element                                          */
            elm = ELMV0_LIST( list, pos );
            if ( elm == 0 ) {
                ErrorReturnVoid(
                    "List Elements: <list>[%d] must have an assigned value",
                    (Int)pos, 0L,
                    "you can 'return;' after assigning a value" );
                return ELMS_LIST( list, poss );
            }

            /* assign the element to <elms>                                */
            SET_ELM_PLIST( elms, i, elm );

            /* notify Gasman                                               */
            CHANGED_BAG( elms );

        }

    }

    /* return the result                                                   */
    return elms;
}


/****************************************************************************
**
*F  FuncELMS_LIST_DEFAULT( <self>, <list>, <poss> ) . . . . `ElmsListDefault'
*/
Obj FuncELMS_LIST_DEFAULT (
    Obj                 self,
    Obj                 list,
    Obj                 poss )
{
    return ElmsListDefault( list, poss );
}


/****************************************************************************
**
*F  ElmsListCheck( <list>, <poss> ) . . . . . . . . . . . . . . . . ELMS_LIST
**
**  `ElmsListCheck' checks that <poss> is  a possitions lists before  calling
**  `ELMS_LIST'.
*/
Obj ElmsListCheck (
    Obj                 list,
    Obj                 poss )
{
    if ( ! IS_POSS_LIST(poss) ) {
        ErrorQuit(
      "List Elements: <positions> must be a dense list of positive integers",
            0L, 0L );
    }
    return ELMS_LIST( list, poss );
}


/****************************************************************************
**
*F  ElmsListLevelCheck( <lists>, <poss>, <level> )  . . . . . . ElmsListLevel
**
**  `ElmsListLevelCheck'   checks that  <poss> is  a  possitions lists before
**  calling `ElmsListLevel'.
*/
void ElmsListLevelCheck (
    Obj                 lists,
    Obj                 poss,
    Int                 level )
{
    if ( ! IS_POSS_LIST(poss) ) {
        ErrorQuit(
      "List Elements: <positions> must be a dense list of positive integers",
            0L, 0L );
    }
    ElmsListLevel( lists, poss, level );
}


/****************************************************************************
**

*F  UNB_LIST(<list>,<pos>)  . . . . . . . . . . .  unbind element from a list
*V  UnbListFuncs[<type>]  . . . . . . . . . . . . . table of unbind functions
*F  UnbListError(<list>,<pos>)  . . . . . . . . . . . . error unbind function
**
#define UNB_LIST(list,pos) \
                        ((*UnbListFuncs[TNUM_OBJ(list)])(list,pos))
*/
void             (*UnbListFuncs[LAST_REAL_TNUM+1]) ( Obj list, Int pos );

Obj             UnbListOper;

Obj             FuncUNB_LIST (
    Obj                 self,
    Obj                 list,
    Obj                 pos )
{
    if (IS_POS_INTOBJ(pos))
        UNB_LIST( list, INT_INTOBJ(pos) );
    else
        UNBB_LIST( list, pos );
    return 0;
}

void            UnbListError (
    Obj                 list,
    Int                 pos )
{
    list = ErrorReturnObj(
        "Unbind: <list> must be a list (not a %s)",
        (Int)TNAM_OBJ(list), 0L,
        "you can replace <list> via 'return <list>;'" );
    UNB_LIST( list, pos );
}

void            UnbListDefault (
    Obj                 list,
    Int                 pos )
{
    PLAIN_LIST( list );
    UNB_LIST( list, pos );
}

void            UnbListObject (
    Obj                 list,
    Int                 pos )
{
    DoOperation2Args( UnbListOper, list, INTOBJ_INT(pos) );
}

void            UNBB_LIST (
    Obj                 list,
    Obj                 pos )
{
    DoOperation2Args( UnbListOper, list, pos );
}

/****************************************************************************
**
*F  ASS_LIST(<list>,<pos>,<obj>)  . . . . . . . . assign an element to a list
*V  AssListFuncs[<type>]  . . . . . . . . . . . table of assignment functions
*F  AssListError(<list>,<pos>,<obj>)  . . . . . . . error assignment function
**
**  'ASS_LIST' only calls the  function pointed to by 'AssListFuncs[<type>]',
**  passing <list>, <pos>, and <obj> as arguments.  If <type> is not the type
**  of  a list, then 'AssListFuncs[<type>]'  points to 'AssListError',  which
**  just signals an error.
**
**  'ASS_LIST' is defined in the declaration part of this package as follows.
**
#define ASS_LIST(list,pos,obj) \
                        ((*AssListFuncs[TNUM_OBJ(list)])(list,pos,obj))
*/
void            (*AssListFuncs[LAST_REAL_TNUM+1]) ( Obj list, Int pos, Obj obj );

Obj AssListOper;

Obj             FuncASS_LIST (
    Obj                 self,
    Obj                 list,
    Obj                 pos,
    Obj                 obj )
{
    if (IS_INTOBJ(pos)) 
        ASS_LIST( list, INT_INTOBJ(pos), obj );
    else
        ASSB_LIST(list, pos, obj);
    return 0;
}

void            AssListError (
    Obj                 list,
    Int                 pos,
    Obj                 obj )
{
    list = ErrorReturnObj(
        "List Assignment: <list> must be a list (not a %s)",
        (Int)TNAM_OBJ(list), 0L,
        "you can replace <list> via 'return <list>;'" );
    ASS_LIST( list, pos, obj );
}

void            AssListDefault (
    Obj                 list,
    Int                 pos,
    Obj                 obj )
{
    PLAIN_LIST( list );
    ASS_LIST( list, pos, obj );
}


/****************************************************************************
**
*F  AssListObject( <list>, <pos>, <obj> ) . . . . . . . assign to list object
*/

void AssListObject (
    Obj                 list,
    Int                 pos,
    Obj                 obj )
{
    DoOperation3Args( AssListOper, list, INTOBJ_INT(pos), obj );
}

void ASSB_LIST (
    Obj                 list,
    Obj                 pos,
    Obj                 obj )
{
    DoOperation3Args( AssListOper, list, pos, obj );
}



/****************************************************************************
**
*F  ASSS_LIST(<list>,<poss>,<objs>) . . . . assign several elements to a list
*V  AsssListFuncs[<type>] . . . . . . . . . . .  table of assignment function
*F  AsssListError(<list>,<poss>,<objs>) . . . . . . error assignment function
**
**  'ASSS_LIST'    only      calls      the   function pointed      to     by
**  'AsssListFuncs[<type>]', passing <list>, <poss>, and <objs> as arguments.
**  If <type> is not the type of  a list, then 'AsssListFuncs[<type>]' points
**  to 'AsssListError', which just signals an error.
**
**  'ASSS_LIST'  is  defined in the  declaration  part  of  this  package  as
**  follows
**
#define ASSS_LIST(list,poss,objs) \
                        ((*AsssListFuncs[TNUM_OBJ(list)])(list,poss,objs))
*/
void            (*AsssListFuncs[LAST_REAL_TNUM+1]) ( Obj list, Obj poss, Obj objs );

Obj             AsssListOper;

Obj             FuncASSS_LIST (
    Obj                 self,
    Obj                 list,
    Obj                 poss,
    Obj                 objs )
{
    ASSS_LIST( list, poss, objs );
    return 0;
}

void            AsssListError (
    Obj                 list,
    Obj                 poss,
    Obj                 objs )
{
    list = ErrorReturnObj(
        "List Assignments: <list> must be a list (not a %s)",
        (Int)TNAM_OBJ(list), 0L,
        "you can replace <list> via 'return <list>;'" );
    ASSS_LIST( list, poss, objs );
}

void            AsssListDefault (
    Obj                 list,
    Obj                 poss,
    Obj                 objs )
{
    Int                 lenPoss;        /* length of <positions>           */
    Obj                 p;              /* <position> */
    Int                 pos;            /* <position> as integer           */
    Int                 inc;            /* increment in a range            */
    Obj                 obj;            /* one element from <objs>         */
    Int                 i;              /* loop variable                   */

    /* general code                                                        */
    if ( ! IS_RANGE(poss) ) {

        /* get the length of <positions>                                   */
        lenPoss = LEN_LIST( poss );

        /* loop over the entries of <positions> and select                 */
        for ( i = 1; i <= lenPoss; i++ ) {

            /* get <position>                                              */
          p  = ELMW_LIST( poss, i );
          
          /* select the element                                          */
          obj = ELMW_LIST( objs, i );
          if (IS_INTOBJ(p) )
            {
              /* assign the element into <elms>                              */
              ASS_LIST( list, INT_INTOBJ(p), obj );
            }
          else
            ASSB_LIST(list, p, obj);

        }

    }

    /* special code for ranges                                             */
    else {

        /* get the length of <positions>                                   */
        lenPoss = GET_LEN_RANGE( poss );
        pos = GET_LOW_RANGE( poss );
        inc = GET_INC_RANGE( poss );

        /* loop over the entries of <positions> and select                 */
        for ( i = 1; i <= lenPoss; i++, pos += inc ) {

            /* select the element                                          */
            obj = ELMW_LIST( objs, i );

            /* assign the element to <elms>                                */
            ASS_LIST( list, pos, obj );

        }

    }

}

void            AsssListObject (
    Obj                 list,
    Obj                 poss,
    Obj                 objs )
{
    DoOperation3Args( AsssListOper, list, poss, objs );
}

Obj FuncASSS_LIST_DEFAULT (
    Obj                 self,
    Obj                 list,
    Obj                 poss,
    Obj                 objs )
{
    AsssListDefault( list, poss, objs );
    return 0;
}


/****************************************************************************
**
*F  IS_DENSE_LIST(<list>) . . . . . . . . . . . . . . .  test for dense lists
*V  IsDenseListFuncs[<type>]  . . . . . . table for dense list test functions
*F  IsDenseListNot(<list>)  . . . . .  dense list test function for non lists
**
**  'IS_DENSE_LIST'  only     calls   the      function   pointed    to    by
**  'IsDenseListFuncs[<type>]', passing <list> as argument.  If <type> is not
**  the   type  of  a    list,  then  'IsDenseListFuncs[<type>]'  points   to
**  'IsDenseListNot', which just returns 0.
**
**  'IS_DENSE_LIST'  is defined in the declaration  part  of this  package as
**  follows
**
#define IS_DENSE_LIST(list) \
                        ((*IsDenseListFuncs[TNUM_OBJ(list)])(list))
*/
Int             (*IsDenseListFuncs[LAST_REAL_TNUM+1]) ( Obj list );

Obj             IsDenseListFilt;

Obj             FuncIS_DENSE_LIST (
    Obj                 self,
    Obj                 obj )
{
    return (IS_DENSE_LIST( obj ) ? True : False);
}

Int             IsDenseListNot (
    Obj                 list )
{
    return 0L;
}

Int             IsDenseListYes (
    Obj                 list )
{
    return 1L;
}

Int             IsDenseListDefault (
    Obj                 list )
{
    Int                 lenList;        /* length of <list>                */
    Int                 i;              /* loop variable                   */

    /* get the length of the list                                          */
    lenList = LEN_LIST( list );

    /* special case for the empty list                                     */
    if ( lenList == 0 ) {
        return 1L;
    }

    /* loop over the entries of the list                                   */
    for ( i = 1; i <= lenList; i++ ) {
        if ( ! ISB_LIST( list, i ) ) {
            return 0L;
        }
    }

    /* the list is dense                                                   */
    return 1L;
}

Int             IsDenseListObject (
    Obj                 obj )
{
    return (DoFilter( IsDenseListFilt, obj ) == True);
}


/****************************************************************************
**
*F  IS_HOMOG_LIST(<list>) . . . . . . . . . . . .  test for homogeneous lists
*V  IsHomogListFuncs[<type>]  . . . table for homogeneous list test functions
*F  IsHomogListNot(<list>)  . .  homogeneous list test function for non lists
**
**  'IS_HOMOG_LIST' only calls the function pointed to by
**  'IsHomogListFuncs[<type>]', passing <list> as argument.  If <type> is not
**  the type of a list, then 'IsHomogListFuncs[<type>]' points to
**  'IsHomogListNot', which just returns 0.
**
**  'IS_HOMOG_LIST' is defined in the declaration part  of  this  package  as
**  follows
**
#define IS_HOMOG_LIST(list) \
                        ((*IsHomogListFuncs[TNUM_OBJ(list)])(list))
*/
Int             (*IsHomogListFuncs[LAST_REAL_TNUM+1]) ( Obj list );

Obj             IsHomogListFilt;

Obj             FuncIS_HOMOG_LIST (
    Obj                 self,
    Obj                 obj )
{
    return (IS_HOMOG_LIST( obj ) ? True : False);
}

Int             IsHomogListNot (
    Obj                 list )
{
    return 0L;
}

Int             IsHomogListYes (
    Obj                 list )
{
    return 1L;
}

Int             IsHomogListDefault (
    Obj                 list )
{
    Int                 lenList;        /* length of <list>                */
    Obj                 elm;            /* one element of <list>           */
    Obj                 fam;            /* family of elements of <list>    */
    Int                 i;              /* loop variable                   */

    /* get the length of the list                                          */
    lenList = LEN_LIST( list );

    /* special case for the empty list                                     */
    if ( lenList == 0 ) {
        return 0L;
    }

    /* get the family                                                      */
    elm = ELMV0_LIST( list, 1 );
    if ( elm == 0 ) {
        return 0L;
    }
    fam = FAMILY_TYPE( TYPE_OBJ( elm ) );

    /* loop over the entries of the list                                   */
    for ( i = 2; i <= lenList; i++ ) {
        elm = ELMV0_LIST( list, i );
        if ( elm == 0 || fam != FAMILY_TYPE( TYPE_OBJ( elm ) ) ) {
            return 0L;
        }
    }

    /* the list is homogeneous                                             */
    return 1L;
}

Int             IsHomogListObject (
    Obj                 obj )
{
    return (DoFilter( IsHomogListFilt, obj ) == True);
}


/****************************************************************************
**
*F  IS_TABLE_LIST(<list>) . . . . . . . . . . . . . . .  test for table lists
*V  IsTableListFuncs[<type>]  . . . . . . table for table list test functions
*F  IsTableListNot(<list>)  . . . . .  table list test function for non lists
**
**  'IS_TABLE_LIST' only calls the function pointed to by
**  'IsTableListFuncs[<type>]', passing <list> as argument.  If <type> is not
**  the type of a list, then 'IsTableListFuncs[<type>]' points to
**  'IsTableListNot', which just returns 0.
**
**  'IS_TABLE_LIST' is defined in the declaration part  of  this  package  as
**  follows
**
#define IS_TABLE_LIST(list) \
                        ((*IsTableListFuncs[TNUM_OBJ(list)])(list))
*/
Int             (*IsTableListFuncs[LAST_REAL_TNUM+1]) ( Obj list );

Obj             IsTableListFilt;

Obj             Func_IS_TABLE_LIST (
    Obj                 self,
    Obj                 obj )
{
    return (IS_TABLE_LIST( obj ) ? True : False);
}

Int             IsTableListNot (
    Obj                 list )
{
    return 0L;
}

Int             IsTableListYes (
    Obj                 list )
{
    return 1L;
}

Int             IsTableListDefault (
    Obj                 list )
{
    Int                 lenList;        /* length of <list>                */
    Obj                 elm;            /* one element of <list>           */
    Obj                 fam;            /* family of elements of <list>    */
/*  Int                 len;            / length of elements              */
    Int                 i;              /* loop variable                   */

    /* get the length of the list                                          */
    lenList = LEN_LIST( list );

    /* special case for the empty list                                     */
    if ( lenList == 0 ) {
        return 0L;
    }

    /* get the family                                                      */
    elm = ELMV0_LIST( list, 1 );
    if ( elm == 0 ) {
        return 0L;
    }
    if ( ! IS_HOMOG_LIST( elm ) ) {
        return 0L;
    }
    fam = FAMILY_TYPE( TYPE_OBJ( elm ) );
    /*     len = LEN_LIST( elm ); */

    /* loop over the entries of the list                                   */
    for ( i = 2; i <= lenList; i++ ) {
        elm = ELMV0_LIST( list, i );
        if ( elm == 0 || fam != FAMILY_TYPE( TYPE_OBJ( elm ) ) ) {
            return 0L;
        }
        /*        if ( ! IS_LIST( elm ) || LEN_LIST( elm ) != len ) {
            return 0L;
            } */
    }

    /* the list is equal length                                            */
    return 1L;
}

Int             IsTableListObject (
    Obj                 obj )
{
    return (DoFilter( IsTableListFilt, obj ) == True);
}


/****************************************************************************
**
*F  IS_SSORT_LIST( <list> ) . . . . . . . . .  test for strictly sorted lists
*V  IsSSortListFuncs[<type>]  .  table of strictly sorted list test functions
*F  IsSSortListNot( <list> ) strictly sorted list test function for non lists
**
**  'IS_SSORT_LIST' only calls the function pointed to by
**  'IsSSortListFuncs[<type>]', passing <list> as argument.
**  If <type> is not the type of a list, then 'IsSSortListFuncs[<type>]'
**  points to 'IsSSortListNot', which just returns 0.
**
**  'IS_SSORTED_LIST'  is defined in the  declaration part of this package as
**  follows
**
#define IS_SSORTED_LIST(list) \
                        ((*IsSSortListFuncs[TNUM_OBJ(list)])(list))
*/
Int (*IsSSortListFuncs[LAST_REAL_TNUM+1]) ( Obj list );

Obj IsSSortListProp;

Obj FuncIS_SSORT_LIST (
    Obj                 self,
    Obj                 obj )
{
    return (IS_SSORT_LIST( obj ) ? True : False);
}

Int IsSSortListNot (
    Obj                 list )
{
    return 0L;
}

Int IsSSortListYes (
    Obj                 list )
{
    return 1L;
}

Int IsSSortListDefault (
    Obj                 list )
{
    Int                 lenList;
    Obj                 elm1;
    Obj                 elm2;
    Int                 i;

    /* get the length of the list                                          */
    lenList = LEN_LIST( list );

    /* special case for the empty list                                     */
    if ( lenList == 0 ) {
        return 2L;
    }

    /* a list must be homogeneous to be strictly sorted                    */
    if ( ! IS_HOMOG_LIST(list) ) {
        return 0L;
    }

    /* get the first element                                               */
    elm1 = ELMW_LIST( list, 1 );

    /* compare each element with its precursor                             */
    for ( i = 2; i <= lenList; i++ ) {
        elm2 = ELMW_LIST( list, i );
        if ( ! LT( elm1, elm2 ) ) {
            return 0L;
        }
        elm1 = elm2;
    }

    /* the list is strictly sorted                                         */
    return 2L;
}

Int             IsSSortListObject (
    Obj                 obj )
{
    return (DoProperty( IsSSortListProp, obj ) == True);
}

Obj FuncIS_SSORT_LIST_DEFAULT (
    Obj                 self,
    Obj                 obj )
{
    return (IsSSortListDefault( obj ) ? True : False);
}


/****************************************************************************
**
*F  IsNSortListProp( <list> ) . . . . . . . . . . . . list which are unsorted
**
*/
Obj IsNSortListProp;

Obj FuncIS_NSORT_LIST (
    Obj                 self,
    Obj                 obj )
{
    ErrorQuit( "not ready yet", 0L, 0L );
    return (Obj)0L;
}


/****************************************************************************
**
*F  IS_POSS_LIST(<list>)  . . . . . . . . . . . . .  test for positions lists
*V  IsPossListFuncs[<type>] . . . . . . table of positions list test function
*F  IsPossListNot(<list>) . . . .  positions list test function for non lists
**
**  'IS_POSS_LIST'     only   calls    the     function  pointed      to   by
**  'IsPossListFuncs[<type>]', passing <list> as  argument.  If <type> is not
**  the   type    of a   list,    then  'IsPossListFuncs[<type>]'   points to
**  'NotIsPossList', which just returns 0.
**
**  'IS_POSS_LIST' is  defined  in the  declaration  part of this  package as
**  follows
**
#define IS_POSS_LIST(list) \
                        ((*IsPossListFuncs[TNUM_OBJ(list)])(list))
*/
Int             (*IsPossListFuncs[LAST_REAL_TNUM+1]) ( Obj list );

Obj             IsPossListProp;

Obj             FuncIS_POSS_LIST (
    Obj                 self,
    Obj                 obj )
{
    return (IS_POSS_LIST(obj) ? True : False);
}

Int             IsPossListNot (
    Obj                 list )
{
    return 0L;
}

Int             IsPossListYes (
    Obj                 list )
{
    return 1L;
}

Int             IsPossListDefault (
    Obj                 list )
{
    Int                 lenList;        /* length of <list>                */
    Obj                 elm;            /* one element of <list>           */
    Int                 i;              /* loop variable                   */

    /* get the length of the variable                                      */
    lenList = LEN_LIST( list );

    /* loop over the entries of the list                                   */
    for ( i = 1; i <= lenList; i++ ) {
        elm = ELMV0_LIST( list, i );

        /* if it's a hole then its not a poss list */
        if ( elm == 0)
          return 0L;

        /* if it's a small integer and non-positive then
           it's not a poss list */
        if ( IS_INTOBJ(elm)) {
          if (INT_INTOBJ(elm) <= 0)
            return  0L;
        }
        /* or if it's not a small integer or a positive large integer then it's
           not a poss list */
        else if (TNUM_OBJ(elm) != T_INTPOS)
          return 0L;
    }

    /* the list is a positions list                                        */
    return 1L;
}

Int             IsPossListObject (
    Obj                 obj )
{
    return (DoProperty( IsPossListProp, obj ) == True);
}

Obj FuncIS_POSS_LIST_DEFAULT (
    Obj                 self,
    Obj                 obj )
{
    return (IsPossListDefault( obj ) ? True : False);
}


/****************************************************************************
**
*F  POS_LIST(<list>,<obj>,<start>)  . . . . . . . . find an element in a list
*V  PosListFuncs[<type>]  . . . . . . . . . . .  table of searching functions
*F  PosListError(<list>,<obj>,<start>)  . . . . . .  error searching function
**
**  'POS_LIST' only calls  the function pointed to by 'PosListFuncs[<type>]',
**  passing <list>, <obj>,  and <start> as arguments.  If  <type>  is not the
**  type  of  a list, then  'PosListFuncs[<type>]'  points to 'PosListError',
**  which just signals an error.
**
**  'POS_LIST' is defined in the declaration part of this package as follows
**
#define POS_LIST(list,obj,start) \
                        ((*PosListFuncs[TNUM_OBJ(list)])(list,obj,start))
*/
Obj             (*PosListFuncs[LAST_REAL_TNUM+1]) ( Obj list, Obj obj, Obj start );

Obj             PosListOper;

Obj             PosListHandler2 (
    Obj                 self,
    Obj                 list,
    Obj                 obj )
{
    return POS_LIST( list, obj, INTOBJ_INT(0) );
}

Obj             PosListHandler3 (
    Obj                 self,
    Obj                 list,
    Obj                 obj,
    Obj                 start )
{
    while ( TNUM_OBJ(start) != T_INTPOS &&
            (! IS_INTOBJ(start) || INT_INTOBJ(start) < 0) ) {
        start = ErrorReturnObj(
            "Position: <start> must be a nonnegative integer (not a %s)",
            (Int)TNAM_OBJ(start), 0L,
            "you can replace <start> via 'return <start>;'" );
    }
    return POS_LIST( list, obj, start );
}

Obj             PosListError (
    Obj                 list,
    Obj                 obj,
    Obj                 start )
{
    list = ErrorReturnObj(
        "Position: <list> must be a list (not a %s)",
        (Int)TNAM_OBJ(list), 0L,
        "you can replace <list> via 'return <list>;'" );
    return POS_LIST( list, obj, start );
}

Obj             PosListDefault (
    Obj                 list,
    Obj                 obj,
    Obj                 start )
{
    Int                 lenList;
    Obj                 elm;
    Int                 i;

    /* if the starting position is too big to be a small int
       then there can't be anything to find */
    if (!IS_INTOBJ(start))
      return Fail;

    /* get the length of the list                                          */
    lenList = LEN_LIST( list );

    /* loop over all bound entries of the list, and compare against <obj>  */
    for ( i = INT_INTOBJ(start)+1; i <= lenList; i++ ) {
        elm = ELMV0_LIST( list, i );
        if ( elm != 0 && EQ( elm, obj ) ) {
            break;
        }
    }

    /* return the position if found, and 0 otherwise                       */
    if ( i <= lenList ) {
      return INTOBJ_INT(i);
    }
    else {
      return Fail;
    }
}

Obj             PosListObject (
    Obj                 list,
    Obj                 obj,
    Obj                 start )
{
    return DoOperation3Args( PosListOper, list, obj, start );
}

Obj FuncPOS_LIST_DEFAULT (
    Obj                 self,
    Obj                 list,
    Obj                 obj,
    Obj                 start )
{
    return PosListDefault( list, obj, start ) ;
}


/****************************************************************************
**
*F  ElmListLevel(<lists>,<pos>,<level>) . . . . . . . . . . . . . . . . . . .
*F  . . . . . . . . . . . . .  select an element of several lists in parallel
**
**  'ElmListLevel' either  selects an element  from all  lists in parallel if
**  <level> is 1, or recurses if <level> is greater than 1.
*/
void            ElmListLevel (
    Obj                 lists,
    Obj                 ixs,
    Int                 level )
{
    Int                 len;            /* length of <lists>               */
    Obj                 list;           /* one list from <lists>           */
    Obj                 elm;            /* selected element from <list>    */
    Int                 i;              /* loop variable                   */
    Obj pos;
    Obj pos1;
    Obj pos2;
      

    /* if <level> is one, perform the replacements                         */
    if ( level == 1 ) {

        /* loop over the elements of <lists> (which must be a plain list)  */
        len = LEN_PLIST( lists );
        for ( i = 1; i <= len; i++ ) {

            /* get the list                                                */
            list = ELM_PLIST( lists, i );

            /* select the element                                          */
            switch(LEN_PLIST(ixs)) {
            case 1:
              pos = ELM_PLIST(ixs,1);
              if (IS_INTOBJ(pos))
                elm = ELM_LIST( list, INT_INTOBJ(pos) );
              else
                elm = ELMB_LIST(list, pos);
              break;
          
            case 2:
              pos1 = ELM_PLIST(ixs,1);
              pos2 = ELM_PLIST(ixs,2);
              elm = ELM2_LIST(list, pos1, pos2);
              break;

            default:
              elm = ELMB_LIST(list, ixs);
          
            }

            /* replace the list with the element                           */
            SET_ELM_PLIST( lists, i, elm );

            /* notify Gasman                                               */
            CHANGED_BAG( lists );

        }
        RetypeBag(lists, T_PLIST_DENSE);

    }

    /* otherwise recurse                                                   */
    else {

        /* loop over the elements of <lists> (which must be a plain list)  */
        len = LEN_PLIST( lists );
        for ( i = 1; i <= len; i++ ) {

            /* get the list                                                */
            list = ELM_PLIST( lists, i );

            /* recurse                                                     */
            ElmListLevel( list, ixs, level-1 );

        }

    }

}


/****************************************************************************
**
*F  ElmsListLevel(<lists>,<poss>,<level>) . . . . . . . . . . . . . . . . . .
*F  . . . . . . . . . .  select several elements of several lists in parallel
**
**  'ElmsListLevel' either selects  elements  from all lists in  parallel  if
**  <level> is 1, or recurses if <level> is greater than 1.
*/
void            ElmsListLevel (
    Obj                 lists,
    Obj                 poss,
    Int                 level )
{
    Int                 len;            /* length of <lists>               */
    Obj                 list;           /* one list from <lists>           */
    Obj                 elm;            /* selected elements from <list>   */
    Int                 i;              /* loop variable                   */

    /* Workaround for issue #312: Accessing a two-level sublist
       of a compressed FFE vector could lead to crashes because
       FuncELMS_VEC8BIT and FuncELMS_GF2VEC may return lists which are
       not plists. This boils down to a conflict between the documented
       behavior and requirements of ElmsListLevel and ElmsListFuncs.
       Resolving this properly requires some more discussion. But until
       then, this change at least prevents hard crashes. */
    if (!IS_PLIST(lists)) {
        ErrorMayQuit(
            "List Elements: <lists> must be a list (not a %s)",
            (Int)TNAM_OBJ(lists), 0L );
    }

    /* if <level> is one, perform the replacements                         */
    if ( level == 1 ) {

        /* loop over the elements of <lists> (which must be a plain list)  */
        len = LEN_PLIST( lists );
        for ( i = 1; i <= len; i++ ) {

            /* get the list                                                */
            list = ELM_PLIST( lists, i );

            /* select the elements                                         */
            elm = ELMS_LIST( list, poss );

            /* replace the list with the elements                          */
            SET_ELM_PLIST( lists, i, elm );

            /* notify Gasman                                               */
            CHANGED_BAG( lists );

        }

	/* Since the elements of lists are now mutable lists
	   (made by ELMS_LIST in the list above), we cannot remember too much
	   about them */
	RetypeBag(lists, T_PLIST_DENSE);
	
    }

    /* otherwise recurse                                                   */
    else {

        /* loop over the elements of <lists> (which must be a plain list)  */
        len = LEN_PLIST( lists );
        for ( i = 1; i <= len; i++ ) {

            /* get the list                                                */
            list = ELM_PLIST( lists, i );

            /* recurse                                                     */
            ElmsListLevel( list, poss, level-1 );

        }
	RetypeBag(lists, T_PLIST_DENSE);

    }

}


/****************************************************************************
**
*F  AssListLevel(<lists>,<ixs>,<objs>,<level>)  . . . . . . . . . . . . . . .
*F  . . . . . . . . . . . . .  assign an element to several lists in parallel
**
**  'AssListLevel'  either assigns an  element  to all  lists in parallel  if
**  <level> is 1, or recurses if <level> is greater than 1.
*/
void            AssListLevel (
    Obj                 lists,
    Obj                 ixs,
    Obj                 objs,
    Int                 level )
{
    Int                 len;            /* length of <lists> and <objs>    */
    Obj                 list;           /* one list of <lists>             */
    Obj                 obj;            /* one value from <objs>           */
    Int                 i;              /* loop variable                   */
    Obj pos,pos1,pos2;

    /* check <objs>                                                        */
    while ( ! IS_DENSE_LIST(objs) || LEN_LIST(lists) != LEN_LIST(objs) ) {
        if ( ! IS_DENSE_LIST(objs) ) {
            objs = ErrorReturnObj(
                "List Assignment: <objs> must be a dense list (not a %s)",
                (Int)TNAM_OBJ(objs), 0L,
                "you can replace <objs> via 'return <objs>;'" );
        }
        if ( LEN_LIST(lists) != LEN_LIST(objs) ) {
            objs = ErrorReturnObj(
         "List Assignment: <objs> must have the same length as <lists> (%d)",
                LEN_LIST(lists), 0L,
                "you can replace <objs> via 'return <objs>;'" );
        }
    }

    /* if <level> is one, perform the assignments                          */
    if ( level == 1 ) {

        /* loop over the elements of <lists> (which must be a plain list)  */
        len = LEN_PLIST( lists );
        for ( i = 1; i <= len; i++ ) {

            /* get the list                                                */
            list = ELM_PLIST( lists, i );

            /* select the element to assign                                */
            obj = ELMW_LIST( objs, i );

            switch(LEN_PLIST(ixs)) {
            case 1:
              /* assign the element                                          */
              pos = ELM_PLIST(ixs,1);
              if (IS_INTOBJ(pos))
                ASS_LIST( list, INT_INTOBJ(pos), obj );
              else
                ASSB_LIST(list, pos, obj);
              break;
          
            case 2:
              pos1 = ELM_PLIST(ixs,1);
              pos2 = ELM_PLIST(ixs,2);
              ASS2_LIST(list, pos1, pos2, obj);
              break;

            default:
              ASSB_LIST(list, ixs, obj);
            }

        }

    }

    /* otherwise recurse                                                   */
    else {

        /* loop over the elements of <lists> (which must be a plain list)  */
        len = LEN_PLIST( lists );
        for ( i = 1; i <= len; i++ ) {

            /* get the list                                                */
            list = ELM_PLIST( lists, i );

            /* get the values                                              */
            obj = ELMW_LIST( objs, i );

            /* recurse                                                     */
            AssListLevel( list, ixs, obj, level-1 );

        }

    }

}


/****************************************************************************
**
*F  AsssListLevel(<lists>,<poss>,<objs>,<level>)  . . . . . . . . . . . . . .
*F  . . . . . . . . . .  assign several elements to several lists in parallel
**
**  'AsssListLevel'  either  assigns elements  to   all lists in parallel  if
**  <level> is 1, or recurses if <level> is greater than 1.
*/
void            AsssListLevel (
    Obj                 lists,
    Obj                 poss,
    Obj                 objs,
    Int                 lev )
{
    Int                 len;            /* length of <lists> and <objs>    */
    Obj                 list;           /* one list of <lists>             */
    Obj                 obj;            /* one value from <objs>           */
    Int                 i;              /* loop variable                   */

    /* check <objs>                                                        */
    while ( ! IS_DENSE_LIST(objs) || LEN_LIST(lists) != LEN_LIST(objs) ) {
        if ( ! IS_DENSE_LIST(objs) ) {
            objs = ErrorReturnObj(
                "List Assignment: <objs> must be a dense list (not a %s)",
                (Int)TNAM_OBJ(objs), 0L,
                "you can replace <objs> via 'return <objs>;'" );
        }
        if ( LEN_LIST(lists) != LEN_LIST(objs) ) {
            objs = ErrorReturnObj(
         "List Assignment: <objs> must have the same length as <lists> (%d)",
                LEN_LIST(lists), 0L,
                "you can replace <objs> via 'return <objs>;'" );
        }
    }

    /* if <lev> is one, loop over all the lists and assign the value       */
    if ( lev == 1 ) {

        /* loop over the list entries (which must be lists too)            */
        len = LEN_PLIST( lists );
        for ( i = 1; i <= len; i++ ) {

            /* get the list                                                */
            list = ELM_PLIST( lists, i );

            /* select the elements to assign                               */
            obj = ELMW_LIST( objs, i );
            while ( ! IS_DENSE_LIST( obj )
                 || LEN_LIST( poss ) != LEN_LIST( obj ) ) {
                if ( ! IS_DENSE_LIST( obj ) ) {
                    obj = ErrorReturnObj(
                  "List Assignments: <objs> must be a dense list (not a %s)",
                        (Int)TNAM_OBJ(obj), 0L,
                        "you can replace <objs> via 'return <objs>;'" );
                }
                if ( LEN_LIST( poss ) != LEN_LIST( obj ) ) {
                    obj = ErrorReturnObj(
     "List Assignments: <objs> must have the same length as <positions> (%d)",
                        LEN_LIST( poss ), 0L,
                        "you can replace <objs> via 'return <objs>;'" );
                }
            }

            /* assign the elements                                         */
            ASSS_LIST( list, poss, obj );

        }

    }

    /* otherwise recurse                                                   */
    else {

        /* loop over the list entries (which must be lists too)            */
        len = LEN_PLIST( lists );
        for ( i = 1; i <= len; i++ ) {

            /* get the list                                                */
            list = ELM_PLIST( lists, i );

            /* get the values                                              */
            obj = ELMW_LIST( objs, i );

            /* recurse                                                     */
            AsssListLevel( list, poss, obj, lev-1 );

        }

    }

}


/****************************************************************************
**
*F  PLAIN_LIST(<list>)  . . . . . . . . . . .  convert a list to a plain list
*V  PlainListFuncs[<type>]  . . . . . . . . . . table of conversion functions
*F  PlainListError(<list>)  . . . . . . . . . . . . error conversion function
**
**  'PLAIN_LIST'    only    calls       the    function  pointed    to     by
**  'PlainListFuncs[<type>]', passing <list>  as argument.  If  <type> is not
**  the     type of   a    list,  then    'PlainListFuncs[<type>]'  points to
**  'PlainListError', which just signals an error.
**
**  'PLAIN_LIST'  is defined in  the  declaration  part  of  this  package as
**  follows
**
#define PLAIN_LIST(list) \
                        ((*PlainListFuncs[TNUM_OBJ(list)])(list))
*/
void            (*PlainListFuncs[LAST_REAL_TNUM+1]) ( Obj list );

void            PlainListError (
    Obj                 list )
{
    ErrorQuit(
        "Panic: cannot convert <list> (is a %s) to a plain list",
        (Int)TNAM_OBJ(list), 0L );
}


/****************************************************************************
**
*F  TYPES_LIST_FAM(<fam>) . . . . . . .  list of types of lists over a family
*/
UInt            TYPES_LIST_FAM_RNam;

Obj             TYPES_LIST_FAM (
    Obj                 fam )
{
    switch (TNUM_OBJ(fam))
    {
      case T_COMOBJ:
        return ElmPRec( fam, TYPES_LIST_FAM_RNam );
      case T_ACOMOBJ:
	MEMBAR_READ();
        return GetARecordField( fam, TYPES_LIST_FAM_RNam );
      default:
        return 0;
    }
}


/****************************************************************************
**
*F  IsMutableListYes(<list>)  . . . . . . . mutability test for mutable lists
*F  IsMutableListNo(<list>) . . . . . . . mutability test for immutable lists
**
**  'IsMutableListYes' simply returns 1.  'IsMutableListNo' simply returns 0.
**  Note that we can decide from the type number whether a list is mutable or
**  immutable.
**
**  'IsMutableListYes' is  the function  in 'IsMutableObjFuncs'   for mutable
**  lists.   'IsMutableListNo'  is  the function  in 'IsMutableObjFuncs'  for
**  immutable lists.
*/
Int             IsMutableListNo (
    Obj                 list )
{
    return 0L;
}

Int             IsMutableListYes (
    Obj                 list )
{
    return 1L;
}


/****************************************************************************
**
*F  IsCopyableListYes(<list>) . . . . . . . . . .  copyability test for lists
**
**  'IsCopyableListYes' simply returns 1.  Note that all lists are copyable.
**
**  'IsCopyableListYes' is the function in 'IsCopyableObjFuncs' for lists.
*/
Int             IsCopyableListYes (
    Obj                     list )
{
    return 1;
}


/****************************************************************************
**
*F  PrintListDefault(<list>)  . . . . . . . . . . . . . . . . .  print a list
*F  PrintPathList(<list>,<indx>)  . . . . . . . . . . . . . print a list path
**
**  'PrintList' simply prints the list.
*/
void            PrintListDefault (
    Obj                 list )
{
    Obj                 elm;

    if ( 0 < LEN_LIST(list) && IsStringConv(list) ) {
        PrintString(list);
        return;
    }

    Pr("%2>[ %2>",0L,0L);
    for ( TLS(PrintObjIndex)=1; TLS(PrintObjIndex)<=LEN_LIST(list); TLS(PrintObjIndex)++ ) {
        elm = ELMV0_LIST( list, TLS(PrintObjIndex) );
        if ( elm != 0 ) {
            if ( 1 < TLS(PrintObjIndex) )  Pr( "%<,%< %2>", 0L, 0L );
            PrintObj( elm );
        }
        else {
            if ( 1 < TLS(PrintObjIndex) )  Pr( "%2<,%2>", 0L, 0L );
        }
    }
    Pr(" %4<]",0L,0L);
}

void            PrintPathList (
    Obj                 list,
    Int                 indx )
{
    Pr( "[%d]", indx, 0L );
}


/****************************************************************************
**

*V  SetFiltListTNums[ <tnum> ][ <fnum> ]  . . . . . new tnum after filter set
**
**  If a list  with type number <tnum>  gains  the filter  with filter number
**  <fnum>, then the new type number is stored in:
**
**  `SetFiltListTNums[<tnum>][<fnum>]'
**
**  The macro  `SET_FILT_LIST' is  used  to  set  the filter  for a  list  by
**  changing its type number.
*/
UInt SetFiltListTNums [ LAST_REAL_TNUM ] [ LAST_FN + 1 ];


/****************************************************************************
**
*V  ResetFiltListTNums[ <tnum> ][ <fnum> ]  . . . new tnum after filter reset
**
**  If a list  with type number <tnum>  loses  the filter  with filter number
**  <fnum>, then the new type number is stored in:
**
**  `ResetFiltListTNums[<tnum>][<fnum>]'
**
**  The macro `RESET_FILT_LIST' is used  to  set  the filter  for a  list  by
**  changing its type number.
*/
UInt ResetFiltListTNums [ LAST_REAL_TNUM ] [ LAST_FN  + 1];


/****************************************************************************
**
*V  HasFiltListTNums[ <tnum> ][ <fnum> ]  . . . . . . . . . . . .  has filter
*/
Int HasFiltListTNums [ LAST_REAL_TNUM ] [ LAST_FN + 1 ];


/****************************************************************************
**
*V  ClearFiltsTNums[ <tnum> ] . clear all list filters except `FN_IS_MUTABLE'
**
**  The type  number without any  known properties  of a  list of type number
**  <tnum> is stored in:
**
**  `ClearPropsTNums[<tnum>]'
**
**  The macro `CLEAR_PROPS_LIST' is used to clear all properties of a list.
*/
UInt ClearFiltsTNums [ LAST_REAL_TNUM ];


/****************************************************************************
**
*F  FuncSET_FILTER_LIST( <self>, <list>, <filter> ) . . . . . . .  set filter
*/
Obj FuncSET_FILTER_LIST (
    Obj             self,
    Obj             list,
    Obj             filter )
{
    Int             new;
    Obj             flags;

    /* this could be done by a table lookup                                */
    flags = FLAGS_FILT(filter);
    if (FuncIS_SUBSET_FLAGS(0,flags,FLAGS_FILT(IsSSortListProp))==True) {
        new = SetFiltListTNums[TNUM_OBJ(list)][FN_IS_DENSE];
        if ( new < 0 )  goto error;
        new = SetFiltListTNums[TNUM_OBJ(list)][FN_IS_HOMOG];
        if ( new < 0 )  goto error;
        new = SetFiltListTNums[TNUM_OBJ(list)][FN_IS_SSORT];
        if ( new > 0 )  RetypeBag( list, new );  else goto error;
    }
    if (FuncIS_SUBSET_FLAGS(0,flags,FLAGS_FILT(IsNSortListProp))==True) {
        new = SetFiltListTNums[TNUM_OBJ(list)][FN_IS_NSORT];
        if ( new > 0 )  RetypeBag( list, new );  else goto error;
    }
    return 0;

    /* setting of filter failed                                            */
error:
    ErrorReturnVoid( "filter not possible for %s",
                     (Int)TNAM_OBJ(list), 0,
                     "you can 'return;'" );
    return 0;
}


/****************************************************************************
**
*F  FuncRESET_FILTER_LIST( <self>, <list>, <filter> ) . . . . .  reset filter
*/
Obj FuncRESET_FILTER_LIST (
    Obj             self,
    Obj             list,
    Obj             filter )
{
    Int             fn;
    Int             new;

    /* this could be done by a table lookup                                */
    if ( filter == IsSSortListProp ) {
        fn = FN_IS_SSORT;
    }
    else if ( filter == IsNSortListProp ) {
        fn = FN_IS_NSORT;
    }
    else {
        return 0;
    }

    /* try to set the filter                                               */
    new = ResetFiltListTNums[TNUM_OBJ(list)][fn];
    if ( new > 0 ) {
        RetypeBag( list, new );
    }
    else if ( new < 0 ) {
        ErrorReturnVoid( "filter not possible for %s",
                         (Int)TNAM_OBJ(list), 0,
                         "you can 'return;'" );
    }
    return 0;
}


/****************************************************************************
**

*F * * * * * * * * * * * functions with checking  * * * * * * * * * * * * * *
*/


/****************************************************************************
**

*F  AsssListCheck( <list>, <poss>, <rhss> ) . . . . . . . . . . . . ASSS_LIST
*/
void AsssListCheck (
    Obj                 list,
    Obj                 poss,
    Obj                 rhss )
{
    if ( ! IS_POSS_LIST(poss) ) {
        ErrorQuit(
    "List Assignment: <positions> must be a dense list of positive integers",
            0L, 0L );
    }
    if ( ! IS_DENSE_LIST(rhss) ) {
        ErrorQuit(
            "List Assignment: <rhss> must be a dense list",
            0L, 0L );
    }
    if ( LEN_LIST( poss ) != LEN_LIST( rhss ) ) {
        ErrorQuit(
     "List Assignment: <rhss> must have the same length as <positions> (%d)",
            (Int)LEN_LIST(poss), 0L );
    }
    ASSS_LIST( list, poss, rhss );
}


/****************************************************************************
**
*F  AsssPosObjCheck( <list>, <poss>, <rhss> ) . . . . . . . . . . . ASSS_LIST
*/
void AsssPosObjCheck (
    Obj                 list,
    Obj                 poss,
    Obj                 rhss )
{
    if ( ! IS_POSS_LIST(poss) ) {
        ErrorQuit(
    "List Assignment: <positions> must be a dense list of positive integers",
            0L, 0L );
    }
    if ( ! IS_DENSE_LIST(rhss) ) {
        ErrorQuit(
            "List Assignment: <rhss> must be a dense list",
            0L, 0L );
    }
    if ( LEN_LIST( poss ) != LEN_LIST( rhss ) ) {
        ErrorQuit(
     "List Assignment: <rhss> must have the same length as <positions> (%d)",
            (Int)LEN_LIST(poss), 0L );
    }
    if ( TNUM_OBJ(list) == T_POSOBJ ) {
        ErrorQuit( "sorry: <posobj>!{<poss>} not yet implemented", 0L, 0L );
    }
    else {
        ASSS_LIST( list, poss, rhss );
    }
}


/****************************************************************************
**
*F  AsssListLevelCheck( <lists>, <poss>, <rhss>, <level> )  . . AsssListLevel
*/
void AsssListLevelCheck (
    Obj                 lists,
    Obj                 poss,
    Obj                 rhss,
    Int                 level )
{
    if ( ! IS_POSS_LIST(poss) ) {
        ErrorQuit(
    "List Assignment: <positions> must be a dense list of positive integers",
            0L, 0L );
    }
    AsssListLevel( lists, poss, rhss, level );
}


/****************************************************************************
**

*F * * * * * * * * * * * * * initialize package * * * * * * * * * * * * * * *
*/


/****************************************************************************
**

*V  GVarFilts . . . . . . . . . . . . . . . . . . . list of filters to export
*/
static StructGVarFilt GVarFilts [] = {

    { "IS_LIST", "obj", &IsListFilt,
      FuncIS_LIST, "src/lists.c:IS_LIST" },

    { "IS_DENSE_LIST", "obj", &IsDenseListFilt,
      FuncIS_DENSE_LIST, "src/lists.c:IS_DENSE_LIST" },

    { "IS_HOMOG_LIST", "obj", &IsHomogListFilt,
      FuncIS_HOMOG_LIST, "src/lists.c:IS_HOMOG_LIST" },

    { "IS_TABLE_LIST", "obj", &IsTableListFilt,
      Func_IS_TABLE_LIST, "src/lists.c:IS_TABLE_LIST" },

    { 0 }

};


/****************************************************************************
**
*V  GVarAttrs . . . . . . . . . . . . . . . . .  list of attributes to export
*/
static StructGVarAttr GVarAttrs [] = {

    { "LENGTH", "list", &LengthAttr,
      FuncLENGTH, "src/lists.c:LENGTH" },

    { 0 }

};


/****************************************************************************
**
*V  GVarProps . . . . . . . . . . . . . . . . .  list of properties to export
*/
static StructGVarProp GVarProps [] = {

    { "IS_SSORT_LIST", "obj", &IsSSortListProp,
      FuncIS_SSORT_LIST, "src/lists.c:IS_SSORT_LIST" },

    { "IS_NSORT_LIST", "obj", &IsNSortListProp,
      FuncIS_NSORT_LIST, "src/lists.c:IS_NSORT_LIST" },

    { "IS_POSS_LIST", "obj", &IsPossListProp,
      FuncIS_POSS_LIST, "src/lists.c:IS_POSS_LIST" },


    { 0 }

};


/****************************************************************************
**
*V  GVarOpers . . . . . . . . . . . . . . . . .  list of operations to export
*/
static StructGVarOper GVarOpers [] = {

    { "POS_LIST", -1, "list, obj", &PosListOper,
      DoOperation0Args, "src/lists.c:POS_LIST" },

    { "ISB_LIST", 2, "list, pos", &IsbListOper,
      FuncISB_LIST, "src/lists.c:ISB_LIST" },

    { "ELM0_LIST", 2, "list, pos", &Elm0ListOper,
      FuncELM0_LIST, "src/lists.c:ELM0_LIST" },

    { "ELM_LIST", 2, "list, pos", &ElmListOper,
      FuncELM_LIST, "src/lists.c:ELM_LIST" },

    { "ELMS_LIST", 2, "list, poss", &ElmsListOper,
      FuncELMS_LIST, "src/lists.c:ELMS_LIST" },

    { "UNB_LIST", 2, "list, pos", &UnbListOper, 
      FuncUNB_LIST, "src/lists.c:UNB_LIST" },

    { "ASS_LIST", 3, "list, pos, obj", &AssListOper, 
      FuncASS_LIST, "src/lists.c:ASS_LIST" },

    { "ASSS_LIST", 3, "list, poss, objs", &AsssListOper, 
      FuncASSS_LIST, "src/lists.c:ASSS_LIST" },

    { 0 }

};


/****************************************************************************
**
*V  GVarFuncs . . . . . . . . . . . . . . . . . . list of functions to export
*/
static StructGVarFunc GVarFuncs [] = {

    { "LEN_LIST", 1, "list", 
      FuncLEN_LIST, "src/lists.c:LEN_LIST" },

    { "ELMS_LIST_DEFAULT", 2, "list, poss",
      FuncELMS_LIST_DEFAULT, "src/list.c:ELMS_LIST_DEFAULT" },

    { "ASSS_LIST_DEFAULT", 3, "list, poss, objs",
      FuncASSS_LIST_DEFAULT, "src/list.c:ASSS_LIST_DEFAULT" },
    
    { "IS_SSORT_LIST_DEFAULT", 1, "list",
      FuncIS_SSORT_LIST_DEFAULT, "src/list.c:IS_SSORT_LIST_DEFAULT" },

    { "IS_POSS_LIST_DEFAULT", 1, "list",
      FuncIS_POSS_LIST_DEFAULT, "src/list.c:IS_POSS_LIST_DEFAULT" },

    { "POS_LIST_DEFAULT", 3, "list, obj, start",
      FuncPOS_LIST_DEFAULT, "src/list.c:POS_LIST_DEFAULT" },

    { "SET_FILTER_LIST", 2, "list, filter",
      FuncSET_FILTER_LIST, "src/lists.c:SET_FILTER_LIST" },

    { "RESET_FILTER_LIST", 2, "list, filter",
      FuncRESET_FILTER_LIST, "src/lists.c:RESET_FILTER_LIST" },

    { 0 }

};


/****************************************************************************
**

*F  InitKernel( <module> )  . . . . . . . . initialise kernel data structures
*/
static Int InitKernel (
    StructInitInfo *    module )
{
    UInt                type;           /* loop variable                   */
    Int                 i;              /* loop variable                   */

    /* make and install the 'POS_LIST' operation                           */
    InitHandlerFunc( PosListHandler2, "src/lists.c:PosListHandler2" );
    InitHandlerFunc( PosListHandler3, "src/lists.c:PosListHandler3" );

    /* init filters and functions                                          */
    InitHdlrFiltsFromTable( GVarFilts );
    InitHdlrAttrsFromTable( GVarAttrs );
    InitHdlrPropsFromTable( GVarProps );
    InitHdlrOpersFromTable( GVarOpers );
    InitHdlrFuncsFromTable( GVarFuncs );

    /* import small list machinery from the library */
    ImportFuncFromLibrary("IsSmallList", &IsSmallListFilt);
    ImportFuncFromLibrary("HasIsSmallList", &HasIsSmallListFilt);
    ImportFuncFromLibrary("SetIsSmallList", &SetIsSmallList);

    /* make and install the 'IS_LIST' filter                               */
    for ( type = FIRST_REAL_TNUM; type <= LAST_REAL_TNUM; type++ ) {
        IsListFuncs[ type ] = IsListNot;
    }
    for ( type = FIRST_LIST_TNUM; type <= LAST_LIST_TNUM; type++ ) {
        IsListFuncs[ type ] = IsListYes;
    }
    for ( type = FIRST_EXTERNAL_TNUM; type <= LAST_EXTERNAL_TNUM; type++ ) {
        IsListFuncs[ type ] = IsListObject;
    }

    /* make and install the 'IS_SMALL_LIST' filter                   */
    /* non-lists are not small lists */
    for ( type = FIRST_REAL_TNUM; type <= LAST_REAL_TNUM; type++ ) {
        IsSmallListFuncs[ type ] = IsSmallListNot;
    }
    /* internal lists ARE small lists */
    for ( type = FIRST_LIST_TNUM; type <= LAST_LIST_TNUM; type++ ) {
        IsSmallListFuncs[ type ] = IsSmallListYes;
    }
    /* external lists need to be asked */
    for ( type = FIRST_EXTERNAL_TNUM; type <= LAST_EXTERNAL_TNUM; type++ ) {
        IsSmallListFuncs[ type ] = IsSmallListObject;
    }


    /* make and install the 'LEN_LIST' function                            */
    for ( type = FIRST_REAL_TNUM; type <= LAST_REAL_TNUM; type++ ) {
        LenListFuncs[ type ] = LenListError;
    }
    for ( type = FIRST_EXTERNAL_TNUM; type <= LAST_EXTERNAL_TNUM; type++ ) {
        LenListFuncs[ type ] = LenListObject;
    }

    /* make and install the 'LENGTH' function                            */
    for ( type = FIRST_REAL_TNUM; type <= LAST_REAL_TNUM; type++ ) {
        LengthFuncs[ type ] = LengthError;
    }
    for ( type = FIRST_EXTERNAL_TNUM; type <= LAST_EXTERNAL_TNUM; type++ ) {
        LengthFuncs[ type ] = LengthObject;
    }
    for ( type = FIRST_LIST_TNUM; type <= LAST_LIST_TNUM; type++ ) {
        LengthFuncs[ type ] = LengthInternal;
    }


    /* make and install the 'ISB_LIST' operation                           */
    for ( type = FIRST_REAL_TNUM; type <= LAST_REAL_TNUM; type++ ) {
        IsbListFuncs[  type ] = IsbListError;
        IsbvListFuncs[ type ] = IsbListError;
    }
    for ( type = FIRST_EXTERNAL_TNUM; type <= LAST_EXTERNAL_TNUM; type++ ) {
        IsbListFuncs[  type ] = IsbListObject;
        IsbvListFuncs[ type ] = IsbListObject;
    }

    /* make and install the 'ELM0_LIST' operation                          */
    for ( type = FIRST_REAL_TNUM; type <= LAST_REAL_TNUM; type++ ) {
        Elm0ListFuncs[  type ] = Elm0ListError;
        Elm0vListFuncs[ type ] = Elm0ListError;
    }
    for ( type = FIRST_EXTERNAL_TNUM; type <= LAST_EXTERNAL_TNUM; type++ ) {
        Elm0ListFuncs[  type ] = Elm0ListObject;
        Elm0vListFuncs[ type ] = Elm0ListObject;
    }


    /* make and install the 'ELM_LIST' operation                           */
    for ( type = FIRST_REAL_TNUM; type <= LAST_REAL_TNUM; type++ ) {
        ElmListFuncs[  type ] = ElmListError;
        ElmvListFuncs[ type ] = ElmListError;
        ElmwListFuncs[ type ] = ElmListError;
    }
    for ( type = FIRST_EXTERNAL_TNUM; type <= LAST_EXTERNAL_TNUM; type++ ) {
        ElmListFuncs[  type ] = ElmListObject;
        ElmvListFuncs[ type ] = ElmListObject;
        ElmwListFuncs[ type ] = ElmListObject;
    }


    /* make and install the 'ELMS_LIST' operation                          */
    for ( type = FIRST_REAL_TNUM; type <= LAST_REAL_TNUM; type++ ) {
        ElmsListFuncs[ type ] = ElmsListError;
    }
    for ( type = FIRST_LIST_TNUM; type <= LAST_LIST_TNUM; type++ ) {
        ElmsListFuncs[ type ] = ElmsListDefault;
    }
    for ( type = FIRST_EXTERNAL_TNUM; type <= LAST_EXTERNAL_TNUM; type++ ) {
        ElmsListFuncs[ type ] = ElmsListObject;
    }


    /* make and install the 'UNB_LIST' operation                           */
    for ( type = FIRST_REAL_TNUM; type <= LAST_REAL_TNUM; type++ ) {
        UnbListFuncs[ type ] = UnbListError;
    }
    for ( type = FIRST_LIST_TNUM; type <= LAST_LIST_TNUM; type++ ) {
        UnbListFuncs[ type ] = UnbListDefault;
    }
    for ( type = FIRST_EXTERNAL_TNUM; type <= LAST_EXTERNAL_TNUM; type++ ) {
        UnbListFuncs[ type ] = UnbListObject;
    }


    /* make and install the 'ASS_LIST' operation                           */
    for ( type = FIRST_REAL_TNUM; type <= LAST_REAL_TNUM; type++ ) {
        AssListFuncs[ type ] = AssListError;
    }
    for ( type = FIRST_LIST_TNUM; type <= LAST_LIST_TNUM; type++ ) {
        AssListFuncs[ type ] = AssListDefault;
    }
    for ( type = FIRST_EXTERNAL_TNUM; type <= LAST_EXTERNAL_TNUM; type++ ) {
        AssListFuncs[ type ] = AssListObject;
    }


    /* make and install the 'ASSS_LIST' operation                          */
    for ( type = FIRST_REAL_TNUM; type <= LAST_REAL_TNUM; type++ ) {
        AsssListFuncs[ type ] = AsssListError;
    }
    for ( type = FIRST_LIST_TNUM; type <= LAST_LIST_TNUM; type++ ) {
        AsssListFuncs[ type ] = AsssListDefault;
    }
    for ( type = FIRST_EXTERNAL_TNUM; type <= LAST_EXTERNAL_TNUM; type++ ) {
        AsssListFuncs[ type ] = AsssListObject;
    }
    

    /* make and install the 'IS_DENSE_LIST' filter                         */
    for ( type = FIRST_REAL_TNUM; type <= LAST_REAL_TNUM; type++ ) {
        IsDenseListFuncs[ type ] = IsDenseListNot;
    }
    for ( type = FIRST_LIST_TNUM; type <= LAST_LIST_TNUM; type++ ) {
        IsDenseListFuncs[ type ] = IsDenseListDefault;
    }
    for ( type = FIRST_EXTERNAL_TNUM; type <= LAST_EXTERNAL_TNUM; type++ ) {
        IsDenseListFuncs[ type ] = IsDenseListObject;
    }


    /* make and install the 'IS_HOMOG_LIST' filter                         */
    for ( type = FIRST_REAL_TNUM; type <= LAST_REAL_TNUM; type++ ) {
        IsHomogListFuncs[ type ] = IsHomogListNot;
    }
    for ( type = FIRST_LIST_TNUM; type <= LAST_LIST_TNUM; type++ ) {
        IsHomogListFuncs[ type ] = IsHomogListDefault;
    }
    for ( type = FIRST_EXTERNAL_TNUM; type <= LAST_EXTERNAL_TNUM; type++ ) {
        IsHomogListFuncs[ type ] = IsHomogListObject;
    }


    /* make and install the 'IS_TABLE_LIST' filter                         */
    for ( type = FIRST_REAL_TNUM; type <= LAST_REAL_TNUM; type++ ) {
        IsTableListFuncs[ type ] = IsTableListNot;
    }
    for ( type = FIRST_LIST_TNUM; type <= LAST_LIST_TNUM; type++ ) {
        IsTableListFuncs[ type ] = IsTableListDefault;
    }
    for ( type = FIRST_EXTERNAL_TNUM; type <= LAST_EXTERNAL_TNUM; type++ ) {
        IsTableListFuncs[ type ] = IsTableListObject;
    }


    /* make and install the 'IS_SSORT_LIST' property                       */
    for ( type = FIRST_REAL_TNUM; type <= LAST_REAL_TNUM; type++ ) {
        IsSSortListFuncs[ type ] = IsSSortListNot;
    }
    for ( type = FIRST_LIST_TNUM; type <= LAST_LIST_TNUM; type++ ) {
        IsSSortListFuncs[ type ] = IsSSortListDefault;
    }
    for ( type = FIRST_EXTERNAL_TNUM; type <= LAST_EXTERNAL_TNUM; type++ ) {
        IsSSortListFuncs[ type ] = IsSSortListObject;
    }


    /* make and install the 'IS_POSS_LIST' property                        */
    for ( type = FIRST_REAL_TNUM; type <= LAST_REAL_TNUM; type++ ) {
        IsPossListFuncs[ type ] = IsPossListNot;
    }
    for ( type = FIRST_LIST_TNUM; type <= LAST_LIST_TNUM; type++ ) {
        IsPossListFuncs[ type ] = IsPossListDefault;
    }
    for ( type = FIRST_EXTERNAL_TNUM; type <= LAST_EXTERNAL_TNUM; type++ ) {
        IsPossListFuncs[ type ] = IsPossListObject;
    }


    /* make and install the 'POS_LIST' operation                           */
    for ( type = FIRST_REAL_TNUM; type <= LAST_REAL_TNUM; type++ ) {
        PosListFuncs[ type ] = PosListError;
    }
    for ( type = FIRST_LIST_TNUM; type <= LAST_LIST_TNUM; type++ ) {
        PosListFuncs[ type ] = PosListDefault;
    }
    for ( type = FIRST_EXTERNAL_TNUM; type <= LAST_EXTERNAL_TNUM; type++ ) {
        PosListFuncs[ type ] = PosListObject;
    }


    /* install the error functions into the other tables                   */
    for ( type = FIRST_REAL_TNUM; type <= LAST_REAL_TNUM; type++ ) {
        PlainListFuncs [ type ] = PlainListError;
    }


    /* install the generic mutability test function                        */
    for ( type = FIRST_LIST_TNUM; type <= LAST_LIST_TNUM; type += 2 ) {
        IsMutableObjFuncs[  type           ] = IsMutableListYes;
        IsMutableObjFuncs[  type+IMMUTABLE ] = IsMutableListNo;
        IsCopyableObjFuncs[ type           ] = IsCopyableListYes;
        IsCopyableObjFuncs[ type+IMMUTABLE ] = IsCopyableListYes;
    }

    /* install the default printers                                        */
    for ( type = FIRST_LIST_TNUM; type <= LAST_LIST_TNUM; type++ ) {
        PrintObjFuncs [ type ] = PrintListDefault;
        PrintPathFuncs[ type ] = PrintPathList;
    }


    /* initialise filter table                                             */
    for ( type = FIRST_LIST_TNUM;  type <= LAST_LIST_TNUM;  type +=2 ) {
        ClearFiltsTNums   [ type            ] = 0;
        ClearFiltsTNums   [ type +IMMUTABLE ] = 0;
        for ( i = 0;  i <= LAST_FN;  i++ ) {
            SetFiltListTNums  [ type            ][i] = 0;
            SetFiltListTNums  [ type +IMMUTABLE ][i] = 0;
            ResetFiltListTNums[ type            ][i] = 0;
            ResetFiltListTNums[ type +IMMUTABLE ][i] = 0;
            HasFiltListTNums  [ type            ][i] = -1;
            HasFiltListTNums  [ type +IMMUTABLE ][i] = -1;
        }
    }

    /* return success                                                      */
    return 0;
}


/****************************************************************************
**
*F  PostRestore( <module> ) . . . . . . . . . . . . . after restore workspace
*/
static Int PostRestore (
    StructInitInfo *    module )
{
    /* whats that?                                                         */
    TYPES_LIST_FAM_RNam = RNamName( "TYPES_LIST_FAM" );

    /* return success                                                      */
    return 0;
}


/****************************************************************************
**
*F  InitLibrary( <module> ) . . . . . . .  initialise library data structures
*/
static Int InitLibrary (
    StructInitInfo *    module )
{
    /* init filters and functions                                          */
    InitGVarFiltsFromTable( GVarFilts );
    InitGVarAttrsFromTable( GVarAttrs );
    InitGVarPropsFromTable( GVarProps );
    InitGVarOpersFromTable( GVarOpers );
    InitGVarFuncsFromTable( GVarFuncs );

    /* make and install the 'POS_LIST' operation                           */
    HDLR_FUNC( PosListOper, 2 ) = PosListHandler2;
    HDLR_FUNC( PosListOper, 3 ) = PosListHandler3;

    /* return success                                                      */
    return PostRestore( module );
}


/****************************************************************************
**
*F  CheckInit( <module> ) . . . . . . . . . . . . . . .  check initialisation
*/
static Int CheckInit (
    StructInitInfo *    module )
{
    Int         i;              /* loop variable                           */
    Int         j;              /* loop variable                           */
    Int         success = 1;

    Int         fnums[] = { FN_IS_MUTABLE, FN_IS_EMPTY, FN_IS_DENSE,
                            FN_IS_NDENSE, FN_IS_HOMOG, FN_IS_NHOMOG,
                            FN_IS_TABLE, FN_IS_SSORT, FN_IS_NSORT };
    const Char *fnams[] = { "mutable", "empty", "dense", "ndense",
                            "homog", "nhomog", "table", "ssort",
                            "nsort" };


    /* fix unknown list types                                              */
    for ( i = FIRST_LIST_TNUM;  i <= LAST_LIST_TNUM;  i +=2 ) {
        if ( InfoBags[i].name == 0 ) {
            InfoBags[i].name = "unknown list type";
        }
        if ( InfoBags[i+IMMUTABLE].name == 0 ) {
            InfoBags[i+IMMUTABLE].name = "unknown immutable list type";
        }
    }

    /* check that all relevant `ClearFiltListTNums' are installed          */
    for ( i = FIRST_LIST_TNUM;  i <= LAST_LIST_TNUM;  i++ ) {
        if ( ClearFiltsTNums[i] == 0 ) {
            Pr( "#W  ClearFiltsListTNums [%s] missing\n",
                    (Int)(InfoBags[i].name), 0L );
            success = 0;
        }
    }


    /* check that all relevant `HasFiltListTNums' are installed            */
    for ( i = FIRST_LIST_TNUM;  i <= LAST_LIST_TNUM;  i++ ) {
        for ( j = 0;  j < sizeof(fnums)/sizeof(fnums[1]);  j++ ) {
            if ( HasFiltListTNums[i][fnums[j]] == -1 ) {
                Pr( "#W  HasFiltListTNums [%s] [%s] missing\n",
                    (Int)(InfoBags[i].name), (Int)fnams[j] );
                success = 0;
                HasFiltListTNums[i][fnums[j]] = 0;
            }
        }
    }


    /* check that all relevant `SetFiltListTNums' are installed            */
    for ( i = FIRST_LIST_TNUM;  i <= LAST_LIST_TNUM;  i++ ) {
        for ( j = 0;  j < sizeof(fnums)/sizeof(fnums[1]);  j++ ) {
            if ( SetFiltListTNums[i][fnums[j]] == 0 ) {
                Pr( "#W  SetFiltListTNums [%s] [%s] missing\n",
                    (Int)(InfoBags[i].name), (Int)fnams[j] );
                success = 0;
            }
        }
    }


    /* check that all relevant `ResetFiltListTNums' are installed          */
    for ( i = FIRST_LIST_TNUM;  i <= LAST_LIST_TNUM;  i++ ) {
        for ( j = 0;  j < sizeof(fnums)/sizeof(fnums[1]);  j++ ) {
            if ( ResetFiltListTNums[i][fnums[j]] == 0 ) {
                Pr( "#W  ResetFiltListTNums [%s] [%s] missing\n",
                    (Int)(InfoBags[i].name), (Int)fnams[j] );
                success = 0;
            }
        }
    }

    /* if a tnum has a filter, reset must change the tnum                  */
    for ( i = FIRST_LIST_TNUM;  i <= LAST_LIST_TNUM;  i++ ) {
        for ( j = 0;  j < sizeof(fnums)/sizeof(fnums[1]);  j++ ) {
            if ( HasFiltListTNums[i][fnums[j]] ) {
                Int     new;
                new = ResetFiltListTNums[i][fnums[j]];
                if ( new == i ) {
                    continue;   /* filter coded into the representation    */

                }
                else if ( new != -1 && HasFiltListTNums[new][fnums[j]] ) {
                    Pr(
                     "#W  ResetFiltListTNums [%s] [%s] failed to reset\n",
                     (Int)(InfoBags[i].name), (Int)fnams[j] );
                    success = 0;
                }
            }
        }
    }

    /* if a tnum has a filter, set must not change the tnum                */
    for ( i = FIRST_LIST_TNUM;  i <= LAST_LIST_TNUM;  i++ ) {
        for ( j = 0;  j < sizeof(fnums)/sizeof(fnums[1]);  j++ ) {
            if ( HasFiltListTNums[i][fnums[j]] ) {
                Int     new;
                new = SetFiltListTNums[i][fnums[j]];
                if ( new != -1 && new != i ) {
                    Pr(
                     "#W  SetFiltListTNums [%s] [%s] must not change\n",
                     (Int)(InfoBags[i].name), (Int)fnams[j] );
                    success = 0;
                }
            }
        }
    }

    /* check implications                                                  */
    for ( i = FIRST_LIST_TNUM;  i <= LAST_LIST_TNUM;  i++ ) {

        if ( HasFiltListTNums[i][FN_IS_EMPTY] ) {
            if ( ! HasFiltListTNums[i][FN_IS_DENSE] ) {
                Pr(
                 "#W  HasFiltListTNums [%s] [ empty -> dense ] missing\n",
                 (Int)(InfoBags[i].name), 0L );   
                success = 0;
            }
            if ( HasFiltListTNums[i][FN_IS_NDENSE] ) {
                Pr(
                 "#W  HasFiltListTNums [%s] [ empty + ndense ] illegal\n",
                 (Int)(InfoBags[i].name), 0L );   
                success = 0;
            }
            if ( ! HasFiltListTNums[i][FN_IS_HOMOG] ) {
                Pr(
                 "#W  HasFiltListTNums [%s] [ empty -> homog ] missing\n",
                 (Int)(InfoBags[i].name), 0L );
                success = 0;
            }
            if ( HasFiltListTNums[i][FN_IS_NHOMOG] ) {
                Pr(
                 "#W  HasFiltListTNums [%s] [ empty + nhomog ] illegal\n",
                 (Int)(InfoBags[i].name), 0L );   
                success = 0;
            }
            if ( ! HasFiltListTNums[i][FN_IS_SSORT] ) {
                Pr(
                 "#W  HasFiltListTNums [%s] [ empty -> ssort ] missing\n",
                 (Int)(InfoBags[i].name), 0L );   
                success = 0;
            }
            if ( HasFiltListTNums[i][FN_IS_NSORT] ) {
                Pr(
                 "#W  HasFiltListTNums [%s] [ empty + nsort ] illegal\n",
                 (Int)(InfoBags[i].name), 0L );   
                success = 0;
            }
            if ( HasFiltListTNums[i][FN_IS_TABLE] ) {
                Pr(
                 "#W  HasFiltListTNums [%s] [ empty + table ] illegal\n",
                 (Int)(InfoBags[i].name), 0L );   
                success = 0;
            }
        }

        if ( HasFiltListTNums[i][FN_IS_DENSE] ) {
            if ( HasFiltListTNums[i][FN_IS_NDENSE] ) {
                Pr(
                 "#W  HasFiltListTNums [%s] [ dense + ndense ] illegal\n",
                 (Int)(InfoBags[i].name), 0L );   
                success = 0;
            }
        }

        if ( HasFiltListTNums[i][FN_IS_NDENSE] ) {
            if ( HasFiltListTNums[i][FN_IS_HOMOG] ) {
                Pr(
                 "#W  HasFiltListTNums [%s] [ ndense + homog ] illegal\n",
                 (Int)(InfoBags[i].name), 0L );   
                success = 0;
            }
            if ( HasFiltListTNums[i][FN_IS_TABLE] ) {
                Pr(
                 "#W  HasFiltListTNums [%s] [ ndense + table ] illegal\n",
                 (Int)(InfoBags[i].name), 0L );   
                success = 0;
            }
        }

        if ( HasFiltListTNums[i][FN_IS_HOMOG] ) {
            if ( HasFiltListTNums[i][FN_IS_NHOMOG] ) {
                Pr(
                 "#W  HasFiltListTNums [%s] [ homog + nhomog ] illegal\n",
                 (Int)(InfoBags[i].name), 0L );   
                success = 0;
            }
            if ( ! HasFiltListTNums[i][FN_IS_DENSE] ) {
                Pr(
                 "#W  HasFiltListTNums [%s] [ homog -> dense ] missing\n",
                 (Int)(InfoBags[i].name), 0L );   
                success = 0;
            }
            if ( HasFiltListTNums[i][FN_IS_NDENSE] ) {
                Pr(
                 "#W  HasFiltListTNums [%s] [ homog + ndense ] illegal\n",
                 (Int)(InfoBags[i].name), 0L );   
                success = 0;
            }
        }

        if ( HasFiltListTNums[i][FN_IS_NHOMOG] ) {
            if ( HasFiltListTNums[i][FN_IS_TABLE] ) {
                Pr(
                 "#W  HasFiltListTNums [%s] [ nhomog + table ] illegal\n",
                 (Int)(InfoBags[i].name), 0L );   
                success = 0;
            }
        }

        if ( HasFiltListTNums[i][FN_IS_TABLE] ) {
            if ( ! HasFiltListTNums[i][FN_IS_HOMOG] ) {
                Pr(
                 "#W  HasFiltListTNums [%s] [ table -> homog ] missing\n",
                 (Int)(InfoBags[i].name), 0L );   
                success = 0;
            }
            if ( ! HasFiltListTNums[i][FN_IS_DENSE] ) {
                Pr(
                 "#W  HasFiltListTNums [%s] [ table -> dense ] missing\n",
                 (Int)(InfoBags[i].name), 0L );   
                success = 0;
            }
        }

        if ( HasFiltListTNums[i][FN_IS_SSORT] ) {
            if ( HasFiltListTNums[i][FN_IS_NSORT] ) {
                Pr(
                 "#W  HasFiltListTNums [%s] [ ssort + nsort ] illegal\n",
                 (Int)(InfoBags[i].name), 0L );   
                success = 0;
            }
        }           
    }

    /* return success                                                      */
    return ! success;
}


/****************************************************************************
**
*F  InitInfoLists() . . . . . . . . . . . . . . . . . table of init functions
*/
static StructInitInfo module = {
    MODULE_BUILTIN,                     /* type                           */
    "lists",                            /* name                           */
    0,                                  /* revision entry of c file       */
    0,                                  /* revision entry of h file       */
    0,                                  /* version                        */
    0,                                  /* crc                            */
    InitKernel,                         /* initKernel                     */
    InitLibrary,                        /* initLibrary                    */
    CheckInit,                          /* checkInit                      */
    0,                                  /* preSave                        */
    0,                                  /* postSave                       */
    PostRestore                         /* postRestore                    */
};

StructInitInfo * InitInfoLists ( void )
{
    return &module;
}


/****************************************************************************
**

*E  lists.c . . . . . . . . . . . . . . . . . . . . . . . . . . . . ends here
*/<|MERGE_RESOLUTION|>--- conflicted
+++ resolved
@@ -48,19 +48,11 @@
 #include        "stringobj.h"              /* strings                         */
 #include        "integer.h"             /* integers                        */
 
-<<<<<<< HEAD
-#include	"hpc/aobjects.h"		/* atomic objects                  */
-
-#include	"code.h"		/* coder                           */
-#include	"hpc/thread.h"		/* threads			   */
-#include	"hpc/tls.h"			/* thread-local storage		   */
-=======
 #include        "hpc/aobjects.h"        /* atomic objects                  */
 
 #include        "code.h"                /* coder                           */
 #include        "hpc/thread.h"          /* threads                         */
 #include        "hpc/tls.h"             /* thread-local storage            */
->>>>>>> e2998641
 
 
 
