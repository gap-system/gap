#############################################################################
##
#W  primitiv.gi       GAP primitive groups library          Alexander Hulpke
##
##
#Y  Copyright (C)  1999, School Math.&Comp. Sci., University of St Andrews
##
##  This file contains the routines for the primitive groups library
##

Unbind(PRIMGRP);

#############################################################################
##
#V  PRIMGRP
##  Generators, names and properties of the primitive groups.
##  entries are
##  1: id
##  2: size
##  3: Simple+2*Solvable
##  4: ONan-Scott-type
##  5: Collected suborbits
##  6: Transitivity
##  7: name
##  8: socle type
##  9: generators
PRIMGRP:=[];

#############################################################################
##
#V  PRIMLOAD
##
##  Queue of order in which the groups were loaded.
PRIMLOAD:=[];

BIND_GLOBAL("PrimGrpLoad",function(deg)
local s,fname,ind,new;
  if not IsBound(PRIMGRP[deg]) then
    if not (deg in PRIMRANGE and IsBound(PRIMINDX[deg])) then
      Error("Primitive groups of degree ",deg," are not known!");
    fi;

    # are there too many groups stored?
    s:=Sum(Filtered(PRIMGRP,i->IsBound(i)),Length);
    if IsBound(PRIMLOAD[1]) then
      while s>200 do
	s:=s-PRIMLENGTHS[PRIMLOAD[1]];
	Unbind(PRIMGRP[PRIMLOAD[1]]);
	PRIMLOAD:=PRIMLOAD{[2..Length(PRIMLOAD)]};      od;
    fi;

    ind:=PRIMINDX[deg];
    new:=Filtered([1..Length(PRIMINDX)],i->PRIMINDX[i]=ind);
    fname:=Concatenation("gps",String(ind));
    ReadGapRoot( Concatenation( "prim/grps/", fname, ".g" ) );

    # store the degree
    PRIMLOAD:=Filtered(PRIMLOAD,i->not i in new);
    Append(PRIMLOAD,new);

  fi;
end);

BIND_GLOBAL("PRIMGrp",function(deg,nr)
  PrimGrpLoad(deg);
  if nr>PRIMLENGTHS[deg] then
    Error("There are only ",PRIMLENGTHS[deg]," groups of degree ",deg,"\n");
  fi;
  return PRIMGRP[deg][nr];
end);

InstallGlobalFunction(NrPrimitiveGroups, function(deg)
  if not IsBound(PRIMLENGTHS[deg]) then
    PrimGrpLoad(deg);
  fi;
  return PRIMLENGTHS[deg];
end);

InstallGlobalFunction(PrimitiveGroupsAvailable,function(deg)
  return deg in PRIMRANGE;
end);

InstallGlobalFunction( PrimitiveGroup, function(deg,num)
local l,g,fac,mats,perms,v,t;
  l:=PRIMGrp(deg,num);

  # special case: Symmetric and Alternating Group
  if l[9]="Alt" then
    g:=AlternatingGroup(deg);
    SetName(g,Concatenation("A(",String(deg),")"));
  elif l[9]="Sym" then
    g:=SymmetricGroup(deg);
    SetName(g,Concatenation("S(",String(deg),")"));
  elif l[9] = "psl" then
    g:= PSL(2, deg-1);
    SetName(g, Concatenation("PSL(2,", String(deg-1),")"));
  elif l[9] = "pgl" then
    g:= PGL(2, deg-1);
    SetName(g, Concatenation("PGL(2,", String(deg-1), ")"));
  elif l[4] = "1" then
    if Length(l[9]) > 0 then
      fac:= Factors(deg);
      mats:=List(l[9],i->ImmutableMatrix(GF(fac[1]),i));
      v:=Elements(GF(fac[1])^Length(fac));
      perms:=List(mats,i->Permutation(i,v,OnRight));
      t:=First(v,i->not IsZero(i)); # one nonzero translation 
                                    #suffices as matrix
                                    # action is irreducible
      Add(perms,Permutation(t,v,function(i,j) return i+j;end));
      g:= Group(perms);
      SetSize(g, l[2]);
    else
      g:= Image(IsomorphismPermGroup(CyclicGroup(deg)));
    fi; 
    if IsString(l[7]) and Length(l[7])>0 then
      SetName(g, l[7]);
    fi;
  else
    g:= GroupByGenerators( l[9], () );
    if IsString(l[7]) and Length(l[7])>0 then
      SetName(g,l[7]);
    #else
    #  SetName(g,Concatenation("p",String(deg),"n",String(num)));
    fi;
    SetSize(g,l[2]);
  fi;
  SetPrimitiveIdentification(g,l[1]);
  SetONanScottType(g,l[4]);
  SetSocleTypePrimitiveGroup(g,rec(series:=l[8][1],
                                   parameter:=l[8][2],
				   width:=l[8][3]));
  
  if l[3] = 0 then
    SetIsSimpleGroup(g, false);
    SetIsSolvableGroup(g, false);
  elif l[3] = 1 then
    SetIsSimpleGroup(g, true);
    SetIsSolvableGroup(g, false);
  elif l[3] = 2 then
    SetIsSimpleGroup(g, false);
    SetIsSolvableGroup(g, true);
  elif l[3] = 3 then
    SetIsSimpleGroup(g, true);
    SetIsSolvableGroup(g, true);
  fi;
  SetTransitivity(g, l[6]);
  if deg<=50 then
    SetSimsNo(g,l[10]);
  fi;
  return g;
end );

# local cache for `PrimitiveIdentification':
PRILD:=0;
PGICS:=[];

InstallMethod(PrimitiveIdentification,"generic",true,[IsPermGroup],0,
function(grp)
local dom,deg,PD,s,cand,a,p,s_quot,b,cs,n,beta,alpha,i,ag,bg,q,gl,hom;
  dom:=MovedPoints(grp);
  if not (IsTransitive(grp,dom) and IsPrimitive(grp,dom)) then
    Error("Group must operate primitively");
  fi;
  deg:=Length(dom);
  PrimGrpLoad(deg);
  PD:=PRIMGRP[deg];

  if IsNaturalAlternatingGroup(grp) then
    SetSize(grp, Factorial(deg)/2);
  elif IsNaturalSymmetricGroup(grp) then
    SetSize(grp, Factorial(deg));
  fi;

  s:=Size(grp);

  # size
  cand:=Filtered([1..PRIMLENGTHS[deg]],i->PD[i][2]=s);

  #ons
  if Length(cand)>1 and Length(Set(PD{cand},i->i[4]))>1 then
    a:=ONanScottType(grp);
    cand:=Filtered(cand,i->PD[i][4]=a);
  fi;

  # suborbits
  if Length(cand)>1 and Length(Set(PD{cand},i->i[5]))>1 then
    a:=Collected(List(Orbits(Stabilizer(grp,dom[1]),dom{[2..Length(dom)]}),
                      Length));
    cand:=Filtered(cand,i->Set(PD[i][5])=Set(a));
  fi;

  # Transitivity
  if Length(cand)>1 and Length(Set(PD{cand},i->i[6]))>1 then
    a:=Transitivity(grp,dom);
    cand:=Filtered(cand,i->PD[i][6]=a);
  fi;

  if Length(cand)>1 then
    # now we need to create the groups
    p:=List(cand,i->PrimitiveGroup(deg,i));

    # in product action case, some tests on the socle quotient.
    if ONanScottType(grp) = "4c" then
     #first we just identify its isomorphism type 
      s:= Socle(grp);
      s_quot:= FactorGroup(grp, s);
      a:= IdGroup(s_quot);
      b:= [];
      for i in [1..Length(cand)] do
        b[i]:= IdGroup(FactorGroup(p[i], Socle(p[i])));
      od;
      s:= Filtered([1..Length(cand)], i->b[i] =a);
      cand:= cand{s};
      p:= p{s};
    fi;
  fi;

  if Length(cand)>1 then
    # sylow orbits
    gl:=Reversed(Set(Factors(Size(grp))));
    while Length(cand)>1 and Length(gl)>0 do
      a:=Collected(List(Orbits(SylowSubgroup(grp,gl[1]),MovedPoints(grp)),
	                Length));
      b:=[];
      for i in [1..Length(cand)] do
	b[i]:=Collected(List(Orbits(SylowSubgroup(p[i],gl[1]),
	                            MovedPoints(p[i])),
			  Length));
      od;
      s:=Filtered([1..Length(cand)],i->b[i]=a);
      cand:=cand{s};
      p:=p{s};
      gl:=gl{[2..Length(gl)]};
    od;
  fi;

  if Length(cand) > 1 then
    # Some further tests for the sylow subgroups
    for q in Set(Factors(Size(grp)/Size(Socle(grp)))) do
      if q=1 then 
        q:=2;
      fi;

      ag:=Image(IsomorphismPcGroup(SylowSubgroup(grp,q)));
      # central series
      a:=List(LowerCentralSeries(ag),Size);
      b:=[];
      for i in [1..Length(cand)] do
	bg:=Image(IsomorphismPcGroup(SylowSubgroup(p[i],q)));
	b[i]:=List(LowerCentralSeries(bg),Size);
      od;
      s:=Filtered([1..Length(cand)],i->b[i]=a);
      cand:=cand{s};
      p:=p{s};

      if Length(cand)>1 then
	# Frattini subgroup
	a:=Size(FrattiniSubgroup(ag));
	b:=[];
	for i in [1..Length(cand)] do
	  bg:=Image(IsomorphismPcGroup(SylowSubgroup(p[i],q)));
	  b[i]:=Size(FrattiniSubgroup(bg));
	od;
	s:=Filtered([1..Length(cand)],i->b[i]=a);
	cand:=cand{s};
	p:=p{s};
      fi;

      if Length(cand)>1 and Size(ag)<512 then
	# Isomorphism type of 2-Sylow
	a:=IdGroup(ag);
	b:=[];
	for i in [1..Length(cand)] do
	  bg:=Image(IsomorphismPcGroup(SylowSubgroup(p[i],q)));
	  b[i]:=IdGroup(bg);
	od;
	s:=Filtered([1..Length(cand)],i->b[i]=a);
	cand:=cand{s};
	p:=p{s};
      fi;

    od;
  fi;

  #back for a closer look at the product action groups.
  if Length(cand) > 1 and ONanScottType(grp) = "4c" then
    #just here out of curiosity during testing.
    #Print("cand =", cand, "\n");
    #now we construct the action of the socle quotient as a
    #(necessarily transitive) action on the socle factors.
    s:= Socle(grp);
    cs:= CompositionSeries(s);
    cs:= cs[Length(cs)-1];
    n:= Normalizer(grp, cs);
    beta:= FactorCosetAction(grp, n);
    alpha:= FactorCosetAction(n, ClosureGroup(Centralizer(n, cs), s));
    a:= TransitiveIdentification(Group(KuKGenerators(grp, beta, alpha)));
    b:= [];
    for i in [1..Length(cand)] do
      s:= Socle(p[i]);
      cs:= CompositionSeries(s);
      cs:= cs[Length(cs)-1];
      n:= Normalizer(p[i], cs);
      beta:= FactorCosetAction(p[i], n);
      alpha:= FactorCosetAction(n, ClosureGroup(Centralizer(n, cs), s));
      b[i]:= TransitiveIdentification(Group(KuKGenerators(p[i], beta, alpha)));
    od;
    s:= Filtered([1..Length(cand)], i->b[i]=a);
    cand:= cand{s};
    p:= p{s};
  fi;

  if Length(cand)>1 then
    # Klassen
    a:=Collected(List(ConjugacyClasses(grp:onlysizes),
                      i->[CycleStructurePerm(Representative(i)),Size(i)]));

    # use caching
    if deg<>PRILD then
      PRILD:=deg;
      PGICS:=[];
    fi;

    b:=[];
    for i in [1..Length(cand)] do
      if not IsBound(PGICS[cand[i]]) then
        PGICS[cand[i]]:=Collected(List(ConjugacyClasses(p[i]:onlysizes),
		  j->[CycleStructurePerm(Representative(j)),Size(j)]));
      fi;
      b[i]:=PGICS[cand[i]];
    od;

    s:=Filtered([1..Length(cand)],i->b[i]=a);
    cand:=cand{s};
    p:=p{s};
  fi;

  if Length(cand)>1 and ForAll(p,i->ONanScottType(i)="1") 
     and ONanScottType(grp)="1" then
    gl:=Factors(NrMovedPoints(grp));
    gl:=GL(Length(gl),gl[1]);
    hom:=IsomorphismPermGroup(gl);
    s:=List(p,i->Subgroup(gl,LinearActionLayer(i,Pcgs(Socle(i)))));
    b:=Subgroup(gl,LinearActionLayer(grp,Pcgs(Socle(grp))));
    s:=Filtered([1..Length(cand)],
	i->RepresentativeAction(Image(hom,gl),Image(hom,s[i]),Image(hom,b))<>fail);
    cand:=cand{s};
    p:=p{s};
  fi;

  if Length(cand)=1 then
    return cand[1];
  else
    Error("Uh-Oh, this should never happen ",cand);
    return cand[1];
  fi;
end);

InstallMethod(SimsNo,"via `PrimitiveIdentification'",true,[IsPermGroup],0,
function(grp)
local dom;
  dom:=MovedPoints(grp);
  if NrMovedPoints(grp) > 50 then
    Error("SimsNo is defined only for primitive groups of degree <= 50");
  fi;
  if not IsTransitive(grp,dom) and IsPrimitive(grp,dom) then
    Error("Group must operate primitively");
  fi;
  return SimsNo(PrimitiveGroup(Length(dom),PrimitiveIdentification(grp)));
end);

##
#R  IsPrimGrpIterRep
##
DeclareRepresentation("IsPrimGrpIterRep",IsComponentObjectRep,[]);

# function used by the iterator to get the next group or to indicate that
# finished
BindGlobal("PriGroItNext",function(it)
local g;
  it!.next:=fail;
  repeat
    if it!.degi>Length(it!.deg) then 
      it!.next:=false;
    else
      g:=PrimitiveGroup(it!.deg[it!.degi],it!.gut[it!.deg[it!.degi]][it!.nr]);
      if ForAll(it!.prop,i->STGSelFunc(i[1](g),i[2])) then
	it!.next:=g;
      fi;
      it!.nr:=it!.nr+1;
      if it!.nr>Length(it!.gut[it!.deg[it!.degi]]) then
	it!.degi:=it!.degi+1;
	it!.nr:=1;
	while it!.degi<=Length(it!.deg) and Length(it!.gut[it!.deg[it!.degi]])=0 do
	  it!.degi:=it!.degi+1;
	od;
      fi;
    fi;
  until it!.degi>Length(it!.deg) or it!.next<>fail;
end);

#############################################################################
##
#F  PrimitiveGroupsIterator(arglis,alle)  . . . . . selection function
##
InstallGlobalFunction(PrimitiveGroupsIterator,function(arg)
local arglis,i,j,a,b,l,p,deg,gut,g,grp,nr,f,RFL,ind,it;
  if Length(arg)=1 and IsList(arg[1]) then
    arglis:=arg[1];
  else
    arglis:=arg;
  fi;
  l:=Length(arglis)/2;
  if not IsInt(l) then
    Error("wrong arguments");
  fi;
  deg:=PRIMRANGE;
  # do we ask for the degree?
  p:=Position(arglis,NrMovedPoints);
  if p<>fail then
    p:=arglis[p+1];
    if IsInt(p) then
      f:=not p in deg;
      p:=[p];
    fi;
    if IsList(p) then
      f:=not IsSubset(deg,Difference(p,[1]));
      deg:=Intersection(deg,p);
    else
      # b is a function (wondering, whether anyone will ever use it...)
      f:=true;
      deg:=Filtered(deg,p); 
    fi;
  else
    f:=true; #warnung weil kein Degree angegeben ?
    b:=true;
    for a in [Size,Order] do
      p:=Position(arglis,a);
      if p<>fail then
	p:=arglis[p+1];
	if IsInt(p) then
	  p:=[p];
	fi;
	  
	if IsList(p) then
	  deg := Filtered( deg,
	       d -> ForAny( p, k -> 0 = k mod d ) );
	  b := false;
	  f := not IsSubset( PRIMRANGE, p );
	fi;
      fi;
    od;
    if b then
      Info(InfoWarning,1,"No degree restriction given!\n",
	   "#I  A search over the whole library will take a long time!");
    fi;
  fi;
  gut:=[];
  for i in deg do
    gut[i]:=[1..NrPrimitiveGroups(i)];
  od;

  for i in deg do
    for ind in [1..l] do
      a:=arglis[2*ind-1];
      b:=arglis[2*ind];

      # get all cheap properties first

      if a=NrMovedPoints then
	nr:=0; # done already 
      elif a=Size or a=Transitivity or a=ONanScottType then
	if a=Size then
	  nr:=2;
	elif a=Transitivity then
	  nr:=6;
	elif a=ONanScottType then
	  nr:=4;
	  if b=1 or b=2 or b=5 then
	    b:=String(b);
	  elif b=3 then
	    b:=["3a","3b"];
	  elif b=4 then
	    b:=["4a","4b","4c"];
	  fi;
	fi;
	gut[i]:=Filtered(gut[i],j->STGSelFunc(PRIMGrp(i,j)[nr],b));
      elif a=IsSimpleGroup or a=IsSimple then
	gut[i]:=Filtered(gut[i],j->STGSelFunc(PRIMGrp(i,j)[3] mod 2=1,b));
      elif a=IsSolvableGroup or a=IsSolvable then
	gut[i]:=Filtered(gut[i],j->STGSelFunc(QuoInt(PRIMGrp(i,j)[3],2)=1,b));
      elif a=SocleTypePrimitiveGroup then
	if IsFunction(b) then
	  # for a function we have to translate the list form into records
	  RFL:=function(lst)
	    return rec(series:=lst[1],parameter:=lst[2],width:=lst[3]);
	  end;
	  gut[i]:=Filtered(gut[i],j->b(RFL(PRIMGrp(i,j)[8])));
	else
	  # otherwise we may bring b into the form we want
	  if IsRecord(b) then
	    b:=[b];
	  fi;
	  if IsList(b) and IsRecord(b[1]) then
	    b:=List(b,i->[i.series,i.parameter,i.width]);
	  fi;
	  gut[i]:=Filtered(gut[i],j->PRIMGrp(i,j)[8] in b);
	fi;
      
      fi;
    od;
  od;

  if f then
    Print( "#W  AllPrimitiveGroups: Degree restricted to [ 2 .. ",
           PRIMRANGE[ Length( PRIMRANGE ) ], " ]\n" );
  fi;

  # the rest is hard.

  # find the properties we have not stored
  p:=[];
  for i in [1..l] do
    if not arglis[2*i-1] in
      [NrMovedPoints,Size,Transitivity,ONanScottType,IsSimpleGroup,IsSimple,
       IsSolvableGroup,IsSolvable,SocleTypePrimitiveGroup] then
      Add(p,arglis{[2*i-1,2*i]}); 
    fi;
  od;

  it:=Objectify(NewType(IteratorsFamily,
                        IsIterator and IsPrimGrpIterRep and IsMutable),rec());

  it!.deg:=Immutable(deg);
  i:=1;
  while i<=Length(deg) and Length(gut[deg[i]])=0 do
    i:=i+1;
  od;
  it!.degi:=i;
  it!.nr:=1;
  it!.prop:=MakeImmutable(p);
  it!.gut:=MakeImmutable(gut);
  PriGroItNext(it);
  return it;

end);

InstallMethod(IsDoneIterator,"primitive groups iterator",true,
  [IsPrimGrpIterRep and IsIterator and IsMutable],0,
function(it)
  return it!.next=false or it!.next=fail;
end);

InstallMethod(NextIterator,"primitive groups iterator",true,
  [IsPrimGrpIterRep and IsIterator and IsMutable],0,
function(it)
local g;
  g:=it!.next;
  if g=false or g=fail then
    Error("iterator ran out");
  fi;
  PriGroItNext(it); # next value
  return g;
end);

#############################################################################
##
#F  AllPrimitiveGroups( <fun>, <res>, ... ) . . . . . . . selection function
##
InstallGlobalFunction(AllPrimitiveGroups,function ( arg )
local l,g,it;
  it:=PrimitiveGroupsIterator(arg);
  l:=[];
  for g in it do
    Add(l,g);
  od;
  return l;
end);

#############################################################################
##
#F  OnePrimitiveGroup( <fun>, <res>, ... ) . . . . . . . selection function
##
InstallGlobalFunction(OnePrimitiveGroup,function ( arg )
local l,g,it;
  it:=PrimitiveGroupsIterator(arg);
  if IsDoneIterator(it) then
    return fail;
  else
    return NextIterator(it);
  fi;
end);

# some trivial or useless functions for nitpicking compatibility

BindGlobal("NrAffinePrimitiveGroups",
function(x)
  if x=1 then 
    return 1;
  else
   return Length(AllPrimitiveGroups(NrMovedPoints,x,ONanScottType,"1"));
  fi;
end);

BindGlobal("NrSolvableAffinePrimitiveGroups",
  x->Length(AllPrimitiveGroups(NrMovedPoints,x,IsSolvableGroup,true)));

DeclareSynonym("SimsName",Name);

BindGlobal("PrimitiveGroupSims",
function(d,n)
  return OnePrimitiveGroup(NrMovedPoints,d,SimsNo,n);
end);

<<<<<<< HEAD
# maximal subgroups routine.
# precomputed data up to degree 50 (so it will be quick is most cases).
# (As there is no independent check for the primitive groups of degree >50,
# we rather do not refer to them, but only use them in a calculation.)
BindGlobal("SNMAXPRIMS", MakeImmutable([[],[],[],[],[],[2],[],[5],[],[7],[],[4],
[],[2],[],[],[],[2],[],[2],[1,3,7],[2],[],[3],[],[5],[],[12],[],[2],[],[5],[],
[],[],[12],[],[2],[],[4,6],[],[2],[],[2],[5],[],[],[2],[],[7],[],[],[],[2],[6],
[7,5],[],[],[],[7],[],[2],[2],[],[2],[],[],[3,5],[],[],[],[2],[],[2],[],[],[],
[2,4],[],[2],[],[8],[],[2,4],[4],[],[],[],[],[2],[8],[],[],[],[],[],[],[2],[],
[4,2],[],[3],[],[2],[7,9],[],[],[2],[],[2],[],[],[],[2],[],[],[],[],[],[10],[],
[5],[],[],[],[2,17,11],[],[5],[],[5],[],[2],[],[],[],[12],[],[2],[],[2],[],[],
[],[],[],[],[],[],[],[2],[],[2],[],[],[],[7],[],[2],[],[],[],[5],[],[2],[2],
[],[],[7],[],[5],[4,2],[],[],[2],[2],[],[],[],[],[2],[],[2],[],[],[],[],[],[],
[],[],[],[2],[],[2],[],[],[],[2],[],[2],[],[],[],[],[],[],[],[],[],[4],[],[2],
[],[],[],[],[],[],[],[3],[],[],[],[2],[],[],[],[2],[],[2],[],[],[],[4],[],[],
[],[],[],[2],[],[2],[],[4],[],[],[],[],[],[],[],[2],[7,2],[],[],[],[],[2],[],
[],[],[],[],[2],[],[],[],[],[],[2],[],[2],[],[],[],[],[],[2],[],[2,20,22],[],
[2],[],[2],[],[2],[],[],[],[5],[],[],[],[2],[],[],[2],[],[],[9,5,7],[],[],[],[],
[],[],[],[2],[],[],[],[2],[],[2],[3],[],[],[2],[],[],[],[],[],[],[5],[],[],[],
[],[],[],[2],[],[],[],[],[],[2],[],[],[2],[],[],[6],[],[],[],[2],[],[2],
[9,4,6],[],[],[2],[],[],[5],[],[],[18],[],[5],[],[9,4],[],[],[],[2],[3],[],[],
[],[],[2],[],[],[],[],[],[2],[],[],[],[2],[],[],[],[],[],[2],[],[],[],[],[],
[],[],[2],[],[6],[],[2],[],[],[],[4,2],[],[],[],[2],[],[],[],[],[],[],[],[],
[],[2],[],[2],[],[],[1],[],[],[],[],[],[],[2],[],[2],[],[],[],[],[],[2],[],[],
[],[2],[],[],[],[],[],[2],[],[],[],[],[],[],[],[2],[],[],[],[6],[],[2],[5,2,3],
[],[],[2],[],[],[],[],[],[],[],[],[],[],[],[2],[],[],[],[],[],[],[],[2],[],
[],[],[2],[],[],[],[],[],[],[],[2],[],[],[],[6],[],[],[],[],[],[2],[],[],[],
[],[],[],[],[],[],[7],[],[2],[],[2],[6],[],[],[7],[],[5],[],[],[],[],[],[],[],
[],[],[8],[],[2],[],[],[],[],[],[2],[],[],[],[],[],[],[],[],[],[2],[],[4],[],
[],[],[2],[],[],[],[],[],[2],[],[2],[],[],[],[],[],[2],[],[],[],[],[],[],[],
[],[],[2],[],[],[],[],[],[2],[2],[],[],[],[],[2],[],[2],[],[],[],[],[],[2],[],
[],[],[],[],[2],[],[],[],[2],[],[3],[],[],[],[],[],[8],[],[],[],[],[],[2],[],
[],[],[],[],[],[],[],[],[2],[],[2],[],[],[],[2],[],[],[],[],[],[2],[],[],[],
[],[],[7],[],[2],[],[],[],[4,2],[],[],[],[],[],[],[],[2],[],[],[],[2],[],[2],
[],[],[],[2],[],[],[],[],[],[],[],[2],[4],[],[],[],[],[],[],[],[],[2],[],[],
[],[],[],[],[],[2],[],[],[],[],[2],[],[],[],[],[2],[],[],[],[],[],[],[],[2],
[],[13,3],[],[],[],[2],[],[],[],[],[],[2],[2],[],[],[2],[],[],[],[],[],[1],[],
[2],[],[],[],[],[],[2],[],[],[],[2],[],[],[2],[],[],[],[],[2],[],[],[],[2],[1],
[],[],[],[],[],[],[],[],[],[],[],[],[2],[],[],[],[],[],[],[],[],[],[2],[],
[],[],[],[],[],[],[8],[],[],[],[2],[],[2],[],[],[],[],[],[],[4],[11,2,19],[],
[2],[],[2],[],[],[],[2],[],[2],[],[],[],[],[],[],[],[],[],[6],[],[5],[],[],[],
[],[],[],[],[],[],[],[],[2],[],[],[],[2],[],[2],[],[],[],[2],[],[],[],[],[],
[],[],[],[],[],[],[],[],[2],[],[],[],[2],[],[2],[],[],[],[2],[],[],[],[],[],
[],[],[],[],[],[],[],[],[],[4,2],[],[],[],[],[2],[],[3],[],[2],[],[],[],[],[],
[],[],[2],[],[],[],[],[],[],[],[],[],[2],[],[],[],[],[],[],[],[2],[],[],[],
[2],[],[],[],[],[],[2],[],[],[],[],[],[2],[],[],[],[],[],[],[],[5],[],[],[],
[],[],[2],[],[],[],[2],[],[],[],[],[],[2],[],[],[],[],[],[2],[],[],[],[],[],
[2],[],[2],[],[],[],[],[],[2],[]]));

BindGlobal("ANMAXPRIMS", MakeImmutable([[],[],[],[],[],[1],[5],[],[9],[6],[6],
[2],[7],[1],[4],[],[8],[1],[],[1],[2,6],[1],[5],[1],[],[3],[13],[6,11],[],[1],
[9,10],[4],[2],[],[2],[10,11],[],[1],[],[3,5],[],[1],[],[1],[4,7],[],[],[1],[],
[2,6],[],[1],[],[1],[5],[4,6],[1,3],[],[],
[6],[],[1],[1,4,6],[],[1,5,7,11],[5],[],
[2,4],[],[],[],[1],[14],[1],[],[],[2],[1,3],[],[1],[],[7],[],[1,3],[3],[],[],
[],[],[1],[6,7],[],[],[],[],[],[],[1],[],[1,3],[],[1,2],[],[1],[6,8],[],[],[1],
[],[1],[],[8],[],[1],[],[],[1,3],[],[2],
[5,9,14,15,17,21],[49],[4],[],[],[],[1,6,8,16],
[13],[4],[2],[3],[],[1],[1],[],[3],[6,11],
[],[1],[],[1],[],[],[],[2,4,5],[],[],[],[],[],[1],[],[1],[4],[],[1],[6],[],[1],
[],[],[],[2],[],[1],[1,5],[],[],[6],[],
[3],[1,3],[],[],[1],[1,4],[2,4],[],[],[],[1],[],[1],[2],[],[],[1],[],[],[],[4],
[],[1],[],[1],[],[],[],[1],[],[1],[],[],[1],[],[],[],[],[3],[],[2,3],[],[1],[],
[],[],[],[],[],[],[2],[],[],[],[1],[],[],[],[1],[],[1],[4],[],[],[2,3],[],[],
[],[],[],[1],[],[1],[],[3],[],[],[],[1],[],[],[],[1],[1,3,6],[],[2],[],[4],[1],
[],[],[],[],[],[1],[],[1],[],[],[],[1],[],[1],[6],[],[2],[3,6],[],[1],[],
[1,17,21],[],[1],[],[1],[1],[1],[],[],[],
[3],[],[],[],[1],[],[],[1],[],[],[2,6,8],
[],[],[],[],[],[],[1],[1],[],[],[],[1],[],[1],[1,2],[],[],[1],[],[],[],[],[],
[],[2,4,12],[],[],[],[],[2,4],[],[1],[],
[],[],[6,7],[],[1],[],[],[1],[],[],[2,5],
[],[],[],[1],[],[1],[3,5,8],[],[],[1],[],
[],[4],[],[],[17],[],[4],[],[3,7,8],[],
[],[],[1],[2],[],[],[],[],[1],[],[],[],[6,9],[],[1],[2],[],[],[1],[],[],[],[],
[],[1],[],[],[],[],[],[2],[],[1],[],[5],
[],[1],[],[],[],[1,3],[],[],[],[1],[],[],[],[],[],[4],[],[],[],[1],[],[1],[],
[],[],[],[],[],[],[],[],[1],[],[1],[4],
[],[],[],[],[1],[],[],[],[1],[],[],[],[],[],[1],[],[],[],[],[2],[2],[],[1],[],
[],[],[2,5],[],[1],[1,4],[],[],[1],[],[],[],[],[],[],[],[],[],[],[],[1],[],[],
[],[],[],[],[],[1],[],[],[],[1],[],[],[2],[3,7,10],[],[],[],[1],[],[],[],[5],
[],[1],[],[],[],[1],[1],[],[9,12],[],[],
[],[],[],[],[4,5],[],[1],[],[1],[4,5],[],[2],[3,6],[],[4],[],[],[],[],[],[],[],
[],[],[7],[],[1],[],[],[],[],[],[1],[],[],[],[],[1],[],[],[],[],[1],[],[2,3],
[2],[],[],[1],[],[],[5],[],[],[1],[],[1],[],[],[],[],[],[1],[],[],[],[],[],
[],[4],[],[],[1],[],[],[],[],[],[1],[1],[],[],[],[],[1],[],[1],[],[],[],[],[],
[1],[],[],[],[],[],[1],[],[2],[],[1],[],[1,2],[],[],[],[],[],[6],[],[],[],[2],
[],[1],[],[],[],[],[],[],[],[],[],[1],[],[1],[],[],[],[1],[],[],[1,5],[],[],
[1],[],[],[2],[],[],[6],[],[1],[],[],[],[1,3],[],[],[],[],[2],[4],[],[1],[],[],
[],[1],[],[1],[],[],[],[1],[],[],[],[],[],[],[],[1],[3],[],[],[],[],[],[],[],
[],[1],[4],[],[],[],[],[],[],[1],[],[],[],[],[1],[],[],[],[],[1],[],[],[],[],
[],[],[],[1],[],[2,12],[],[],[],[1],[],[],[],[],[],[1],[1],[],[],[1],[],[],[],
[],[],[],[],[1],[],[],[],[5],[2],[1],[1],[],[],[1],[],[],[1],[],[],[],[],[1],
[],[],[],[1],[],[],[],[],[],[2],[1],[],[],[],[],[],[],[1],[],[],[],[2],[],[],
[],[],[],[1],[],[],[],[],[],[],[],[2],[],[],[],[1],[],[1],[],[],[],[2],[],[],
[3,6],[1,10,16],[],[1],[],[1],[],[],[],[1],[],[1],[],[],[],[],[],[],[],[],[],
[2,4,5],[],[3],[],[],[],[],[],[],[],[],[],[],[],[1],[],[],[],[1],[],[1],[4],[],
[],[1],[],[],[],[],[],[],[1],[],[],[],[],[],[],[1],[],[1],[],[1],[],[1],[],[],
[],[1],[],[],[4],[],[],[],[],[],[],[],[],[],[],[],[1,3],[],[],[],[],[1],[],
[1],[],[1],[],[],[],[],[],[],[],[1],[],[],[],[],[],[],[],[],[],[1],[],[],[],
[],[],[],[],[1],[],[],[],[1],[],[],[2],[4],[],[1],[],[],[],[],[],[1],[],[],[],
[],[],[5,8],[],[4],[],[],[],[],[],[1],[2],[],[],[1],[],[],[],[],[],[1],[],[2],
[],[],[],[1],[],[],[],[],[],[1],[],[1],[2],[],[],[],[],[1],[]]));


InstallGlobalFunction(MaximalSubgroupsSymmAlt,function(arg)
local G,max,dom,n,A,S,issn,p,i,j,m,k,powdec,pd,gps,v,invol,sel,mf,l,prim;
  G:=arg[1];
  if Length(arg)>1 then
    prim:=arg[2];
  else 
    prim:=false;
  fi;
  dom:=Set(MovedPoints(G));
  n:=Length(dom);

  A:=AlternatingGroup(n);
  issn:=Size(A)<>Size(G);

  if n<3 then
    if n<=2 and not issn then
      return [];
    else
      return [TrivialSubgroup(G)];
    fi;
  fi;
  invol:=(1,2);

  if not issn then
    S:=SymmetricGroup(n);
  else
    S:=G;
  fi;
  max:=[];
  if issn then
    Add(max,A);
  fi;

  # types according to Liebeck,Praeger,Saxl paper:

  if not prim then
    # type (a): Intransitive
    # A_n is highly transitive, so we always get only one class

    # all partitions in 2 not equal parts
    p:=Filtered(Partitions(n,2),i->i[1]<>i[2]);
    for i in p do
      if issn then
	m:=DirectProduct(SymmetricGroup(i[1]),SymmetricGroup(i[2]));
      else
	if i[2]<2 then
	  m:=AlternatingGroup(i[1]);
	else
	  m:=DirectProduct(AlternatingGroup(i[1]),AlternatingGroup(i[2]));
	  # add a double transposition
	  m:=ClosureGroupAddElm(m,(1,2)(n-1,n));
	  SetSize(m,Factorial(i[1])*Factorial(i[2])/2);
	fi;
      fi;
      Add(max,m);
    od;

    # type (b): Imprimitive
    # A_n is highly transitive, so we always get only one class

    # all possible block system sizes
    p:=Difference(DivisorsInt(n),[1,n]);
    for i in p do
      # exception: Table I, 1
      if n<>8 or i<>2 or issn then
	v:=Group(SmallGeneratingSet(SymmetricGroup(i)));
	SetSize(v,Factorial(i));
	k:=Group(SmallGeneratingSet(SymmetricGroup(n/i)));
	SetSize(k,Factorial(n/i));
	m:=WreathProduct(v,k);
	if not issn then
	  m:=AlternatingSubgroup(m);
	fi;
	Add(max,m);
      fi;
    od;
  fi;

  # type (c): Affine
  p:=Factors(n);
  if Length(Set(p))=1 then
    k:=Length(p);
    p:=p[1];
    m:=GL(k,p);
    v:=AsSSortedList(GF(p)^k);
    m:=Action(m,v,OnRight);
    k:=First(v,i->not IsZero(i));
    m:=ClosureGroup(m,PermList(List(v,i->Position(v,i+k))));
    if Size(m)<Size(S) then
      if SignPermGroup(m)=1 then
	#its a subgroup of A_n, but there are two classes
	# (the normalizer in S_n cannot increase)
	if not issn then
	  Add(max,m);
	  Add(max,m^invol);
	fi;
      else
	# the (intersection with A_n) is a maximal subgroup
	if issn then
	  Add(max,m);
	else
	  # exceptions: table I and Aff(3)=A3.
	  if not n in [3,7,11,17,23] then
	    m:=AlternatingSubgroup(m);
	    Add(max,m);
	  fi;
	fi;
      fi;
    fi;
  fi;

  # type (d): Diagonal

  powdec:=PowerDecompositions(n);
  gps:=IsomorphismTypeInfoFiniteSimpleGroup(n);
  if gps<>fail then
    pd:=Concatenation([[n,1]],powdec);
    for i in pd do
      if IsBound(gps.series) then
        if gps.series="A" then
	  gps:=[AlternatingGroup(gps.parameter)];
	elif gps.series="L" then
	  gps:=[PSL(gps.parameter[1],gps.parameter[2])];
	elif gps.series="Z" then
	  gps:=[];
	fi;
      fi;
      if not IsList(gps) then
	Error("code for creation of simple groups not yet implemented");
      else
	# did we construct with some automorphisms?
	for j in [1..Length(gps)] do
	  while Size(gps[j])>n do
	    gps[j]:=DerivedSubgroup(gps[j]);
	  od;
	od;
        gps:=List(gps,i->Image(SmallerDegreePermutationRepresentation(i)));
      fi;
      for j in gps do
	m:=DiagonalSocleAction(j,i[2]+1);
	m:=Normalizer(S,m);
	if issn then
	  if SignPermGroup(m)=-1 then
	    Add(max,m);
	  fi;
	else
	  if SignPermGroup(m)=-1 then
	    Add(max,AlternatingSubgroup(m));
	  else
	    Add(max,m);
	    Add(max,m^invol);
	  fi;
	fi;
      od;
    od;
  fi;

  # type (e): Product type
  for i in powdec do
    if i[1]>4 then # up to s_4 we get a solvable normal subgroup
      m:=WreathProductProductAction(SymmetricGroup(i[1]),SymmetricGroup(i[2]));
      if issn then
	# add if not contained in A_n
	if SignPermGroup(m)=-1 then
	  Add(max,m);
	fi;
      else
	if SignPermGroup(m)=1 then
	  Add(max,m);
	  # the wreath product is alternating, so the normalizer cannot grow
	  # and there must be a second class
	  Add(max,m^invol);
	else
	  # the group is larger, so we have to intersect with A_n
	  m:=AlternatingSubgroup(m);
	  # but it might become imprimitive, use remark 2:
	  if i[2]<>2 or 2<>(i[1] mod 4) or IsPrimitive(m,[1..n]) then
	    Add(max,m);
	  fi;
	fi;
      fi;
    fi;
  od;

  # type (f): Almost simple
  if n>2499 then
    Error("tables missing");
  elif n>999 then
    # all type 2 nonalt groups of right parity
    k:=Factorial(n)/2;
    l:=AllPrimitiveGroups(DegreeOperation,n,
			  i->Size(i)<k and IsSimpleGroup(Socle(i))
			  and not IsAbelian(Socle(i)),true,
			  SignPermGroup,SignPermGroup(G));

    # remove obvious subgroups
    Sort(l,function(a,b)return Size(a)<Size(b);end);
    sel:=[];
    for i in [1..Length(l)] do
      if not ForAny([i+1..Length(l)],j->IsSubgroup(l[j],l[i])) then
        Add(sel,i);
      fi;
    od;
    l:=l{sel};

    # remove the LPS exceptions
    if n=8 then
      l:=Filtered(l,i->PrimitiveIdentification(i)<>4);
    elif n=36 then
      l:=Filtered(l,i->PrimitiveIdentification(i)<>5);
    elif n=144 then
      Error("144 exception");
    # this is the smallest 1/2q^4(q^2-1)^2. Its unlikely anyone will ever
    # try degrees that big.
    elif n>=28800 then
      Error("Possible Sp4(q) exception");
    fi;

    # go through all and test explicitly
    sel:=[1..Length(l)];
    mf:=[];
    for i in [Length(l),Length(l)-1..1] do
      if i in sel then
	Add(mf,l[i]);
	for j in [1..i] do
	  #is there a permisomorphic primitive subgroup?
	  k:=IsomorphicSubgroups(l[i],l[j]);
	  k:=List(k,Image);
	  if ForAny(k,x->IsTransitive(x,[1..n]) and IsPrimitive(x,[1..n]) and
	              PrimitiveIdentification(x)=PrimitiveIdentification(l[j]))
		      then
	    RemoveSet(sel,j);
	  fi;
	od;
      fi;
    od;
  else
    # use tables -- quicker
    if issn then
      mf:=List(SNMAXPRIMS[n],i->PrimitiveGroup(n,i));
    else
      mf:=List(ANMAXPRIMS[n],i->PrimitiveGroup(n,i));

    fi;
  fi;
  Append(max,mf);

  #An-split
  if not issn then
    for m in mf do
      # does the class split? If not, the normalizer gets bigger, i.e. there
      # is a larger primitive group in S_n
      k:=AllPrimitiveGroups(NrMovedPoints,n,SocleTypePrimitiveGroup,
	  SocleTypePrimitiveGroup(m),SignPermGroup,-1);
      k:=List(k,i->AlternatingSubgroup(i));
      if ForAll(k,j->not IsTransitive(j,[1..n]) or not IsPrimitive(j,[1..n])
	      or PrimitiveIdentification(j)<>PrimitiveIdentification(m)) then
	Add(max,m^invol);
      fi;
    od;
  fi;

  if dom<>[1..n] then
    # map on other points
    m:=MappingPermListList([1..n],dom);
    max:=List(max,i->i^m);
  fi;

  return max;
end);

InstallMethod( MaximalSubgroupClassReps, "symmetric", true,
    [ IsNaturalSymmetricGroup ], 0,
function ( G )
  return MaximalSubgroupsSymmAlt(G,false);
end);

InstallMethod( MaximalSubgroupClassReps, "alternating", true,
    [ IsNaturalAlternatingGroup ], 0,
function ( G )
  return MaximalSubgroupsSymmAlt(G,false);
end);

=======
>>>>>>> e2998641
#############################################################################
##
#E  primitiv.gi
##
<|MERGE_RESOLUTION|>--- conflicted
+++ resolved
@@ -612,396 +612,6 @@
   return OnePrimitiveGroup(NrMovedPoints,d,SimsNo,n);
 end);
 
-<<<<<<< HEAD
-# maximal subgroups routine.
-# precomputed data up to degree 50 (so it will be quick is most cases).
-# (As there is no independent check for the primitive groups of degree >50,
-# we rather do not refer to them, but only use them in a calculation.)
-BindGlobal("SNMAXPRIMS", MakeImmutable([[],[],[],[],[],[2],[],[5],[],[7],[],[4],
-[],[2],[],[],[],[2],[],[2],[1,3,7],[2],[],[3],[],[5],[],[12],[],[2],[],[5],[],
-[],[],[12],[],[2],[],[4,6],[],[2],[],[2],[5],[],[],[2],[],[7],[],[],[],[2],[6],
-[7,5],[],[],[],[7],[],[2],[2],[],[2],[],[],[3,5],[],[],[],[2],[],[2],[],[],[],
-[2,4],[],[2],[],[8],[],[2,4],[4],[],[],[],[],[2],[8],[],[],[],[],[],[],[2],[],
-[4,2],[],[3],[],[2],[7,9],[],[],[2],[],[2],[],[],[],[2],[],[],[],[],[],[10],[],
-[5],[],[],[],[2,17,11],[],[5],[],[5],[],[2],[],[],[],[12],[],[2],[],[2],[],[],
-[],[],[],[],[],[],[],[2],[],[2],[],[],[],[7],[],[2],[],[],[],[5],[],[2],[2],
-[],[],[7],[],[5],[4,2],[],[],[2],[2],[],[],[],[],[2],[],[2],[],[],[],[],[],[],
-[],[],[],[2],[],[2],[],[],[],[2],[],[2],[],[],[],[],[],[],[],[],[],[4],[],[2],
-[],[],[],[],[],[],[],[3],[],[],[],[2],[],[],[],[2],[],[2],[],[],[],[4],[],[],
-[],[],[],[2],[],[2],[],[4],[],[],[],[],[],[],[],[2],[7,2],[],[],[],[],[2],[],
-[],[],[],[],[2],[],[],[],[],[],[2],[],[2],[],[],[],[],[],[2],[],[2,20,22],[],
-[2],[],[2],[],[2],[],[],[],[5],[],[],[],[2],[],[],[2],[],[],[9,5,7],[],[],[],[],
-[],[],[],[2],[],[],[],[2],[],[2],[3],[],[],[2],[],[],[],[],[],[],[5],[],[],[],
-[],[],[],[2],[],[],[],[],[],[2],[],[],[2],[],[],[6],[],[],[],[2],[],[2],
-[9,4,6],[],[],[2],[],[],[5],[],[],[18],[],[5],[],[9,4],[],[],[],[2],[3],[],[],
-[],[],[2],[],[],[],[],[],[2],[],[],[],[2],[],[],[],[],[],[2],[],[],[],[],[],
-[],[],[2],[],[6],[],[2],[],[],[],[4,2],[],[],[],[2],[],[],[],[],[],[],[],[],
-[],[2],[],[2],[],[],[1],[],[],[],[],[],[],[2],[],[2],[],[],[],[],[],[2],[],[],
-[],[2],[],[],[],[],[],[2],[],[],[],[],[],[],[],[2],[],[],[],[6],[],[2],[5,2,3],
-[],[],[2],[],[],[],[],[],[],[],[],[],[],[],[2],[],[],[],[],[],[],[],[2],[],
-[],[],[2],[],[],[],[],[],[],[],[2],[],[],[],[6],[],[],[],[],[],[2],[],[],[],
-[],[],[],[],[],[],[7],[],[2],[],[2],[6],[],[],[7],[],[5],[],[],[],[],[],[],[],
-[],[],[8],[],[2],[],[],[],[],[],[2],[],[],[],[],[],[],[],[],[],[2],[],[4],[],
-[],[],[2],[],[],[],[],[],[2],[],[2],[],[],[],[],[],[2],[],[],[],[],[],[],[],
-[],[],[2],[],[],[],[],[],[2],[2],[],[],[],[],[2],[],[2],[],[],[],[],[],[2],[],
-[],[],[],[],[2],[],[],[],[2],[],[3],[],[],[],[],[],[8],[],[],[],[],[],[2],[],
-[],[],[],[],[],[],[],[],[2],[],[2],[],[],[],[2],[],[],[],[],[],[2],[],[],[],
-[],[],[7],[],[2],[],[],[],[4,2],[],[],[],[],[],[],[],[2],[],[],[],[2],[],[2],
-[],[],[],[2],[],[],[],[],[],[],[],[2],[4],[],[],[],[],[],[],[],[],[2],[],[],
-[],[],[],[],[],[2],[],[],[],[],[2],[],[],[],[],[2],[],[],[],[],[],[],[],[2],
-[],[13,3],[],[],[],[2],[],[],[],[],[],[2],[2],[],[],[2],[],[],[],[],[],[1],[],
-[2],[],[],[],[],[],[2],[],[],[],[2],[],[],[2],[],[],[],[],[2],[],[],[],[2],[1],
-[],[],[],[],[],[],[],[],[],[],[],[],[2],[],[],[],[],[],[],[],[],[],[2],[],
-[],[],[],[],[],[],[8],[],[],[],[2],[],[2],[],[],[],[],[],[],[4],[11,2,19],[],
-[2],[],[2],[],[],[],[2],[],[2],[],[],[],[],[],[],[],[],[],[6],[],[5],[],[],[],
-[],[],[],[],[],[],[],[],[2],[],[],[],[2],[],[2],[],[],[],[2],[],[],[],[],[],
-[],[],[],[],[],[],[],[],[2],[],[],[],[2],[],[2],[],[],[],[2],[],[],[],[],[],
-[],[],[],[],[],[],[],[],[],[4,2],[],[],[],[],[2],[],[3],[],[2],[],[],[],[],[],
-[],[],[2],[],[],[],[],[],[],[],[],[],[2],[],[],[],[],[],[],[],[2],[],[],[],
-[2],[],[],[],[],[],[2],[],[],[],[],[],[2],[],[],[],[],[],[],[],[5],[],[],[],
-[],[],[2],[],[],[],[2],[],[],[],[],[],[2],[],[],[],[],[],[2],[],[],[],[],[],
-[2],[],[2],[],[],[],[],[],[2],[]]));
-
-BindGlobal("ANMAXPRIMS", MakeImmutable([[],[],[],[],[],[1],[5],[],[9],[6],[6],
-[2],[7],[1],[4],[],[8],[1],[],[1],[2,6],[1],[5],[1],[],[3],[13],[6,11],[],[1],
-[9,10],[4],[2],[],[2],[10,11],[],[1],[],[3,5],[],[1],[],[1],[4,7],[],[],[1],[],
-[2,6],[],[1],[],[1],[5],[4,6],[1,3],[],[],
-[6],[],[1],[1,4,6],[],[1,5,7,11],[5],[],
-[2,4],[],[],[],[1],[14],[1],[],[],[2],[1,3],[],[1],[],[7],[],[1,3],[3],[],[],
-[],[],[1],[6,7],[],[],[],[],[],[],[1],[],[1,3],[],[1,2],[],[1],[6,8],[],[],[1],
-[],[1],[],[8],[],[1],[],[],[1,3],[],[2],
-[5,9,14,15,17,21],[49],[4],[],[],[],[1,6,8,16],
-[13],[4],[2],[3],[],[1],[1],[],[3],[6,11],
-[],[1],[],[1],[],[],[],[2,4,5],[],[],[],[],[],[1],[],[1],[4],[],[1],[6],[],[1],
-[],[],[],[2],[],[1],[1,5],[],[],[6],[],
-[3],[1,3],[],[],[1],[1,4],[2,4],[],[],[],[1],[],[1],[2],[],[],[1],[],[],[],[4],
-[],[1],[],[1],[],[],[],[1],[],[1],[],[],[1],[],[],[],[],[3],[],[2,3],[],[1],[],
-[],[],[],[],[],[],[2],[],[],[],[1],[],[],[],[1],[],[1],[4],[],[],[2,3],[],[],
-[],[],[],[1],[],[1],[],[3],[],[],[],[1],[],[],[],[1],[1,3,6],[],[2],[],[4],[1],
-[],[],[],[],[],[1],[],[1],[],[],[],[1],[],[1],[6],[],[2],[3,6],[],[1],[],
-[1,17,21],[],[1],[],[1],[1],[1],[],[],[],
-[3],[],[],[],[1],[],[],[1],[],[],[2,6,8],
-[],[],[],[],[],[],[1],[1],[],[],[],[1],[],[1],[1,2],[],[],[1],[],[],[],[],[],
-[],[2,4,12],[],[],[],[],[2,4],[],[1],[],
-[],[],[6,7],[],[1],[],[],[1],[],[],[2,5],
-[],[],[],[1],[],[1],[3,5,8],[],[],[1],[],
-[],[4],[],[],[17],[],[4],[],[3,7,8],[],
-[],[],[1],[2],[],[],[],[],[1],[],[],[],[6,9],[],[1],[2],[],[],[1],[],[],[],[],
-[],[1],[],[],[],[],[],[2],[],[1],[],[5],
-[],[1],[],[],[],[1,3],[],[],[],[1],[],[],[],[],[],[4],[],[],[],[1],[],[1],[],
-[],[],[],[],[],[],[],[],[1],[],[1],[4],
-[],[],[],[],[1],[],[],[],[1],[],[],[],[],[],[1],[],[],[],[],[2],[2],[],[1],[],
-[],[],[2,5],[],[1],[1,4],[],[],[1],[],[],[],[],[],[],[],[],[],[],[],[1],[],[],
-[],[],[],[],[],[1],[],[],[],[1],[],[],[2],[3,7,10],[],[],[],[1],[],[],[],[5],
-[],[1],[],[],[],[1],[1],[],[9,12],[],[],
-[],[],[],[],[4,5],[],[1],[],[1],[4,5],[],[2],[3,6],[],[4],[],[],[],[],[],[],[],
-[],[],[7],[],[1],[],[],[],[],[],[1],[],[],[],[],[1],[],[],[],[],[1],[],[2,3],
-[2],[],[],[1],[],[],[5],[],[],[1],[],[1],[],[],[],[],[],[1],[],[],[],[],[],
-[],[4],[],[],[1],[],[],[],[],[],[1],[1],[],[],[],[],[1],[],[1],[],[],[],[],[],
-[1],[],[],[],[],[],[1],[],[2],[],[1],[],[1,2],[],[],[],[],[],[6],[],[],[],[2],
-[],[1],[],[],[],[],[],[],[],[],[],[1],[],[1],[],[],[],[1],[],[],[1,5],[],[],
-[1],[],[],[2],[],[],[6],[],[1],[],[],[],[1,3],[],[],[],[],[2],[4],[],[1],[],[],
-[],[1],[],[1],[],[],[],[1],[],[],[],[],[],[],[],[1],[3],[],[],[],[],[],[],[],
-[],[1],[4],[],[],[],[],[],[],[1],[],[],[],[],[1],[],[],[],[],[1],[],[],[],[],
-[],[],[],[1],[],[2,12],[],[],[],[1],[],[],[],[],[],[1],[1],[],[],[1],[],[],[],
-[],[],[],[],[1],[],[],[],[5],[2],[1],[1],[],[],[1],[],[],[1],[],[],[],[],[1],
-[],[],[],[1],[],[],[],[],[],[2],[1],[],[],[],[],[],[],[1],[],[],[],[2],[],[],
-[],[],[],[1],[],[],[],[],[],[],[],[2],[],[],[],[1],[],[1],[],[],[],[2],[],[],
-[3,6],[1,10,16],[],[1],[],[1],[],[],[],[1],[],[1],[],[],[],[],[],[],[],[],[],
-[2,4,5],[],[3],[],[],[],[],[],[],[],[],[],[],[],[1],[],[],[],[1],[],[1],[4],[],
-[],[1],[],[],[],[],[],[],[1],[],[],[],[],[],[],[1],[],[1],[],[1],[],[1],[],[],
-[],[1],[],[],[4],[],[],[],[],[],[],[],[],[],[],[],[1,3],[],[],[],[],[1],[],
-[1],[],[1],[],[],[],[],[],[],[],[1],[],[],[],[],[],[],[],[],[],[1],[],[],[],
-[],[],[],[],[1],[],[],[],[1],[],[],[2],[4],[],[1],[],[],[],[],[],[1],[],[],[],
-[],[],[5,8],[],[4],[],[],[],[],[],[1],[2],[],[],[1],[],[],[],[],[],[1],[],[2],
-[],[],[],[1],[],[],[],[],[],[1],[],[1],[2],[],[],[],[],[1],[]]));
-
-
-InstallGlobalFunction(MaximalSubgroupsSymmAlt,function(arg)
-local G,max,dom,n,A,S,issn,p,i,j,m,k,powdec,pd,gps,v,invol,sel,mf,l,prim;
-  G:=arg[1];
-  if Length(arg)>1 then
-    prim:=arg[2];
-  else 
-    prim:=false;
-  fi;
-  dom:=Set(MovedPoints(G));
-  n:=Length(dom);
-
-  A:=AlternatingGroup(n);
-  issn:=Size(A)<>Size(G);
-
-  if n<3 then
-    if n<=2 and not issn then
-      return [];
-    else
-      return [TrivialSubgroup(G)];
-    fi;
-  fi;
-  invol:=(1,2);
-
-  if not issn then
-    S:=SymmetricGroup(n);
-  else
-    S:=G;
-  fi;
-  max:=[];
-  if issn then
-    Add(max,A);
-  fi;
-
-  # types according to Liebeck,Praeger,Saxl paper:
-
-  if not prim then
-    # type (a): Intransitive
-    # A_n is highly transitive, so we always get only one class
-
-    # all partitions in 2 not equal parts
-    p:=Filtered(Partitions(n,2),i->i[1]<>i[2]);
-    for i in p do
-      if issn then
-	m:=DirectProduct(SymmetricGroup(i[1]),SymmetricGroup(i[2]));
-      else
-	if i[2]<2 then
-	  m:=AlternatingGroup(i[1]);
-	else
-	  m:=DirectProduct(AlternatingGroup(i[1]),AlternatingGroup(i[2]));
-	  # add a double transposition
-	  m:=ClosureGroupAddElm(m,(1,2)(n-1,n));
-	  SetSize(m,Factorial(i[1])*Factorial(i[2])/2);
-	fi;
-      fi;
-      Add(max,m);
-    od;
-
-    # type (b): Imprimitive
-    # A_n is highly transitive, so we always get only one class
-
-    # all possible block system sizes
-    p:=Difference(DivisorsInt(n),[1,n]);
-    for i in p do
-      # exception: Table I, 1
-      if n<>8 or i<>2 or issn then
-	v:=Group(SmallGeneratingSet(SymmetricGroup(i)));
-	SetSize(v,Factorial(i));
-	k:=Group(SmallGeneratingSet(SymmetricGroup(n/i)));
-	SetSize(k,Factorial(n/i));
-	m:=WreathProduct(v,k);
-	if not issn then
-	  m:=AlternatingSubgroup(m);
-	fi;
-	Add(max,m);
-      fi;
-    od;
-  fi;
-
-  # type (c): Affine
-  p:=Factors(n);
-  if Length(Set(p))=1 then
-    k:=Length(p);
-    p:=p[1];
-    m:=GL(k,p);
-    v:=AsSSortedList(GF(p)^k);
-    m:=Action(m,v,OnRight);
-    k:=First(v,i->not IsZero(i));
-    m:=ClosureGroup(m,PermList(List(v,i->Position(v,i+k))));
-    if Size(m)<Size(S) then
-      if SignPermGroup(m)=1 then
-	#its a subgroup of A_n, but there are two classes
-	# (the normalizer in S_n cannot increase)
-	if not issn then
-	  Add(max,m);
-	  Add(max,m^invol);
-	fi;
-      else
-	# the (intersection with A_n) is a maximal subgroup
-	if issn then
-	  Add(max,m);
-	else
-	  # exceptions: table I and Aff(3)=A3.
-	  if not n in [3,7,11,17,23] then
-	    m:=AlternatingSubgroup(m);
-	    Add(max,m);
-	  fi;
-	fi;
-      fi;
-    fi;
-  fi;
-
-  # type (d): Diagonal
-
-  powdec:=PowerDecompositions(n);
-  gps:=IsomorphismTypeInfoFiniteSimpleGroup(n);
-  if gps<>fail then
-    pd:=Concatenation([[n,1]],powdec);
-    for i in pd do
-      if IsBound(gps.series) then
-        if gps.series="A" then
-	  gps:=[AlternatingGroup(gps.parameter)];
-	elif gps.series="L" then
-	  gps:=[PSL(gps.parameter[1],gps.parameter[2])];
-	elif gps.series="Z" then
-	  gps:=[];
-	fi;
-      fi;
-      if not IsList(gps) then
-	Error("code for creation of simple groups not yet implemented");
-      else
-	# did we construct with some automorphisms?
-	for j in [1..Length(gps)] do
-	  while Size(gps[j])>n do
-	    gps[j]:=DerivedSubgroup(gps[j]);
-	  od;
-	od;
-        gps:=List(gps,i->Image(SmallerDegreePermutationRepresentation(i)));
-      fi;
-      for j in gps do
-	m:=DiagonalSocleAction(j,i[2]+1);
-	m:=Normalizer(S,m);
-	if issn then
-	  if SignPermGroup(m)=-1 then
-	    Add(max,m);
-	  fi;
-	else
-	  if SignPermGroup(m)=-1 then
-	    Add(max,AlternatingSubgroup(m));
-	  else
-	    Add(max,m);
-	    Add(max,m^invol);
-	  fi;
-	fi;
-      od;
-    od;
-  fi;
-
-  # type (e): Product type
-  for i in powdec do
-    if i[1]>4 then # up to s_4 we get a solvable normal subgroup
-      m:=WreathProductProductAction(SymmetricGroup(i[1]),SymmetricGroup(i[2]));
-      if issn then
-	# add if not contained in A_n
-	if SignPermGroup(m)=-1 then
-	  Add(max,m);
-	fi;
-      else
-	if SignPermGroup(m)=1 then
-	  Add(max,m);
-	  # the wreath product is alternating, so the normalizer cannot grow
-	  # and there must be a second class
-	  Add(max,m^invol);
-	else
-	  # the group is larger, so we have to intersect with A_n
-	  m:=AlternatingSubgroup(m);
-	  # but it might become imprimitive, use remark 2:
-	  if i[2]<>2 or 2<>(i[1] mod 4) or IsPrimitive(m,[1..n]) then
-	    Add(max,m);
-	  fi;
-	fi;
-      fi;
-    fi;
-  od;
-
-  # type (f): Almost simple
-  if n>2499 then
-    Error("tables missing");
-  elif n>999 then
-    # all type 2 nonalt groups of right parity
-    k:=Factorial(n)/2;
-    l:=AllPrimitiveGroups(DegreeOperation,n,
-			  i->Size(i)<k and IsSimpleGroup(Socle(i))
-			  and not IsAbelian(Socle(i)),true,
-			  SignPermGroup,SignPermGroup(G));
-
-    # remove obvious subgroups
-    Sort(l,function(a,b)return Size(a)<Size(b);end);
-    sel:=[];
-    for i in [1..Length(l)] do
-      if not ForAny([i+1..Length(l)],j->IsSubgroup(l[j],l[i])) then
-        Add(sel,i);
-      fi;
-    od;
-    l:=l{sel};
-
-    # remove the LPS exceptions
-    if n=8 then
-      l:=Filtered(l,i->PrimitiveIdentification(i)<>4);
-    elif n=36 then
-      l:=Filtered(l,i->PrimitiveIdentification(i)<>5);
-    elif n=144 then
-      Error("144 exception");
-    # this is the smallest 1/2q^4(q^2-1)^2. Its unlikely anyone will ever
-    # try degrees that big.
-    elif n>=28800 then
-      Error("Possible Sp4(q) exception");
-    fi;
-
-    # go through all and test explicitly
-    sel:=[1..Length(l)];
-    mf:=[];
-    for i in [Length(l),Length(l)-1..1] do
-      if i in sel then
-	Add(mf,l[i]);
-	for j in [1..i] do
-	  #is there a permisomorphic primitive subgroup?
-	  k:=IsomorphicSubgroups(l[i],l[j]);
-	  k:=List(k,Image);
-	  if ForAny(k,x->IsTransitive(x,[1..n]) and IsPrimitive(x,[1..n]) and
-	              PrimitiveIdentification(x)=PrimitiveIdentification(l[j]))
-		      then
-	    RemoveSet(sel,j);
-	  fi;
-	od;
-      fi;
-    od;
-  else
-    # use tables -- quicker
-    if issn then
-      mf:=List(SNMAXPRIMS[n],i->PrimitiveGroup(n,i));
-    else
-      mf:=List(ANMAXPRIMS[n],i->PrimitiveGroup(n,i));
-
-    fi;
-  fi;
-  Append(max,mf);
-
-  #An-split
-  if not issn then
-    for m in mf do
-      # does the class split? If not, the normalizer gets bigger, i.e. there
-      # is a larger primitive group in S_n
-      k:=AllPrimitiveGroups(NrMovedPoints,n,SocleTypePrimitiveGroup,
-	  SocleTypePrimitiveGroup(m),SignPermGroup,-1);
-      k:=List(k,i->AlternatingSubgroup(i));
-      if ForAll(k,j->not IsTransitive(j,[1..n]) or not IsPrimitive(j,[1..n])
-	      or PrimitiveIdentification(j)<>PrimitiveIdentification(m)) then
-	Add(max,m^invol);
-      fi;
-    od;
-  fi;
-
-  if dom<>[1..n] then
-    # map on other points
-    m:=MappingPermListList([1..n],dom);
-    max:=List(max,i->i^m);
-  fi;
-
-  return max;
-end);
-
-InstallMethod( MaximalSubgroupClassReps, "symmetric", true,
-    [ IsNaturalSymmetricGroup ], 0,
-function ( G )
-  return MaximalSubgroupsSymmAlt(G,false);
-end);
-
-InstallMethod( MaximalSubgroupClassReps, "alternating", true,
-    [ IsNaturalAlternatingGroup ], 0,
-function ( G )
-  return MaximalSubgroupsSymmAlt(G,false);
-end);
-
-=======
->>>>>>> e2998641
 #############################################################################
 ##
 #E  primitiv.gi
