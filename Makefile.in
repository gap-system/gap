--- conflicted
+++ resolved
@@ -289,10 +289,7 @@
 	( chmod 777 testpackages.in; ./testpackages.in; rm testpackages.in )
 	( rm wsp.g )
 
-<<<<<<< HEAD
-testpackagesload: compile
-=======
-testpackage:
+testpackage: compile
 	mkdir -p dev/log
 	( echo 'SetAssertionLevel( 2 ); ReadGapRoot( "tst/testutil.g" ); \
             SaveWorkspace( "wsp.g" );' | $(TESTGAP) )
@@ -319,8 +316,7 @@
 	( chmod 777 testpackage.in; ./testpackage.in; rm testpackage.in )
 	( rm wsp.g )
 
-testpackagesload:
->>>>>>> b8f10919
+testpackagesload: compile
 	mkdir -p dev/log
 	( echo 'ReadGapRoot( "tst/testutil.g" ); \
             SaveWorkspace( "wsp.g" );' | $(TESTGAP) )
